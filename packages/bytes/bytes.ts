--- conflicted
+++ resolved
@@ -104,16 +104,15 @@
     return new Bytes(new Uint8Array(len), len);
   }
 
-<<<<<<< HEAD
+  /** Create a [`Bytes<X>`] with all bytes filled with given input number. */
   static fill<X extends number>(len: X, input: number): Bytes<X> {
+    check((input & 0xff) === input, "Input has to be a byte.");
     const bytes = Bytes.zero(len);
     bytes.raw.fill(input, 0, len);
     return bytes;
   }
 
-=======
   /** Parse a hex-encoded fixed-length bytes without `0x` prefix. */
->>>>>>> 449208c6
   static parseBytesNoPrefix<X extends number>(v: string, len: X): Bytes<X> {
     if (v.length > 2 * len) {
       throw new Error(`Input string too long. Expected ${len}, got ${v.length / 2}`);
