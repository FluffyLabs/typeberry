<<<<<<< HEAD
import type { EntropyHash, PerEpochBlock, PerValidator, TimeSlot } from "@typeberry/block";
import type { AUTHORIZATION_QUEUE_SIZE, MAX_AUTH_POOL_SIZE } from "@typeberry/block/gp-constants";
import type { AuthorizerHash, WorkPackageHash } from "@typeberry/block/work-report";
=======
import type { BandersnatchKey, BandersnatchRingRoot, EntropyHash, PerValidator, TimeSlot } from "@typeberry/block";
import type { AUTHORIZATION_QUEUE_SIZE, MAX_AUTH_POOL_SIZE } from "@typeberry/block/gp-constants";
import type { Ticket } from "@typeberry/block/tickets";
import type { AuthorizerHash } from "@typeberry/block/work-report";
>>>>>>> edb6ee27
import type { FixedSizeArray, KnownSizeArray } from "@typeberry/collections";
import type { AvailabilityAssignment } from "./assurances";
import type { BlockState } from "./block-state";
import type { PerCore } from "./common";
import type { DisputesRecords } from "./disputes";
import type { NotYetAccumulatedReport } from "./not-yet-accumulated";
import type { Service } from "./service";
import type { ActivityData } from "./statistics";
import type { ValidatorData } from "./validator-data";

/**
 * In addition to the entropy accumulator η_0, we retain
 * three additional historical values of the accumulator at
 * the point of each of the three most recently ended epochs,
 * η_1, η_2 and η_3. The second-oldest of these η2 is utilized to
 * help ensure future entropy is unbiased (see equation 6.29)
 * and seed the fallback seal-key generation function with
 * randomness (see equation 6.24). The oldest is used to re-
 * generate this randomness when verifying the seal above
 * (see equations 6.16 and 6.15).
 *
 * https://graypaper.fluffylabs.dev/#/579bd12/0ef5010ef501
 */
export const ENTROPY_ENTRIES = 4;
export type ENTROPY_ENTRIES = typeof ENTROPY_ENTRIES;

/**
 * `H = 8`: The size of recent history, in blocks.
 *
 * https://graypaper.fluffylabs.dev/#/579bd12/416300416500
 */
export const MAX_RECENT_HISTORY = 8;
export type MAX_RECENT_HISTORY = typeof MAX_RECENT_HISTORY;

/**
 * Complete state tuple with all entries.
 *
 * https://graypaper.fluffylabs.dev/#/579bd12/08f10008f100
 */
export type State = {
  /**
   * `ρ rho`: work-reports which have been reported but are not yet known to be
   *          available to a super-majority of validators, together with the time
   *          at which each was reported.
   *
   *  https://graypaper.fluffylabs.dev/#/579bd12/135800135800
   */
  readonly availabilityAssignment: PerCore<AvailabilityAssignment | null>;

  /**
   * `ι iota`: The validator keys and metadata to be drawn from next.
   */
  readonly designatedValidatorData: PerValidator<ValidatorData>;

  /**
   * `γₖ gamma_k`: The keys for the validators of the next epoch, equivalent to those keys which constitute γ_z .
   */
  readonly nextValidatorData: PerValidator<ValidatorData>;

  /**
   * `κ kappa`: Validators, who are the set of economic actors uniquely
   *            privileged to help build and maintain the Jam chain, are
   *            identified within κ, archived in λ and enqueued from ι.
   *
   *  https://graypaper.fluffylabs.dev/#/579bd12/080201080601
   */
  readonly currentValidatorData: PerValidator<ValidatorData>;

  /**
   * `λ lambda`: Validators, who are the set of economic actors uniquely
   *             privileged to help build and maintain the Jam chain, are
   *             identified within κ, archived in λ and enqueued from ι.
   *
   *  https://graypaper.fluffylabs.dev/#/579bd12/080201080601
   */
  readonly previousValidatorData: PerValidator<ValidatorData>;

  /**
   * `ψ psi`: Judgements
   *
   * https://graypaper.fluffylabs.dev/#/579bd12/091900091900
   */
  readonly disputesRecords: DisputesRecords;

  /**
   * `τ tau`: The current time slot.
   *
   * https://graypaper.fluffylabs.dev/#/579bd12/186401186401
   */
  readonly timeslot: TimeSlot;

  /**
   * `η eta`: An on-chain entropy pool is retained in η.
   *
   * https://graypaper.fluffylabs.dev/#/579bd12/080c01080d01
   */
  readonly entropy: FixedSizeArray<EntropyHash, ENTROPY_ENTRIES>;

  /**
   * `α alpha`: Authorizers available for each core (authorizer pool).
   *
   * https://graypaper-reader.netlify.app/#/6e1c0cd/102400102400
   */
  readonly authPools: PerCore<KnownSizeArray<AuthorizerHash, `At most ${typeof MAX_AUTH_POOL_SIZE}`>>;

  /**
   * `φ psi`: A queue of authorizers for each core used to fill up the pool.
   *
   * Only updated by `accumulate` calls using `assign` host call.
   *
   * https://graypaper-reader.netlify.app/#/6e1c0cd/102400102400
   */
  readonly authQueues: PerCore<FixedSizeArray<AuthorizerHash, AUTHORIZATION_QUEUE_SIZE>>;

  /**
   * `β beta`: State of the blocks from recent history.
   *
   * https://graypaper.fluffylabs.dev/#/579bd12/0fb7010fb701
   */
  readonly recentBlocks: KnownSizeArray<BlockState, `0..${typeof MAX_RECENT_HISTORY}`>;

  /**
   * `δ delta`:  In summary, δ is the portion of state dealing with
   *             services, analogous in Jam to the Yellow Paper’s (
   *             smart contract) accounts.
   *
   * https://graypaper.fluffylabs.dev/#/579bd12/08fb0008ff00
   */
  readonly services: Service[];

  /**
   * `π pi`: Previous and current statistics of each validator.
   *
   * https://graypaper.fluffylabs.dev/#/579bd12/181a01181c01
   */
  readonly statisticsPerValidator: ActivityData;

  /**
<<<<<<< HEAD
   * `ϑ theta`: We also maintain knowledge of ready (i.e. available
   * and/or audited) but not-yet-accumulated work-reports in
   * the state item ϑ.
   *
   * https://graypaper.fluffylabs.dev/#/5f542d7/165300165500
   */
  readonly accumulationQueue: PerEpochBlock<NotYetAccumulatedReport[]>;

  /**
   * `ξ xi`: In order to know which work-packages have been
   * accumulated already, we maintain a history of what has
   * been accumulated. This history, ξ, is sufficiently large
   * for an epoch worth of work-reports.
   *
   * https://graypaper.fluffylabs.dev/#/5f542d7/161a00161d00
   */
  readonly recentlyAccumulated: PerEpochBlock<WorkPackageHash[] /* actually a set */>;
=======
   * `γₐ gamma_a`: The ticket accumulator - a series of highest-scoring ticket identifiers to be used for the next epoch.
   *
   * https://graypaper.fluffylabs.dev/#/5f542d7/0dc3000dc500
   */
  readonly ticketsAccumulator: Ticket[];

  /**
   * `γₛ gamma_s`: γs is the current epoch’s slot-sealer series, which is either a full complement of `E` tickets or, in the case of a fallback mode, a series of `E` Bandersnatch keys.
   *
   * https://graypaper.fluffylabs.dev/#/5f542d7/0dc6000dc800
   */
  readonly sealingKeySeries: {
    keys?: BandersnatchKey[];
    tickets?: Ticket[];
  };

  /**
   * `γ_z gamma_z`: The epoch’s root, a Bandersnatch ring root composed with the one Bandersnatch key of each of the next
   * epoch’s validators, defined in γ_k.
   *
   * https://graypaper.fluffylabs.dev/#/5f542d7/0da8000db800
   */
  readonly epochRoot: BandersnatchRingRoot;
>>>>>>> edb6ee27
};<|MERGE_RESOLUTION|>--- conflicted
+++ resolved
@@ -1,13 +1,14 @@
-<<<<<<< HEAD
-import type { EntropyHash, PerEpochBlock, PerValidator, TimeSlot } from "@typeberry/block";
-import type { AUTHORIZATION_QUEUE_SIZE, MAX_AUTH_POOL_SIZE } from "@typeberry/block/gp-constants";
-import type { AuthorizerHash, WorkPackageHash } from "@typeberry/block/work-report";
-=======
-import type { BandersnatchKey, BandersnatchRingRoot, EntropyHash, PerValidator, TimeSlot } from "@typeberry/block";
+import type {
+  BandersnatchKey,
+  BandersnatchRingRoot,
+  EntropyHash,
+  PerEpochBlock,
+  PerValidator,
+  TimeSlot,
+} from "@typeberry/block";
 import type { AUTHORIZATION_QUEUE_SIZE, MAX_AUTH_POOL_SIZE } from "@typeberry/block/gp-constants";
 import type { Ticket } from "@typeberry/block/tickets";
-import type { AuthorizerHash } from "@typeberry/block/work-report";
->>>>>>> edb6ee27
+import type { AuthorizerHash, WorkPackageHash } from "@typeberry/block/work-report";
 import type { FixedSizeArray, KnownSizeArray } from "@typeberry/collections";
 import type { AvailabilityAssignment } from "./assurances";
 import type { BlockState } from "./block-state";
@@ -146,7 +147,6 @@
   readonly statisticsPerValidator: ActivityData;
 
   /**
-<<<<<<< HEAD
    * `ϑ theta`: We also maintain knowledge of ready (i.e. available
    * and/or audited) but not-yet-accumulated work-reports in
    * the state item ϑ.
@@ -164,7 +164,8 @@
    * https://graypaper.fluffylabs.dev/#/5f542d7/161a00161d00
    */
   readonly recentlyAccumulated: PerEpochBlock<WorkPackageHash[] /* actually a set */>;
-=======
+
+  /*
    * `γₐ gamma_a`: The ticket accumulator - a series of highest-scoring ticket identifiers to be used for the next epoch.
    *
    * https://graypaper.fluffylabs.dev/#/5f542d7/0dc3000dc500
@@ -188,5 +189,4 @@
    * https://graypaper.fluffylabs.dev/#/5f542d7/0da8000db800
    */
   readonly epochRoot: BandersnatchRingRoot;
->>>>>>> edb6ee27
 };