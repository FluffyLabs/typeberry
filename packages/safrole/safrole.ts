import {
  BANDERSNATCH_KEY_BYTES,
  type BandersnatchKey,
  ED25519_KEY_BYTES,
  type EntropyHash,
  type PerValidator,
  type TimeSlot,
} from "@typeberry/block";
import type { SignedTicket, Ticket } from "@typeberry/block/tickets";
import { Bytes, BytesBlob, bytesBlobComparator } from "@typeberry/bytes";
import { Decoder } from "@typeberry/codec";
import { FixedSizeArray, SortedSet } from "@typeberry/collections";
import type { ChainSpec } from "@typeberry/config";
import { blake2b } from "@typeberry/hash";
<<<<<<< HEAD
import { tryAsU32, u32AsLittleEndian } from "@typeberry/numbers";
import { Ordering } from "@typeberry/ordering";
=======
import { i32AsLittleEndian } from "@typeberry/numbers";
>>>>>>> 163b2876
import { type State, ValidatorData } from "@typeberry/state";
import { Result, asOpaqueType } from "@typeberry/utils";
import { getRingCommitment, verifyTickets } from "./bandersnatch";

export const VALIDATOR_META_BYTES = 128;
export type VALIDATOR_META_BYTES = typeof VALIDATOR_META_BYTES;

const ticketComparator = (a: Ticket, b: Ticket) => bytesBlobComparator(a.id, b.id);

type Mutable<T> = {
  -readonly [P in keyof T]: T[P];
};

type MutablePick<T, K extends keyof T> = Mutable<Pick<T, K>>;

export type SafroleState = Pick<State, "designatedValidatorData"> &
  Pick<State["disputesRecords"], "punishSet"> &
  MutablePick<
    State,
    | "timeslot"
    | "previousValidatorData"
    | "currentValidatorData"
    | "nextValidatorData"
    | "entropy"
    | "ticketsAccumulator"
    | "sealingKeySeries"
    | "epochRoot"
  >;

export type StateDiff = Partial<SafroleState>;

export class EpochMark {
  constructor(
    public entropy: EntropyHash,
    public ticketsEntropy: EntropyHash,
    public validators: BandersnatchKey[],
  ) {}
}

type TicketMark = {
  id: Bytes<32>;
  attempt: number;
};

type TicketsMark = TicketMark[];

export type OkResult = {
  epochMark: EpochMark | null;
  ticketsMark: TicketsMark | null;
};

export type Input = {
  slot: TimeSlot;
  entropy: EntropyHash;
  extrinsic: SignedTicket[];
};

export enum SafroleErrorCode {
  IncorrectData = 1,
  // Timeslot value must be strictly monotonic.
  BadSlot = 2,
  // Received a ticket while in epoch's tail.
  UnexpectedTicket = 3,
  // Tickets must be sorted.
  BadTicketOrder = 4,
  // Invalid ticket ring proof.
  BadTicketProof = 5,
  // Invalid ticket attempt value.
  BadTicketAttempt = 6,
  // Found a ticket duplicate.
  DuplicateTicket = 7,
}

type ValidatorKeys = Pick<
  SafroleState,
  "nextValidatorData" | "currentValidatorData" | "previousValidatorData" | "epochRoot"
>;

export class Safrole {
  constructor(
    public state: SafroleState,
    private chainSpec: ChainSpec,
  ) {}

  /** `e' > e` */
  private isEpochChanged(timeslot: TimeSlot): boolean {
    const stateEpoch = Math.floor(this.state.timeslot / this.chainSpec.epochLength);
    const blockEpoch = Math.floor(timeslot / this.chainSpec.epochLength);
    return blockEpoch > stateEpoch;
  }

  /** `e' === e` */
  private isSameEpoch(timeslot: TimeSlot): boolean {
    const stateEpoch = Math.floor(this.state.timeslot / this.chainSpec.epochLength);
    const blockEpoch = Math.floor(timeslot / this.chainSpec.epochLength);
    return blockEpoch === stateEpoch;
  }

  /** `e' === e + 1` */
  private isNextEpoch(timeslot: TimeSlot): boolean {
    const stateEpoch = Math.floor(this.state.timeslot / this.chainSpec.epochLength);
    const blockEpoch = Math.floor(timeslot / this.chainSpec.epochLength);
    return blockEpoch === stateEpoch + 1;
  }

  /**
   * Returns slot phase index for given timeslot
   *
   * https://graypaper.fluffylabs.dev/#/5f542d7/0d87000d8700
   */
  private getSlotPhaseIndex(timeslot: TimeSlot) {
    return timeslot % this.chainSpec.epochLength;
  }

  private getEntropy(timeslot: TimeSlot, entropyHash: EntropyHash): SafroleState["entropy"] {
    const [randomnessAcc, ...rest] = this.state.entropy;

    /**
     * Randomness accumulator - η′ from GP
     *
     * https://graypaper.fluffylabs.dev/#/5f542d7/0e17020e1702
     */
    const newRandomnessAcc = blake2b.hashBlobs([randomnessAcc.raw, entropyHash]).asOpaque();

    /**
     * Randomness history is shifted when epoch is changed
     *
     * https://graypaper.fluffylabs.dev/#/5f542d7/0e57020e5702
     */

    if (this.isEpochChanged(timeslot)) {
      return FixedSizeArray.new([newRandomnessAcc, randomnessAcc, rest[0], rest[1]], 4);
    }

    return FixedSizeArray.new([newRandomnessAcc, ...rest], 4);
  }

  private async getValidatorKeys(
    timeslot: TimeSlot,
  ): Promise<Result<ValidatorKeys, typeof SafroleErrorCode.IncorrectData>> {
    /**
     * Epoch is not changed so the previous state is returned
     */
    if (!this.isEpochChanged(timeslot)) {
      const { nextValidatorData, currentValidatorData, previousValidatorData, epochRoot } = this.state;
      return Result.ok({ nextValidatorData, currentValidatorData, previousValidatorData, epochRoot });
    }

    /**
     * Epoch is changed so we shift validators and calculate new epoch root commitment
     */
    const postOffenders = this.state.punishSet;
    const newNextValidators: PerValidator<ValidatorData> = asOpaqueType(
      this.state.designatedValidatorData.map((validator) => {
        const isOffender = !!postOffenders.has(validator.ed25519);

        /**
         * Bandersnatch & ed25519 keys of validators that belongs to offenders are replaced with null keys
         *
         * https://graypaper.fluffylabs.dev/#/5f542d7/0ea2000ea200
         */
        if (isOffender) {
          return new ValidatorData(
            Bytes.zero(BANDERSNATCH_KEY_BYTES).asOpaque(),
            Bytes.zero(ED25519_KEY_BYTES).asOpaque(),
            validator.bls,
            validator.metadata,
          );
        }

        return validator;
      }),
    );

    const { nextValidatorData, currentValidatorData } = this.state;

    const keys = BytesBlob.blobFromParts(newNextValidators.map((x) => x.bandersnatch.raw)).raw;

    const epochRootResult = await getRingCommitment(keys);

    if (epochRootResult.isOk) {
      return Result.ok({
        nextValidatorData: newNextValidators,
        currentValidatorData: nextValidatorData,
        previousValidatorData: currentValidatorData,
        epochRoot: epochRootResult.ok,
      });
    }

    return Result.error(SafroleErrorCode.IncorrectData);
  }

  /**
   * Ticket sequencer that is used in standard mode
   *
   * https://graypaper.fluffylabs.dev/#/5f542d7/0ea7020ea702
   */
  private outsideInSequencer(tickets: Ticket[]) {
    const ticketsLength = tickets.length;
    const reorderedTickets = new Array<Ticket>(ticketsLength);

    const middle = Math.floor(ticketsLength / 2);
    if (ticketsLength % 2 === 1) {
      reorderedTickets[middle] = tickets[middle];
    }

    for (let i = 0; i < middle; i += 1) {
      reorderedTickets[2 * i] = tickets[i];
      reorderedTickets[2 * i + 1] = tickets[ticketsLength - i - 1];
    }

    return reorderedTickets;
  }

  /**
   * Ticket sequencer that is used in fallback mode
   *
   * https://graypaper.fluffylabs.dev/#/5f542d7/0ea7020ea702
   */
  private fallbackKeySequencer(entropy: EntropyHash, newValidators: ValidatorData[]) {
    const epochLength = this.chainSpec.epochLength;
    const result: BandersnatchKey[] = [];
    const validatorsCount = newValidators.length;
    for (let i = tryAsU32(0); i < epochLength; i++) {
      const iAsBytes = u32AsLittleEndian(i);
      const bytes = blake2b.hashBlobs([entropy.raw, new Uint8Array(iAsBytes)]).raw;
      const decoder = Decoder.fromBlob(bytes);
      const validatorIndex = decoder.u32() % validatorsCount;
      result.push(newValidators[validatorIndex].bandersnatch);
    }

    return result;
  }

  /**
   * Returns a new slot sealer series that can consist of tickets or keys.
   * In might return 1 of 3 results depends on circumstances:
   * 1. reordered tickets accumulator in case of a new epoch
   * 2. previous state in case of the same epoch
   * 3. fallback keys sequence otherwise
   *
   * https://graypaper.fluffylabs.dev/#/5f542d7/0ea2020ea202
   */
  private getSlotKeySequence(timeslot: TimeSlot, newValidators: ValidatorData[], newEntropy: EntropyHash) {
    const m = this.getSlotPhaseIndex(this.state.timeslot);
    if (
      this.isNextEpoch(timeslot) &&
      m >= this.chainSpec.contestLength &&
      this.state.ticketsAccumulator.length === this.chainSpec.epochLength
    ) {
      return {
        tickets: this.outsideInSequencer(this.state.ticketsAccumulator),
      };
    }

    if (this.isSameEpoch(timeslot)) {
      return this.state.sealingKeySeries;
    }

    return {
      // TODO [MaSi]: the result of fallback sequencer should be cached
      keys: this.fallbackKeySequencer(newEntropy, newValidators),
    };
  }

  /**
   * Apply the state changes
   */
  private applyStateChanges(diff: StateDiff): void {
    this.state = Object.assign(this.state, diff);
  }

  /**
   * Returns epoch markers if the epoch is changed and null otherwise
   *
   * https://graypaper.fluffylabs.dev/#/5f542d7/0e6e030e6e03
   */
  private getEpochMark(timeslot: TimeSlot, nextValidators: ValidatorData[]): EpochMark | null {
    if (!this.isEpochChanged(timeslot)) {
      return null;
    }

    const entropy = this.state.entropy;
    return new EpochMark(
      entropy[0],
      entropy[1],
      nextValidators.map((validator) => validator.bandersnatch),
    );
  }

  /**
   * Verify if tickets array has no duplicates and is sorted by id
   */
  private verifyTickets(
    tickets: Ticket[],
  ): Result<null, SafroleErrorCode.BadTicketOrder | SafroleErrorCode.DuplicateTicket> {
    const ticketsLength = tickets.length;

    for (let i = 1; i < ticketsLength; i++) {
      const order = tickets[i - 1].id.compare(tickets[i].id);
      if (order.isEqual()) {
        return Result.error(SafroleErrorCode.DuplicateTicket);
      }

      if (order.isGreater()) {
        return Result.error(SafroleErrorCode.BadTicketOrder);
      }
    }

    return Result.ok(null);
  }

  /**
   * Returns a new tickets accumulator.
   * If the epoch is not changed, it extends the accumulator with tickets from the extrinsic.
   * Otherwise, returns a new accumulator consisting only of tickets from the extrinsic.
   *
   * https://graypaper.fluffylabs.dev/#/5f542d7/0f03010f0301
   */
  private async getNewTicketAccumulator(
    timeslot: TimeSlot,
    extrinsic: SignedTicket[],
    validators: ValidatorData[],
    entropy: EntropyHash,
  ): Promise<Result<Ticket[], SafroleErrorCode>> {
    const keys = BytesBlob.blobFromParts(validators.map((x) => x.bandersnatch.raw)).raw;

    /**
     * Verify ticket proof of validity
     *
     * https://graypaper.fluffylabs.dev/#/5f542d7/0f59000f5900
     */
    const verificationResult = await verifyTickets(keys, extrinsic, entropy);
    const tickets: Ticket[] = extrinsic.map((ticket, i) => ({
      id: verificationResult[i].entropyHash,
      attempt: ticket.attempt,
    }));

    if (!verificationResult.every((x) => x.isValid)) {
      return Result.error(SafroleErrorCode.BadTicketProof);
    }

    /**
     * Verify if tickets are sorted and unique
     *
     * https://graypaper.fluffylabs.dev/#/5f542d7/0fe4000fe400
     */

    const ticketsVerifcationResult = this.verifyTickets(tickets);
    if (ticketsVerifcationResult.isError) {
      return Result.error(ticketsVerifcationResult.error);
    }

    if (this.isEpochChanged(timeslot)) {
      return Result.ok(tickets);
    }

    const ticketsFromState = SortedSet.fromSortedArray(ticketComparator, this.state.ticketsAccumulator);
    const ticketsFromExtrinsic = SortedSet.fromSortedArray(ticketComparator, tickets);
    const mergedTickets = SortedSet.fromTwoSortedCollections(ticketsFromState, ticketsFromExtrinsic);

    if (ticketsFromState.length + ticketsFromExtrinsic.length !== mergedTickets.length) {
      return Result.error(SafroleErrorCode.DuplicateTicket);
    }

    /**
     * Remove tickets if size of accumulator exceeds E (epoch length).
     *
     * https://graypaper.fluffylabs.dev/#/5f542d7/0f89010f8901
     */
    return Result.ok(mergedTickets.array.slice(0, this.chainSpec.epochLength));
  }

  /**
   * Returns winning-tickets markers if the block is the first after the end of the submission period
   * for tickets and if the ticket accumulator is saturated and null otherwise
   *
   * https://graypaper.fluffylabs.dev/#/5f542d7/0ea0030ea003
   */
  private getTicketsMark(timeslot: TimeSlot): TicketsMark | null {
    const m = this.getSlotPhaseIndex(this.state.timeslot);
    const mPrime = this.getSlotPhaseIndex(timeslot);
    if (
      this.isSameEpoch(timeslot) &&
      m < this.chainSpec.contestLength &&
      this.chainSpec.contestLength <= mPrime &&
      this.state.ticketsAccumulator.length === this.chainSpec.epochLength
    ) {
      return this.outsideInSequencer(this.state.ticketsAccumulator);
    }

    return null;
  }

  /**
   * Verify correctness of the ticket extrinsic length.
   *
   * https://graypaper.fluffylabs.dev/#/5f542d7/0f83000f8300
   */
  private isExtrinsicLengthValid(timeslot: TimeSlot, extrinsic: SignedTicket[]) {
    const slotPhase = this.getSlotPhaseIndex(timeslot);

    if (slotPhase < this.chainSpec.contestLength) {
      return extrinsic.length <= this.chainSpec.maxTicketsPerExtrinsic;
    }

    return extrinsic.length === 0;
  }

  /**
   * Verify if attempt values are correct
   *
   * https://graypaper.fluffylabs.dev/#/5f542d7/0f23000f2400
   */
  private areTicketAttemptsValid(tickets: SignedTicket[]) {
    const ticketsLength = tickets.length;
    for (let i = 0; i < ticketsLength; i++) {
      if (tickets[i].attempt >= this.chainSpec.ticketsPerValidator) {
        return false;
      }
    }

    return true;
  }

  async transition(input: Input): Promise<Result<OkResult, SafroleErrorCode>> {
    const newState: StateDiff = {};

    if (this.state.timeslot >= input.slot) {
      return Result.error(SafroleErrorCode.BadSlot);
    }

    if (!this.isExtrinsicLengthValid(input.slot, input.extrinsic)) {
      return Result.error(SafroleErrorCode.UnexpectedTicket);
    }

    if (!this.areTicketAttemptsValid(input.extrinsic)) {
      return Result.error(SafroleErrorCode.BadTicketAttempt);
    }

    const validatorKeysResult = await this.getValidatorKeys(input.slot);

    if (validatorKeysResult.isError) {
      return Result.error(validatorKeysResult.error);
    }

    const { nextValidatorData, currentValidatorData, previousValidatorData, epochRoot } = validatorKeysResult.ok;
    newState.nextValidatorData = nextValidatorData;
    newState.currentValidatorData = currentValidatorData;
    newState.previousValidatorData = previousValidatorData;
    newState.epochRoot = epochRoot;
    newState.timeslot = input.slot;
    newState.entropy = this.getEntropy(input.slot, input.entropy);

    newState.sealingKeySeries = this.getSlotKeySequence(input.slot, currentValidatorData, newState.entropy[2]);
    const newTicketsAccumulatorResult = await this.getNewTicketAccumulator(
      input.slot,
      input.extrinsic,
      this.state.nextValidatorData,
      newState.entropy[2],
    );

    if (newTicketsAccumulatorResult.isError) {
      return Result.error(newTicketsAccumulatorResult.error);
    }

    newState.ticketsAccumulator = newTicketsAccumulatorResult.ok;

    const result = {
      epochMark: this.getEpochMark(input.slot, nextValidatorData),
      ticketsMark: this.getTicketsMark(input.slot),
    };

    this.applyStateChanges(newState);

    return Result.ok(result);
  }
}<|MERGE_RESOLUTION|>--- conflicted
+++ resolved
@@ -12,12 +12,7 @@
 import { FixedSizeArray, SortedSet } from "@typeberry/collections";
 import type { ChainSpec } from "@typeberry/config";
 import { blake2b } from "@typeberry/hash";
-<<<<<<< HEAD
 import { tryAsU32, u32AsLittleEndian } from "@typeberry/numbers";
-import { Ordering } from "@typeberry/ordering";
-=======
-import { i32AsLittleEndian } from "@typeberry/numbers";
->>>>>>> 163b2876
 import { type State, ValidatorData } from "@typeberry/state";
 import { Result, asOpaqueType } from "@typeberry/utils";
 import { getRingCommitment, verifyTickets } from "./bandersnatch";
