import {
  type CodeHash,
  Extrinsic,
  type ExtrinsicHash,
  Header,
  type HeaderHash,
  type ServiceId,
  tryAsCoreIndex,
} from "@typeberry/block";
import { WorkPackage } from "@typeberry/block/work-package";
import { type WorkPackageHash, WorkPackageSpec, WorkReport } from "@typeberry/block/work-report";
import { WorkExecResult, WorkExecResultKind, WorkResult } from "@typeberry/block/work-result";
import { Bytes, BytesBlob } from "@typeberry/bytes";
import { type Codec, Encoder } from "@typeberry/codec";
import type { ChainSpec } from "@typeberry/config";
import { HASH_SIZE, type HashAllocator, WithHashAndBytes, hashBytes } from "@typeberry/hash";
import { tryAsU32, tryAsU64 } from "@typeberry/numbers";
import { HostCalls, PvmHostCallExtension, PvmInstanceManager } from "@typeberry/pvm-host-calls";
import { type Gas, tryAsGas } from "@typeberry/pvm-interpreter/gas";
import { Program } from "@typeberry/pvm-program";
import { Result, asOpaqueType } from "@typeberry/utils";
import type { BlocksDb, StateDb } from "../database";

export class TransitionHasher {
  constructor(
    private readonly context: ChainSpec,
    private readonly allocator: HashAllocator,
  ) {}

  header(header: Header): WithHashAndBytes<HeaderHash, Header> {
    return this.encode(Header.Codec, header);
  }

  extrinsic(extrinsic: Extrinsic): WithHashAndBytes<ExtrinsicHash, Extrinsic> {
    return this.encode(Extrinsic.Codec, extrinsic);
  }

  workPackage(workPackage: WorkPackage): WithHashAndBytes<WorkPackageHash, WorkPackage> {
    return this.encode(WorkPackage.Codec, workPackage);
  }

  private encode<T, THash extends Bytes<HASH_SIZE>>(codec: Codec<T>, data: T): WithHashAndBytes<THash, T> {
    // TODO [ToDr] Use already allocated encoding destination and hash bytes from some arena.
    const encoded = Encoder.encodeObject(codec, data, this.context);
    return new WithHashAndBytes(hashBytes(encoded, this.allocator).asOpaque(), data, encoded);
  }
}

enum ServiceExecutorError {
  NoLookup = 0,
  NoState = 1,
  NoServiceCode = 2,
  ServiceCodeMismatch = 3,
}

export class WorkPackageExecutor {
  constructor(
    private readonly blocks: BlocksDb,
    private readonly state: StateDb,
    private readonly hasher: TransitionHasher,
  ) {}

  // TODO [ToDr] this while thing should be triple-checked with the GP.
  // I'm currently implementing some dirty version for the demo.
  async executeWorkPackage(pack: WorkPackage): Promise<WorkReport> {
    const headerHash = pack.context.lookupAnchor;
    // execute authorisation first or is it already executed and we just need to check it?
    const authExec = this.getServiceExecutor(
      // TODO [ToDr] should this be anchor or lookupAnchor?
      headerHash,
      pack.authCodeHost,
      pack.authCodeHash,
    );

    if (!authExec.isOk()) {
      // TODO [ToDr] most likely shouldn't be throw.
      throw new Error(`Could not get authorization executor: ${authExec.error}`);
    }

    const pvm = authExec.ok;
    const authGas = tryAsGas(15_000n);
    const result = await pvm.run(pack.parametrization, authGas);

    if (!result.isEqualTo(pack.authorization)) {
      throw new Error("Authorization is invalid.");
    }

    const results: WorkResult[] = [];
    for (const item of pack.items) {
      const exec = this.getServiceExecutor(headerHash, item.service, item.codeHash);
      if (!exec.isOk()) {
        throw new Error(`Could not get item executor: ${exec.error}`);
      }
      const pvm = exec.ok;

      const gasRatio = asOpaqueType(tryAsU64(3_000n));
      const ret = await pvm.run(item.payload, tryAsGas(item.gasLimit));
      results.push(
        new WorkResult(
          item.service,
          item.codeHash,
          hashBytes(item.payload),
          gasRatio,
          new WorkExecResult(WorkExecResultKind.ok, ret),
        ),
      );
    }

    const workPackage = this.hasher.workPackage(pack);
    const workPackageSpec = new WorkPackageSpec(
      workPackage.hash,
      tryAsU32(workPackage.encoded.length),
      Bytes.zero(HASH_SIZE),
      Bytes.zero(HASH_SIZE),
    );
    const coreIndex = tryAsCoreIndex(0);
    const authorizerHash = Bytes.fill(HASH_SIZE, 5);

    return Promise.resolve(
      new WorkReport(workPackageSpec, pack.context, coreIndex, authorizerHash, pack.authorization, results),
    );
  }

  getServiceExecutor(
    lookupAnchor: HeaderHash,
    serviceId: ServiceId,
    expectedCodeHash: CodeHash,
  ): Result<PvmExecutor, ServiceExecutorError> {
    const header = this.blocks.getHeader(lookupAnchor);
    if (!header) {
      return Result.error(ServiceExecutorError.NoLookup);
    }

    // TODO [ToDr] we should probably store posteriorStateRoots in the blocks db.
    const state = this.state.stateAt(header.priorStateRoot());
    if (!state) {
      return Result.error(ServiceExecutorError.NoState);
    }

    const serviceCode = state.getServiceCode(serviceId);
    if (!serviceCode) {
      return Result.error(ServiceExecutorError.NoServiceCode);
    }

    if (!serviceCode.hash.isEqualTo(expectedCodeHash)) {
      return Result.error(ServiceExecutorError.ServiceCodeMismatch);
    }

    return Result.ok(new PvmExecutor(serviceCode.data));
  }
}

class PvmExecutor {
  private readonly pvm: PvmHostCallExtension;
  private hostCalls = new HostCalls();
  private pvmInstanceManager = new PvmInstanceManager(4);

  constructor(private serviceCode: BytesBlob) {
    this.pvm = new PvmHostCallExtension(this.pvmInstanceManager, this.hostCalls);
  }

<<<<<<< HEAD
  async run(args: BytesBlob, gas: ServiceGas): Promise<BytesBlob> {
    const program = Program.fromSpi(this.serviceCode.raw, args.raw);
=======
  async run(args: BytesBlob, gas: Gas): Promise<BytesBlob> {
    const program = Program.fromSpi(this.serviceCode.buffer, args.buffer);
>>>>>>> 9949ea31

    const result = await this.pvm.runProgram(program.code, 5, gas, program.registers, program.memory);
    if (!result || !(result instanceof Uint8Array)) {
      return BytesBlob.blobFromNumbers([]);
    }
    return BytesBlob.blobFrom(result);
  }
}<|MERGE_RESOLUTION|>--- conflicted
+++ resolved
@@ -159,13 +159,8 @@
     this.pvm = new PvmHostCallExtension(this.pvmInstanceManager, this.hostCalls);
   }
 
-<<<<<<< HEAD
-  async run(args: BytesBlob, gas: ServiceGas): Promise<BytesBlob> {
+  async run(args: BytesBlob, gas: Gas): Promise<BytesBlob> {
     const program = Program.fromSpi(this.serviceCode.raw, args.raw);
-=======
-  async run(args: BytesBlob, gas: Gas): Promise<BytesBlob> {
-    const program = Program.fromSpi(this.serviceCode.buffer, args.buffer);
->>>>>>> 9949ea31
 
     const result = await this.pvm.runProgram(program.code, 5, gas, program.registers, program.memory);
     if (!result || !(result instanceof Uint8Array)) {
