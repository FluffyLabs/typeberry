{
  "name": "@typeberry/transition",
  "version": "0.0.1",
  "description": "JAM state transition.",
  "main": "index.ts",
  "dependencies": {
    "@typeberry/block": "0.0.1",
    "@typeberry/bytes": "0.0.1",
    "@typeberry/codec": "0.0.1",
<<<<<<< HEAD
    "@typeberry/config": "0.0.1",
=======
    "@typeberry/collections": "0.0.1",
>>>>>>> d806bb74
    "@typeberry/hash": "0.0.1",
    "@typeberry/mmr": "0.0.1",
    "@typeberry/numbers": "0.0.1",
    "@typeberry/pvm-host-calls": "0.0.1",
    "@typeberry/pvm-program": "0.0.1",
    "@typeberry/utils": "0.0.1"
  },
  "scripts": {
    "test": "node --test --require ts-node/register $(find . -type f -name '*.test.ts' | tr '\\n' ' ')"
  },
  "author": "Fluffy Labs",
  "license": "MPL-2.0"
}<|MERGE_RESOLUTION|>--- conflicted
+++ resolved
@@ -7,11 +7,8 @@
     "@typeberry/block": "0.0.1",
     "@typeberry/bytes": "0.0.1",
     "@typeberry/codec": "0.0.1",
-<<<<<<< HEAD
     "@typeberry/config": "0.0.1",
-=======
     "@typeberry/collections": "0.0.1",
->>>>>>> d806bb74
     "@typeberry/hash": "0.0.1",
     "@typeberry/mmr": "0.0.1",
     "@typeberry/numbers": "0.0.1",
