--- conflicted
+++ resolved
@@ -42,7 +42,6 @@
   slot: TimeSlot;
 };
 
-<<<<<<< HEAD
 export type ReportsState = Pick<
   State,
   | "availabilityAssignment"
@@ -55,17 +54,6 @@
   | "accumulationQueue"
   | "recentlyAccumulated"
 > & {
-=======
-export type ReportsState = {
-  readonly availabilityAssignment: State["availabilityAssignment"];
-  readonly currentValidatorData: State["currentValidatorData"];
-  readonly previousValidatorData: State["previousValidatorData"];
-  readonly entropy: State["entropy"];
-  readonly authPools: State["authPools"];
-  readonly recentBlocks: State["recentBlocks"];
-  readonly accounts: State["services"];
-
->>>>>>> 749f2615
   // NOTE: this is most likely not strictly part of the state!
   readonly offenders: KnownSizeArray<Ed25519Key, "0..ValidatorsCount">;
 };
@@ -232,10 +220,10 @@
 
         // check service code hash
         // https://graypaper.fluffylabs.dev/#/5f542d7/154b02154b02
-        if (!result.codeHash.isEqualTo(service.info.codeHash)) {
+        if (!result.codeHash.isEqualTo(service.data.service.codeHash)) {
           return Result.error(
             ReportsError.BadCodeHash,
-            `Service (${result.serviceId}) code hash mismatch. Got: ${result.codeHash}, expected: ${service.info.codeHash}`,
+            `Service (${result.serviceId}) code hash mismatch. Got: ${result.codeHash}, expected: ${service.data.service.codeHash}`,
           );
         }
       }
@@ -556,10 +544,10 @@
         }
 
         // check minimal accumulation gas
-        if (result.gas < service.info.accumulateMinGas) {
+        if (result.gas < service.data.service.accumulateMinGas) {
           return Result.error(
             ReportsError.ServiceItemGasTooLow,
-            `Service (${result.serviceId}) gas is less than minimal. Got: ${result.gas}, expected at least: ${service.info.accumulateMinGas}`,
+            `Service (${result.serviceId}) gas is less than minimal. Got: ${result.gas}, expected at least: ${service.data.service.accumulateMinGas}`,
           );
         }
       }
