--- conflicted
+++ resolved
@@ -3,7 +3,6 @@
 import { Bytes, BytesBlob } from "./bytes";
 
 test("BytesBlob", async (t) => {
-<<<<<<< HEAD
 	await t.test("should fail if 0x is missing", () => {
 		try {
 			BytesBlob.parseBlob("ff2f");
@@ -25,10 +24,9 @@
 		}
 	});
 
-	await t.test("parse 0x-prefixed hex string into blob of bytes", () => {
-		const input =
-			"0x2fa3f686df876995167e7c2e5d74c4c7b6e48f8068fe0e44208344d480f7904c";
-		const result = BytesBlob.parseBlob(input);
+  await t.test("parse 0x-prefixed hex string into blob of bytes", () => {
+    const input = "0x2fa3f686df876995167e7c2e5d74c4c7b6e48f8068fe0e44208344d480f7904c";
+    const result = BytesBlob.parseBlob(input);
 
 		assert.deepStrictEqual(
 			result.buffer,
@@ -63,26 +61,21 @@
 });
 
 test("Bytes", async (t) => {
-	await t.test("should fail in case of length mismatch", () => {
-		const input =
-			"0x9c2d3bce7aa0a5857c67a85247365d2035f7d9daec2b515e86086584ad5e8644";
+  await t.test("should fail in case of length mismatch", () => {
+    const input = "0x9c2d3bce7aa0a5857c67a85247365d2035f7d9daec2b515e86086584ad5e8644";
 
-		try {
-			Bytes.parseBytes(input, 16);
-			assert.fail("Should throw an exception");
-		} catch (e) {
-			assert.strictEqual(
-				`${e}`,
-				"Error: Input string too long. Expected 16, got 32",
-			);
-		}
-	});
+    try {
+      Bytes.parseBytes(input, 16);
+      assert.fail("Should throw an exception");
+    } catch (e) {
+      assert.strictEqual(`${e}`, "Error: Input string too long. Expected 16, got 32");
+    }
+  });
 
-	await t.test("parse 0x-prefixed, fixed length bytes vector", () => {
-		const input =
-			"0x9c2d3bce7aa0a5857c67a85247365d2035f7d9daec2b515e86086584ad5e8644";
+  await t.test("parse 0x-prefixed, fixed length bytes vector", () => {
+    const input = "0x9c2d3bce7aa0a5857c67a85247365d2035f7d9daec2b515e86086584ad5e8644";
 
-		const bytes = Bytes.parseBytes(input, 32);
+    const bytes = Bytes.parseBytes(input, 32);
 
 		assert.deepStrictEqual(
 			bytes.raw,
@@ -107,54 +100,4 @@
 			]),
 		);
 	});
-=======
-  await t.test("should fail if 0x is missing", () => {
-    try {
-      BytesBlob.parseBlob("ff2f");
-      assert.fail("Should throw an exception");
-    } catch (e) {
-      assert.strictEqual(`${e}`, "Error: Invalid hex string: ff2f.");
-    }
-  });
-
-  await t.test("parse 0x-prefixed hex string into blob of bytes", () => {
-    const input = "0x2fa3f686df876995167e7c2e5d74c4c7b6e48f8068fe0e44208344d480f7904c";
-    const result = BytesBlob.parseBlob(input);
-
-    assert.deepStrictEqual(
-      new Uint8Array(result.buffer),
-      new Uint8Array([
-        47, 163, 246, 134, 223, 135, 105, 149, 22, 126, 124, 46, 93, 116, 196, 199, 182, 228, 143, 128, 104, 254, 14,
-        68, 32, 131, 68, 212, 128, 247, 144, 76,
-      ]),
-    );
-  });
-});
-
-test("Bytes", async (t) => {
-  await t.test("should fail in case of length mismatch", () => {
-    const input = "0x9c2d3bce7aa0a5857c67a85247365d2035f7d9daec2b515e86086584ad5e8644";
-
-    try {
-      Bytes.parseBytes(input, 16);
-      assert.fail("Should throw an exception");
-    } catch (e) {
-      assert.strictEqual(`${e}`, "Error: Input string too long. Expected 16, got 32");
-    }
-  });
-
-  await t.test("parse 0x-prefixed, fixed length bytes vector", () => {
-    const input = "0x9c2d3bce7aa0a5857c67a85247365d2035f7d9daec2b515e86086584ad5e8644";
-
-    const bytes = Bytes.parseBytes(input, 32);
-
-    assert.deepStrictEqual(
-      new Uint8Array(bytes.view.buffer),
-      new Uint8Array([
-        156, 45, 59, 206, 122, 160, 165, 133, 124, 103, 168, 82, 71, 54, 93, 32, 53, 247, 217, 218, 236, 43, 81, 94,
-        134, 8, 101, 132, 173, 94, 134, 68,
-      ]),
-    );
-  });
->>>>>>> a7c7f7fc
 });