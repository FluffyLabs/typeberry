import assert from "node:assert";
import { describe, it } from "node:test";
<<<<<<< HEAD
import { sumU32, sumU64, tryAsU32, tryAsU64 } from "./index";
=======
import { i32AsLittleEndian, isI32, sumU32, tryAsU32 } from "./index";
>>>>>>> edb6ee27

describe("sumU32", () => {
  it("should sum and handle overflow", () => {
    const res1 = sumU32(tryAsU32(3), tryAsU32(5), tryAsU32(10));
    const res2 = sumU32(tryAsU32(2 ** 32 - 1), tryAsU32(1));
    const res3 = sumU32(tryAsU32(2 ** 32 - 1), tryAsU32(2 ** 32 - 1));
    const res4 = sumU32(tryAsU32(2 ** 32 - 1), tryAsU32(2 ** 32 - 1), tryAsU32(2 ** 32 - 1));

    assert.deepStrictEqual(res1, { overflow: false, value: tryAsU32(18) });
    assert.deepStrictEqual(res2, { overflow: true, value: tryAsU32(0) });
    assert.deepStrictEqual(res3, { overflow: true, value: tryAsU32(2 ** 32 - 2) });
    assert.deepStrictEqual(res4, { overflow: true, value: tryAsU32(2 ** 32 - 3) });
  });
});

<<<<<<< HEAD
describe("sumU64", () => {
  it("should sum and handle overflow", () => {
    const res1 = sumU64(tryAsU64(3), tryAsU64(5), tryAsU64(10));
    const res2 = sumU64(tryAsU64(2n ** 64n - 1n), tryAsU64(1n));
    const res3 = sumU64(tryAsU64(2n ** 64n - 1n), tryAsU64(2n ** 64n - 1n));
    const res4 = sumU64(tryAsU64(2n ** 64n - 1n), tryAsU64(2n ** 64n - 1n), tryAsU64(2n ** 64n - 1n));

    assert.deepStrictEqual(res1, { overflow: false, value: tryAsU64(18) });
    assert.deepStrictEqual(res2, { overflow: true, value: tryAsU64(0) });
    assert.deepStrictEqual(res3, { overflow: true, value: tryAsU64(2n ** 64n - 2n) });
    assert.deepStrictEqual(res4, { overflow: true, value: tryAsU64(2n ** 64n - 3n) });
  });
=======
describe("isI32", () => {
  const creteTestCase = (value: number, expectedResult: boolean) => ({ value, expectedResult });

  const testCases = [
    creteTestCase(0, true),
    creteTestCase(-1, true),
    creteTestCase(1, true),
    creteTestCase(2147483648, false),
    creteTestCase(-2147483649, false),
    creteTestCase(3.14, false),
  ];

  for (const { value, expectedResult } of testCases) {
    it(`should correctly checks if ${value} is ${expectedResult ? "" : " not "} i32 number`, () => {
      const result = isI32(value);

      assert.strictEqual(result, expectedResult);
    });
  }
});

describe("i32AsLittleEndian", () => {
  const creteTestCase = (value: number, expectedResult: Uint8Array) => ({ value, expectedResult });

  const testCases = [
    creteTestCase(-1, new Uint8Array([0xff, 0xff, 0xff, 0xff])),
    creteTestCase(2147483647, new Uint8Array([0xff, 0xff, 0xff, 0x7f])),
    creteTestCase(-2147483648, new Uint8Array([0, 0, 0, 0x80])),
    creteTestCase(5, new Uint8Array([5, 0, 0, 0])),
    creteTestCase(0, new Uint8Array([0, 0, 0, 0])),
  ];

  for (const { value, expectedResult } of testCases) {
    it(`should return little endian representation of ${value}`, () => {
      const result = i32AsLittleEndian(value);

      assert.deepStrictEqual(result, expectedResult);
    });
  }
>>>>>>> edb6ee27
});<|MERGE_RESOLUTION|>--- conflicted
+++ resolved
@@ -1,10 +1,6 @@
 import assert from "node:assert";
 import { describe, it } from "node:test";
-<<<<<<< HEAD
-import { sumU32, sumU64, tryAsU32, tryAsU64 } from "./index";
-=======
-import { i32AsLittleEndian, isI32, sumU32, tryAsU32 } from "./index";
->>>>>>> edb6ee27
+import { i32AsLittleEndian, isI32, sumU32, sumU64, tryAsU32, tryAsU64 } from "./index";
 
 describe("sumU32", () => {
   it("should sum and handle overflow", () => {
@@ -20,7 +16,6 @@
   });
 });
 
-<<<<<<< HEAD
 describe("sumU64", () => {
   it("should sum and handle overflow", () => {
     const res1 = sumU64(tryAsU64(3), tryAsU64(5), tryAsU64(10));
@@ -33,7 +28,8 @@
     assert.deepStrictEqual(res3, { overflow: true, value: tryAsU64(2n ** 64n - 2n) });
     assert.deepStrictEqual(res4, { overflow: true, value: tryAsU64(2n ** 64n - 3n) });
   });
-=======
+});
+
 describe("isI32", () => {
   const creteTestCase = (value: number, expectedResult: boolean) => ({ value, expectedResult });
 
@@ -73,5 +69,4 @@
       assert.deepStrictEqual(result, expectedResult);
     });
   }
->>>>>>> edb6ee27
 });