import { ensure } from "@typeberry/utils";
import { ChunkOverlap, ChunkTooLong, PageFault } from "../errors";
import { PAGE_SIZE } from "../memory-consts";
import { MemoryPage } from "./memory-page";
import { type PageIndex, createPageIndex } from "./page-utils";

export const readable = Symbol("readable");
export const writeable = Symbol("writeable");

type AccessType = typeof readable | typeof writeable;

export type ChunkEndIndex = PageIndex | typeof PAGE_SIZE;

/** Ensure that given memory `index` is within `[0...PAGE_SIZE]` and can be used to index a page */
export function createEndChunkIndex(index: number) {
  return ensure<number, ChunkEndIndex>(
    index,
    index >= 0 && index <= PAGE_SIZE,
    `Incorect end of chunk index: ${index}!`,
  );
}

/**
 * This page is used only in case of custom memory layout (without aligment to full pages).
 * In standard cases (for example: Jam SPI or no memory loyout) it is not used.
 */
export class VirtualPage extends MemoryPage {
  /**
   * [start, end, data, accessType]
   * end of chunk cannot be PageIndex as PAGE_SIZE is not a correct PageIndex
   *
   * sorted by `start`.
   */
  private chunks: [PageIndex, ChunkEndIndex, Uint8Array, AccessType][] = [];

  set(start: PageIndex, end: ChunkEndIndex, chunk: Uint8Array, accessType: AccessType) {
    if (this.chunks.find(([s, e]) => (start <= s && s < end) || (start < e && e < end))) {
      throw new ChunkOverlap();
    }

    if (chunk.length > end - start) {
      throw new ChunkTooLong();
    }

    if (accessType === readable || chunk.length === end - start) {
      this.chunks.push([start, end, chunk, accessType]);
    } else {
      if (chunk.length > 0) {
        this.chunks.push([start, createEndChunkIndex(start + chunk.length), chunk, accessType]);
      }

      // "length < end - start" and the chunk is writeable so we need to allocate zeros from "start + length" to "end"
      // to have possibility to store data from "start" to "end"
      const emptyChunk = new Uint8Array(end - start - chunk.length);
      this.chunks.push([createPageIndex(start + chunk.length), end, emptyChunk, accessType]);
    }
    // the chunks have to be sorted to load from / store into a few chunks
    this.chunks.sort((a, b) => a[0] - b[0]);
  }

<<<<<<< HEAD
  // TODO [ToDr] Optimize
  isWriteable(startIndex: PageIndex, length: number) {
    const dump = this.getPageDump();
    const v = dump.subarray(startIndex, startIndex + length);

    return this.storeFrom(startIndex, v) === null;
=======
  isWriteable(startIndex: PageIndex, length: number) {
    const endIndex = createEndChunkIndex(startIndex + length);
    let currentIndex = startIndex as ChunkEndIndex;

    for (const [chunkStart, chunkEnd, _data, accessType] of this.chunks) {
      // we'are not in the right chunk yet.
      if (chunkEnd < currentIndex) {
        continue;
      }

      // the range we want should have been handled earlier,
      // and since it wasn't there is a gap or it was readable.
      if (chunkStart > currentIndex) {
        return false;
      }

      // we got the right chunk (i.e. `chunkStart <= currentIndex < chunkEnd`)
      // but it's not writeable, so bummer.
      if (accessType !== writeable) {
        return false;
      }

      // last case - our range might span multiple chunks, so update `currentIndex`.
      if (endIndex <= chunkEnd) {
        return true;
      }

      currentIndex = chunkEnd;
    }

    return false;
>>>>>>> ddf11969
  }

  storeFrom(startIndex: PageIndex, dataToStore: Uint8Array) {
    // find the first chunk to load from
    let chunkIndex = this.chunks.findIndex(
      ([chunkStartIndex, chunkEndIndex]) => chunkStartIndex <= startIndex && startIndex < chunkEndIndex,
    );

    if (chunkIndex === -1) {
      return new PageFault(startIndex + this.start);
    }

    let storedBytes = 0;

    while (storedBytes < dataToStore.length) {
      // chunks do not contain the desired address
      if (chunkIndex >= this.chunks.length) {
        return new PageFault(startIndex + this.start + storedBytes);
      }

      const [startChunkPageIndex, endChunkPageIndex, data, accessType] = this.chunks[chunkIndex];

      // chunk is not writeable
      if (accessType !== writeable) {
        return new PageFault(startIndex + storedBytes);
      }

      // there is a gap between chunks
      if (startChunkPageIndex > startIndex + storedBytes) {
        return new PageFault(startIndex + storedBytes);
      }

      const startChunkIndex = startIndex - startChunkPageIndex + storedBytes;
      const spaceOnChunk = endChunkPageIndex - startIndex - storedBytes;
      const bytesToStore = dataToStore.subarray(storedBytes, Math.min(storedBytes + spaceOnChunk, dataToStore.length));
      data.set(bytesToStore, startChunkIndex);
      storedBytes += bytesToStore.length;

      chunkIndex += 1;
    }

    return null;
  }

  loadInto(res: Uint8Array, startIndex: PageIndex, length: number) {
    // find the first chunk to load from
    let chunkIndex = this.chunks.findIndex(
      ([chunkStartIndex, chunkEndIndex]) => chunkStartIndex <= startIndex && startIndex < chunkEndIndex,
    );

    if (chunkIndex === -1) {
      return new PageFault(startIndex + this.start);
    }

    let loadedLength = 0;

    while (loadedLength < length) {
      // chunks do not contain the desired address
      if (chunkIndex >= this.chunks.length) {
        return new PageFault(startIndex + this.start + loadedLength);
      }

      const [startChunkPageIndex, endChunkPageIndex, data] = this.chunks[chunkIndex];

      // there is a gap between chunks
      if (startChunkPageIndex > startIndex + loadedLength) {
        return new PageFault(startIndex + loadedLength);
      }

      const startChunkIndex = startIndex - startChunkPageIndex + loadedLength;
      const toLoad = length - loadedLength;

      const dataToLoad = data.subarray(startChunkIndex, Math.min(startChunkIndex + toLoad, data.length));
      res.set(dataToLoad, loadedLength);
      loadedLength += dataToLoad.length;

      // fill the reminder with zeros.
      if (startIndex + length < endChunkPageIndex) {
        res.fill(0, loadedLength, length);
        loadedLength = length;
      }

      chunkIndex += 1;
    }

    return null;
  }

  getPageDump() {
    const page = new Uint8Array(PAGE_SIZE);

    for (const [start, _end, chunk] of this.chunks) {
      page.set(chunk, start);
    }

    return page;
  }
}<|MERGE_RESOLUTION|>--- conflicted
+++ resolved
@@ -58,14 +58,6 @@
     this.chunks.sort((a, b) => a[0] - b[0]);
   }
 
-<<<<<<< HEAD
-  // TODO [ToDr] Optimize
-  isWriteable(startIndex: PageIndex, length: number) {
-    const dump = this.getPageDump();
-    const v = dump.subarray(startIndex, startIndex + length);
-
-    return this.storeFrom(startIndex, v) === null;
-=======
   isWriteable(startIndex: PageIndex, length: number) {
     const endIndex = createEndChunkIndex(startIndex + length);
     let currentIndex = startIndex as ChunkEndIndex;
@@ -97,7 +89,6 @@
     }
 
     return false;
->>>>>>> ddf11969
   }
 
   storeFrom(startIndex: PageIndex, dataToStore: Uint8Array) {
