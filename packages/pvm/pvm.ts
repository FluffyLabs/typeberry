--- conflicted
+++ resolved
@@ -115,12 +115,8 @@
     const loadOps = new LoadOps(this.registers, this.memory, this.instructionResult);
     const storeOps = new StoreOps(this.registers, this.memory, this.instructionResult);
     const noArgsOps = new NoArgsOps(this.instructionResult);
-<<<<<<< HEAD
     const dynamicJumpOps = new DynamicJumpOps(this.registers, jumpTable, this.instructionResult, basicBlocks);
-=======
-    const dynamicJumpOps = new DynamicJumpOps(this.registers, jumpTable, this.instructionResult, this.mask);
     const hostCallOps = new HostCallOps(this.instructionResult);
->>>>>>> 61e1fbad
 
     this.threeRegsDispatcher = new ThreeRegsDispatcher(mathOps, shiftOps, bitOps, booleanOps, moveOps);
     this.twoRegsOneImmDispatcher = new TwoRegsOneImmDispatcher(
