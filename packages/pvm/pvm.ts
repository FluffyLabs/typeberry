import { ArgsDecoder } from "./args-decoder/args-decoder";
import { ArgumentType } from "./args-decoder/argument-type";
import { assemblify } from "./assemblify";
import { Instruction } from "./instruction";
import { instructionGasMap } from "./instruction-gas-map";
import { InstructionResult } from "./instruction-result";
import { Memory } from "./memory";
<<<<<<< HEAD
import { BitOps, BooleanOps, BranchOps, LoadOps, MathOps, MoveOps, ShiftOps, StoreOps } from "./ops";
=======
import { BitOps, BooleanOps, BranchOps, LoadOps, MathOps, MoveOps, ShiftOps } from "./ops";
>>>>>>> 2496877e
import {
  OneOffsetDispatcher,
  OneRegTwoImmsDispatcher,
  OneRegisterOneImmediateDispatcher,
  OneRegisterOneImmediateOneOffsetDispatcher,
  ThreeRegsDispatcher,
  TwoImmsDispatcher,
  TwoRegsDispatcher,
  TwoRegsOneImmDispatcher,
  TwoRegsOneOffsetDispatcher,
} from "./ops-dispatchers";
<<<<<<< HEAD
=======
import { TwoImmsDispatcher } from "./ops-dispatchers/two-imms-dispatcher";
import { StoreOps } from "./ops/store-ops";
>>>>>>> 2496877e
import { PageMap } from "./page-map";
import type { Mask } from "./program-decoder/mask";
import { ProgramDecoder } from "./program-decoder/program-decoder";
import { NO_OF_REGISTERS, Registers } from "./registers";

type InitialState = {
  regs?: RegistersArray;
  pc?: number;
  pageMap?: PageMapItem[];
  memory?: MemoryChunkItem[];
  gas?: number;
};

type MemoryChunkItem = {
  address: number;
  contents: Uint8Array;
};

type PageMapItem = {
  address: number;
  length: number;
  "is-writable": boolean;
};

type GrowToSize<T, N extends number, A extends T[]> = A["length"] extends N ? A : GrowToSize<T, N, [...A, T]>;

type FixedArray<T, N extends number> = GrowToSize<T, N, []>;

export type RegistersArray = FixedArray<number, 13>;

export class Pvm {
  private registers: Registers;
  private code: Uint8Array;
  private mask: Mask;
  private pc: number;
  private gas: number;
  private status: "trap" | "halt" = "trap";
  private argsDecoder: ArgsDecoder;
  private threeRegsDispatcher: ThreeRegsDispatcher;
  private twoRegsOneImmDispatcher: TwoRegsOneImmDispatcher;
  private twoRegsDispatcher: TwoRegsDispatcher;
  private oneRegisterOneImmediateOneOffsetDispatcher: OneRegisterOneImmediateOneOffsetDispatcher;
  private twoRegsOneOffsetDispatcher: TwoRegsOneOffsetDispatcher;
  private oneOffsetDispatcher: OneOffsetDispatcher;
  private oneRegisterOneImmediateDispatcher: OneRegisterOneImmediateDispatcher;
  private instructionResult = new InstructionResult();
  private memory: Memory;
  private twoImmsDispatcher: TwoImmsDispatcher;
<<<<<<< HEAD
  private oneRegTwoImmsDispatcher: OneRegTwoImmsDispatcher;
=======
>>>>>>> 2496877e

  constructor(rawProgram: Uint8Array, initialState: InitialState = {}) {
    const programDecoder = new ProgramDecoder(rawProgram);
    this.code = programDecoder.getCode();
    this.mask = programDecoder.getMask();
    this.registers = new Registers();
    const pageMap = new PageMap(initialState.pageMap ?? []);
    this.memory = new Memory(pageMap, initialState.memory ?? []);
    this.pc = initialState.pc ?? 0;

    for (let i = 0; i < NO_OF_REGISTERS; i++) {
      this.registers.asUnsigned[i] = initialState.regs?.[i] ?? 0;
    }
    this.gas = initialState.gas ?? 0;

    this.argsDecoder = new ArgsDecoder(this.code, this.mask);

    const mathOps = new MathOps(this.registers);
    const shiftOps = new ShiftOps(this.registers);
    const bitOps = new BitOps(this.registers);
    const booleanOps = new BooleanOps(this.registers);
    const moveOps = new MoveOps(this.registers);
    const branchOps = new BranchOps(this.registers, this.instructionResult);
    const loadOps = new LoadOps(this.registers, this.memory);
    const storeOps = new StoreOps(this.registers, this.memory);

    this.threeRegsDispatcher = new ThreeRegsDispatcher(mathOps, shiftOps, bitOps, booleanOps, moveOps);
    this.twoRegsOneImmDispatcher = new TwoRegsOneImmDispatcher(mathOps, shiftOps, bitOps, booleanOps, moveOps);
    this.twoRegsDispatcher = new TwoRegsDispatcher(moveOps);
    this.oneRegisterOneImmediateOneOffsetDispatcher = new OneRegisterOneImmediateOneOffsetDispatcher(branchOps);
    this.twoRegsOneOffsetDispatcher = new TwoRegsOneOffsetDispatcher(branchOps);
    this.oneOffsetDispatcher = new OneOffsetDispatcher(branchOps);
    this.oneRegisterOneImmediateDispatcher = new OneRegisterOneImmediateDispatcher(loadOps, storeOps);
    this.twoImmsDispatcher = new TwoImmsDispatcher(storeOps);
<<<<<<< HEAD
    this.oneRegTwoImmsDispatcher = new OneRegTwoImmsDispatcher(storeOps);
=======
>>>>>>> 2496877e
  }

  printProgram() {
    const p = assemblify(this.code, this.mask);
    console.table(p);
  }

  runProgram() {
    while (this.pc < this.code.length) {
      const currentInstruction = this.code[this.pc];
      this.gas -= instructionGasMap[currentInstruction];

      if (this.gas < 0) {
        break;
      }

      const args = this.argsDecoder.getArgs(this.pc);
      this.instructionResult.pcOffset = args.noOfInstructionsToSkip;
      switch (args.type) {
        case ArgumentType.NO_ARGUMENTS:
          if (currentInstruction === Instruction.TRAP) {
            this.status = "trap";
            return;
          }
          break;
        case ArgumentType.ONE_REGISTER_ONE_IMMEDIATE_ONE_OFFSET:
          this.oneRegisterOneImmediateOneOffsetDispatcher.dispatch(currentInstruction, args);
          break;
        case ArgumentType.TWO_REGISTERS:
          this.twoRegsDispatcher.dispatch(currentInstruction, args);
          break;
        case ArgumentType.THREE_REGISTERS:
          this.threeRegsDispatcher.dispatch(currentInstruction, args);
          break;
        case ArgumentType.TWO_REGISTERS_ONE_IMMEDIATE:
          this.twoRegsOneImmDispatcher.dispatch(currentInstruction, args);
          break;
        case ArgumentType.TWO_REGISTERS_ONE_OFFSET:
          this.twoRegsOneOffsetDispatcher.dispatch(currentInstruction, args);
          break;
        case ArgumentType.ONE_OFFSET:
          this.oneOffsetDispatcher.dispatch(currentInstruction, args);
          break;
        case ArgumentType.ONE_REGISTER_ONE_IMMEDIATE:
          this.oneRegisterOneImmediateDispatcher.dispatch(currentInstruction, args);
          break;
        case ArgumentType.TWO_IMMEDIATES:
          this.twoImmsDispatcher.dispatch(currentInstruction, args);
          break;
<<<<<<< HEAD
        case ArgumentType.ONE_REGISTER_TWO_IMMEDIATES:
          this.oneRegTwoImmsDispatcher.dispatch(currentInstruction, args);
          break;
=======
>>>>>>> 2496877e
      }
      this.pc += this.instructionResult.pcOffset;
    }

    // Gray Paper defines that the code is infinitely extended with `0` opcodes (`TRAP`).
    // Hence the final instruction will always be `TRAP` and we subtract the gas accordingly at the very end.
    this.gas -= instructionGasMap[Instruction.TRAP];

    if (this.gas < 0) {
      // TODO [MaSi]: to handle
    }
  }

  getState() {
    const regs = Array<number>(NO_OF_REGISTERS);

    for (let i = 0; i < NO_OF_REGISTERS; i++) {
      regs[i] = Number(this.registers.asUnsigned[i]);
    }

    return {
      pc: this.pc,
      regs,
      gas: this.gas,
      memory: this.memory.getMemoryDump(),
      status: this.status,
    };
  }
}<|MERGE_RESOLUTION|>--- conflicted
+++ resolved
@@ -5,11 +5,7 @@
 import { instructionGasMap } from "./instruction-gas-map";
 import { InstructionResult } from "./instruction-result";
 import { Memory } from "./memory";
-<<<<<<< HEAD
 import { BitOps, BooleanOps, BranchOps, LoadOps, MathOps, MoveOps, ShiftOps, StoreOps } from "./ops";
-=======
-import { BitOps, BooleanOps, BranchOps, LoadOps, MathOps, MoveOps, ShiftOps } from "./ops";
->>>>>>> 2496877e
 import {
   OneOffsetDispatcher,
   OneRegTwoImmsDispatcher,
@@ -21,11 +17,7 @@
   TwoRegsOneImmDispatcher,
   TwoRegsOneOffsetDispatcher,
 } from "./ops-dispatchers";
-<<<<<<< HEAD
-=======
 import { TwoImmsDispatcher } from "./ops-dispatchers/two-imms-dispatcher";
-import { StoreOps } from "./ops/store-ops";
->>>>>>> 2496877e
 import { PageMap } from "./page-map";
 import type { Mask } from "./program-decoder/mask";
 import { ProgramDecoder } from "./program-decoder/program-decoder";
@@ -74,10 +66,7 @@
   private instructionResult = new InstructionResult();
   private memory: Memory;
   private twoImmsDispatcher: TwoImmsDispatcher;
-<<<<<<< HEAD
   private oneRegTwoImmsDispatcher: OneRegTwoImmsDispatcher;
-=======
->>>>>>> 2496877e
 
   constructor(rawProgram: Uint8Array, initialState: InitialState = {}) {
     const programDecoder = new ProgramDecoder(rawProgram);
@@ -112,10 +101,7 @@
     this.oneOffsetDispatcher = new OneOffsetDispatcher(branchOps);
     this.oneRegisterOneImmediateDispatcher = new OneRegisterOneImmediateDispatcher(loadOps, storeOps);
     this.twoImmsDispatcher = new TwoImmsDispatcher(storeOps);
-<<<<<<< HEAD
     this.oneRegTwoImmsDispatcher = new OneRegTwoImmsDispatcher(storeOps);
-=======
->>>>>>> 2496877e
   }
 
   printProgram() {
@@ -165,12 +151,9 @@
         case ArgumentType.TWO_IMMEDIATES:
           this.twoImmsDispatcher.dispatch(currentInstruction, args);
           break;
-<<<<<<< HEAD
         case ArgumentType.ONE_REGISTER_TWO_IMMEDIATES:
           this.oneRegTwoImmsDispatcher.dispatch(currentInstruction, args);
           break;
-=======
->>>>>>> 2496877e
       }
       this.pc += this.instructionResult.pcOffset;
     }
