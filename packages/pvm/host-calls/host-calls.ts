import { Logger } from "@typeberry/logger";
import type { Interpreter, Memory } from "@typeberry/pvm-interpreter";
import type { Gas } from "@typeberry/pvm-interpreter/gas";
import { createMemoryIndex } from "@typeberry/pvm-interpreter/memory/memory-index";
import type { Registers } from "@typeberry/pvm-interpreter/registers";
import { Status } from "@typeberry/pvm-interpreter/status";
import { check } from "@typeberry/utils";
import type { HostCallIndex } from "./host-call-handler";
import type { HostCallsManager } from "./host-calls-manager";
import type { InterpreterInstanceManager } from "./interpreter-instance-manager";

const logger = Logger.new(__filename, "pvm-host-calls");

export class HostCalls {
  constructor(
    private pvmInstanceManager: InterpreterInstanceManager,
    private hostCalls: HostCallsManager,
  ) {}

  private getReturnValue(status: Status, memory: Memory, regs: Registers): Status | Uint8Array {
    if (status === Status.OOG) {
      return Status.OOG;
    }

    if (status === Status.HALT) {
      const maybeAddress = regs.asUnsigned[10];
      const maybeLength = regs.asUnsigned[11];
<<<<<<< HEAD
=======
      if (!(maybeAddress >= 0 && maybeLength > 0 && maybeAddress + maybeLength < 2 ** 32)) {
        // https://graypaper-reader.netlify.app/#/293bf5a/296c02296c02
        logger.error("Invalid memory range to return.");
        return new Uint8Array(0);
      }
      const length = maybeLength;
      const startAddress = createMemoryIndex(maybeAddress);
      const endAddress = createMemoryIndex(maybeAddress + length);
      const firstPage = getPageNumber(startAddress);
      const lastPage = getPageNumber(endAddress);

      const result = new Uint8Array(length);
      for (let i = firstPage; i <= lastPage; i++) {
        const pageDump = memory.getPageDump(i);
        if (!pageDump) {
          // https://graypaper-reader.netlify.app/#/293bf5a/296c02296c02
          logger.error("Returning data from a non-existent page.");
          return new Uint8Array(0);
        }
>>>>>>> 707e1a29

      const result = new Uint8Array(maybeLength);
      const startAddress = createMemoryIndex(maybeAddress);
      memory.loadInto(result, startAddress);

      return result;
    }

    return Status.PANIC;
  }

  private async execute(pvmInstance: Interpreter) {
    pvmInstance.runProgram();
    for (;;) {
      let status = pvmInstance.getStatus();
      if (status !== Status.HOST) {
        return this.getReturnValue(status, pvmInstance.getMemory(), pvmInstance.getRegisters());
      }
      check(
        pvmInstance.getExitParam() !== null,
        "We know that the exit param is not null, because the status is `Status.HOST`",
      );
      const hostCallIndex = pvmInstance.getExitParam() ?? -1;
      const gas = pvmInstance.getGasCounter();
      const regs = pvmInstance.getRegisters();
      const memory = pvmInstance.getMemory();
      const hostCall = this.hostCalls.get(hostCallIndex as HostCallIndex);
      if (!hostCall) {
        logger.warn(`host call ${hostCallIndex} is not implemented!`);
        return Status.PANIC;
      }
      await hostCall.execute(gas, regs, memory);

      pvmInstance.runProgram();
      status = pvmInstance.getStatus();
    }
  }

  async runProgram(
    rawProgram: Uint8Array,
    initialPc: number,
    initialGas: Gas,
    maybeRegisters?: Registers,
    maybeMemory?: Memory,
  ): Promise<Status | Uint8Array> {
    const pvmInstance = await this.pvmInstanceManager.getInstance();
    pvmInstance.reset(rawProgram, initialPc, initialGas, maybeRegisters, maybeMemory);
    try {
      return await this.execute(pvmInstance);
    } finally {
      this.pvmInstanceManager.releaseInstance(pvmInstance);
    }
  }
}<|MERGE_RESOLUTION|>--- conflicted
+++ resolved
@@ -25,34 +25,12 @@
     if (status === Status.HALT) {
       const maybeAddress = regs.asUnsigned[10];
       const maybeLength = regs.asUnsigned[11];
-<<<<<<< HEAD
-=======
-      if (!(maybeAddress >= 0 && maybeLength > 0 && maybeAddress + maybeLength < 2 ** 32)) {
-        // https://graypaper-reader.netlify.app/#/293bf5a/296c02296c02
-        logger.error("Invalid memory range to return.");
-        return new Uint8Array(0);
-      }
-      const length = maybeLength;
-      const startAddress = createMemoryIndex(maybeAddress);
-      const endAddress = createMemoryIndex(maybeAddress + length);
-      const firstPage = getPageNumber(startAddress);
-      const lastPage = getPageNumber(endAddress);
-
-      const result = new Uint8Array(length);
-      for (let i = firstPage; i <= lastPage; i++) {
-        const pageDump = memory.getPageDump(i);
-        if (!pageDump) {
-          // https://graypaper-reader.netlify.app/#/293bf5a/296c02296c02
-          logger.error("Returning data from a non-existent page.");
-          return new Uint8Array(0);
-        }
->>>>>>> 707e1a29
 
       const result = new Uint8Array(maybeLength);
       const startAddress = createMemoryIndex(maybeAddress);
-      memory.loadInto(result, startAddress);
-
-      return result;
+      const pageFault = memory.loadInto(result, startAddress);
+      // https://graypaper-reader.netlify.app/#/293bf5a/296c02296c02
+      return pageFault !== null ? new Uint8Array(0) : result;
     }
 
     return Status.PANIC;
