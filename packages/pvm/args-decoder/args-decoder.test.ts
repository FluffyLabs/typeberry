--- conflicted
+++ resolved
@@ -132,11 +132,7 @@
     expectedsecondImmediateDecoder.setBytes(new Uint8Array([0x03, 0x04]));
 
     const expectedResult = {
-<<<<<<< HEAD
-      noOfInstructionsToSkip: code.length,
-=======
       noOfBytesToSkip: code.length,
->>>>>>> bf9b4c19
       type: ArgumentType.TWO_REGISTERS_TWO_IMMEDIATES,
 
       firstRegisterIndex: 7,
