import type {
  NoArgumentsResult,
  OneOffsetResult,
  OneRegisterOneImmediateOneOffsetResult,
  OneRegisterOneImmediateResult,
  OneRegisterTwoImmediatesResult,
  ThreeRegistersResult,
  TwoImmediatesResult,
  TwoRegistersOneImmediateResult,
  TwoRegistersOneOffsetResult,
  TwoRegistersResult,
  TwoRegistersTwoImmediatesResult,
} from "./args-decoder";
import { ArgumentType } from "./argument-type";
import { ImmediateDecoder } from "./decoders/immediate-decoder";

const ARGUMENT_TYPE_LENGTH = Object.keys(ArgumentType).length / 2;

type Results = [
  NoArgumentsResult,
  undefined, // 1 imm
  TwoImmediatesResult,
  OneOffsetResult,
  OneRegisterOneImmediateResult,
  OneRegisterTwoImmediatesResult,
  OneRegisterOneImmediateOneOffsetResult,
  TwoRegistersResult,
  TwoRegistersOneImmediateResult,
  TwoRegistersOneOffsetResult,
  TwoRegistersTwoImmediatesResult,
  ThreeRegistersResult,
];

export const createResults = () => {
  const results = new Array(ARGUMENT_TYPE_LENGTH) as Results;

  results[ArgumentType.NO_ARGUMENTS] = {
    type: ArgumentType.NO_ARGUMENTS,
    noOfBytesToSkip: 1,
  };

  results[ArgumentType.TWO_REGISTERS] = {
    type: ArgumentType.TWO_REGISTERS,
    noOfBytesToSkip: 1,
    firstRegisterIndex: 0,
    secondRegisterIndex: 0,
  };

  results[ArgumentType.THREE_REGISTERS] = {
    type: ArgumentType.THREE_REGISTERS,
    noOfBytesToSkip: 1,
    firstRegisterIndex: 0,
    secondRegisterIndex: 0,
    thirdRegisterIndex: 0,
  };

  results[ArgumentType.ONE_REGISTER_ONE_IMMEDIATE_ONE_OFFSET] = {
    type: ArgumentType.ONE_REGISTER_ONE_IMMEDIATE_ONE_OFFSET,
    noOfBytesToSkip: 1,
    firstRegisterIndex: 0,
    immediateDecoder: new ImmediateDecoder(),
    offset: 0,
  };

  results[ArgumentType.TWO_REGISTERS_ONE_OFFSET] = {
    type: ArgumentType.TWO_REGISTERS_ONE_OFFSET,
    noOfBytesToSkip: 1,
    firstRegisterIndex: 0,
    secondRegisterIndex: 0,
    offset: 0,
  };

  results[ArgumentType.TWO_REGISTERS_ONE_IMMEDIATE] = {
    type: ArgumentType.TWO_REGISTERS_ONE_IMMEDIATE,
    noOfBytesToSkip: 1,
    firstRegisterIndex: 0,
    secondRegisterIndex: 0,
    immediateDecoder: new ImmediateDecoder(),
  };

  results[ArgumentType.ONE_REGISTER_ONE_IMMEDIATE] = {
    type: ArgumentType.ONE_REGISTER_ONE_IMMEDIATE,
    noOfBytesToSkip: 1,
    firstRegisterIndex: 0,
    immediateDecoder: new ImmediateDecoder(),
  };

  results[ArgumentType.ONE_REGISTER_TWO_IMMEDIATES] = {
    type: ArgumentType.ONE_REGISTER_TWO_IMMEDIATES,
    noOfBytesToSkip: 1,
    registerIndex: 0,
    firstImmediateDecoder: new ImmediateDecoder(),
    secondImmediateDecoder: new ImmediateDecoder(),
  };

  results[ArgumentType.ONE_OFFSET] = {
    type: ArgumentType.ONE_OFFSET,
    noOfInstructionsToSkip: 1,
    offset: 0,
  };

  results[ArgumentType.TWO_IMMEDIATES] = {
    type: ArgumentType.TWO_IMMEDIATES,
    noOfBytesToSkip: 1,
    firstImmediateDecoder: new ImmediateDecoder(),
    secondImmediateDecoder: new ImmediateDecoder(),
  };

  results[ArgumentType.TWO_REGISTERS_TWO_IMMEDIATES] = {
    type: ArgumentType.TWO_REGISTERS_TWO_IMMEDIATES,
<<<<<<< HEAD
    noOfInstructionsToSkip: 1,
=======
    noOfBytesToSkip: 1,
>>>>>>> bf9b4c19
    firstImmediateDecoder: new ImmediateDecoder(),
    secondImmediateDecoder: new ImmediateDecoder(),
    firstRegisterIndex: 0,
    secondRegisterIndex: 0,
  };

  return results;
};<|MERGE_RESOLUTION|>--- conflicted
+++ resolved
@@ -95,7 +95,7 @@
 
   results[ArgumentType.ONE_OFFSET] = {
     type: ArgumentType.ONE_OFFSET,
-    noOfInstructionsToSkip: 1,
+    noOfBytesToSkip: 1,
     offset: 0,
   };
 
@@ -108,11 +108,7 @@
 
   results[ArgumentType.TWO_REGISTERS_TWO_IMMEDIATES] = {
     type: ArgumentType.TWO_REGISTERS_TWO_IMMEDIATES,
-<<<<<<< HEAD
-    noOfInstructionsToSkip: 1,
-=======
     noOfBytesToSkip: 1,
->>>>>>> bf9b4c19
     firstImmediateDecoder: new ImmediateDecoder(),
     secondImmediateDecoder: new ImmediateDecoder(),
     firstRegisterIndex: 0,
