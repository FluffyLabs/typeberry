<<<<<<< HEAD
import type { CoreIndex, ServiceId } from "@typeberry/block";
import { Q, W_T } from "@typeberry/block/gp-constants";
import type { Bytes } from "@typeberry/bytes";
import type { FixedSizeArray, KnownSizeArray } from "@typeberry/collections";
import type { Blake2bHash } from "@typeberry/hash";
import type { U64 } from "@typeberry/numbers";
=======
import type { CodeHash, CoreIndex, ServiceId } from "@typeberry/block";
import { Q } from "@typeberry/block/gp-constants";
import type { FixedSizeArray, KnownSizeArray } from "@typeberry/collections";
import type { Blake2bHash } from "@typeberry/hash";
import type { U32, U64 } from "@typeberry/numbers";
>>>>>>> 2301694e
import type { Gas } from "@typeberry/pvm-interpreter/gas";
import type { ValidatorData } from "@typeberry/safrole";
import type { Result } from "@typeberry/utils";

/** Size of the authorization queue. */
export const AUTHORIZATION_QUEUE_SIZE = Q;
export type AUTHORIZATION_QUEUE_SIZE = typeof AUTHORIZATION_QUEUE_SIZE;

/** Size of the transfer memo. */
export const TRANSFER_MEMO_BYTES = W_T;
export type TRANSFER_MEMO_BYTES = typeof TRANSFER_MEMO_BYTES;

/**
 * Errors that may occur when the transfer is invoked.
 *
 * TODO [ToDr] Since I don't fully understand yet which of these
 * could be checked directly in the host call (i.e. if we will
 * have access to the service account state there) for now I keep
 * them safely in the `AccumulationPartialState` implementation.
 * However, if possible, these should be moved directly to the
 * host call implementation.
 */
export enum TransferError {
  /** The destination service does not exist. */
  DestinationNotFound = 0,
  /** The supplied gas is too low to execute `OnTransfer` entry point. */
  GasTooLow = 1,
  /** After transfering the funds account balance would be below the threshold. */
  BalanceBelowThreshold = 2,
}

/**
 * `U`: state components mutated by the accumulation.
 * - `d`: service accounts state
 * - `i`: upcoming validator keys
 * - `q`: queue of work reports
 * - `x`: priviliges state
 *
 * https://graypaper.fluffylabs.dev/#/439ca37/161402161402
 */
export interface AccumulationPartialState {
  /**
<<<<<<< HEAD
   * Transfer given `amount` of funds to the `destination`,
   * passing `suppliedGas` to invoke `OnTransfer` entry point
   * and given `memo`.
   */
  transfer(
    destination: ServiceId,
    amount: U64,
    suppliedGas: Gas,
    memo: Bytes<TRANSFER_MEMO_BYTES>,
  ): Result<null, TransferError>;
=======
   * Create a new service with requested id, codeHash, gas and balance.
   *
   * Note the assigned id might be different than requested
   * in case of a conflict.
   * https://graypaper.fluffylabs.dev/#/364735a/2b5c012b5c01
   *
   * An error can be returned in case the account does not
   * have the required balance.
   */
  newService(
    requestedServiceId: ServiceId,
    codeHash: CodeHash,
    codeLength: U32,
    gas: U64,
    balance: U64,
  ): Result<ServiceId, "insufficient funds">;
>>>>>>> 2301694e

  /** Designate new validators given their key and meta data. */
  updateValidatorsData(validatorsData: KnownSizeArray<ValidatorData, "ValidatorsCount">): void;

  /**
   * Checkpoint this partial state.
   *
   * I.e. assign the "regular dimension" of the context to
   * the "exceptional dimension".
   * https://graypaper.fluffylabs.dev/#/364735a/2a96022a9602
   */
  checkpoint(): void;

  /** Update authorization queue for given core. */
  updateAuthorizationQueue(
    coreIndex: CoreIndex,
    authQueue: FixedSizeArray<Blake2bHash, AUTHORIZATION_QUEUE_SIZE>,
  ): void;

  /**
   * Update priviliged services and their gas.
   *
   * `m`: manager service (can change priviledged services)
   * `a`: manages authorization queue
   * `v`: manages validator keys
   * `g`: dictionary of serviceId -> gas that auto-accumulate every block
   *
   */
  updatePrivilegedServices(m: ServiceId, a: ServiceId, v: ServiceId, g: Map<ServiceId, Gas>): void;
}<|MERGE_RESOLUTION|>--- conflicted
+++ resolved
@@ -1,17 +1,9 @@
-<<<<<<< HEAD
-import type { CoreIndex, ServiceId } from "@typeberry/block";
+import type { CodeHash, CoreIndex, ServiceId } from "@typeberry/block";
 import { Q, W_T } from "@typeberry/block/gp-constants";
 import type { Bytes } from "@typeberry/bytes";
 import type { FixedSizeArray, KnownSizeArray } from "@typeberry/collections";
 import type { Blake2bHash } from "@typeberry/hash";
-import type { U64 } from "@typeberry/numbers";
-=======
-import type { CodeHash, CoreIndex, ServiceId } from "@typeberry/block";
-import { Q } from "@typeberry/block/gp-constants";
-import type { FixedSizeArray, KnownSizeArray } from "@typeberry/collections";
-import type { Blake2bHash } from "@typeberry/hash";
 import type { U32, U64 } from "@typeberry/numbers";
->>>>>>> 2301694e
 import type { Gas } from "@typeberry/pvm-interpreter/gas";
 import type { ValidatorData } from "@typeberry/safrole";
 import type { Result } from "@typeberry/utils";
@@ -54,7 +46,6 @@
  */
 export interface AccumulationPartialState {
   /**
-<<<<<<< HEAD
    * Transfer given `amount` of funds to the `destination`,
    * passing `suppliedGas` to invoke `OnTransfer` entry point
    * and given `memo`.
@@ -65,7 +56,8 @@
     suppliedGas: Gas,
     memo: Bytes<TRANSFER_MEMO_BYTES>,
   ): Result<null, TransferError>;
-=======
+
+  /**
    * Create a new service with requested id, codeHash, gas and balance.
    *
    * Note the assigned id might be different than requested
@@ -82,7 +74,6 @@
     gas: U64,
     balance: U64,
   ): Result<ServiceId, "insufficient funds">;
->>>>>>> 2301694e
 
   /** Designate new validators given their key and meta data. */
   updateValidatorsData(validatorsData: KnownSizeArray<ValidatorData, "ValidatorsCount">): void;
