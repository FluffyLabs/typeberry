import type { CodeHash, CoreIndex, ServiceId } from "@typeberry/block";
import { Q, W_T } from "@typeberry/block/gp-constants";
import type { Bytes } from "@typeberry/bytes";
import type { FixedSizeArray, KnownSizeArray } from "@typeberry/collections";
import type { Blake2bHash } from "@typeberry/hash";
import type { U32, U64 } from "@typeberry/numbers";
import type { Gas } from "@typeberry/pvm-interpreter/gas";
import type { ValidatorData } from "@typeberry/safrole";
import type { Result } from "@typeberry/utils";

/** Size of the authorization queue. */
export const AUTHORIZATION_QUEUE_SIZE = Q;
export type AUTHORIZATION_QUEUE_SIZE = typeof AUTHORIZATION_QUEUE_SIZE;

<<<<<<< HEAD
/** Possible error when requesting a preimage. */
export enum RequestPreimageError {
  /** The preimage is already requested. */
  AlreadyRequested = 0,
  /** The preimage is already available. */
  AlreadyAvailable = 1,
  /** The account does not have enough balance to store more preimages. */
  InsufficientFunds = 2,
=======
/** Size of the transfer memo. */
export const TRANSFER_MEMO_BYTES = W_T;
export type TRANSFER_MEMO_BYTES = typeof TRANSFER_MEMO_BYTES;

/**
 * Errors that may occur when the transfer is invoked.
 *
 * TODO [ToDr] Since I don't fully understand yet which of these
 * could be checked directly in the host call (i.e. if we will
 * have access to the service account state there) for now I keep
 * them safely in the `AccumulationPartialState` implementation.
 * However, if possible, these should be moved directly to the
 * host call implementation.
 */
export enum TransferError {
  /** The destination service does not exist. */
  DestinationNotFound = 0,
  /** The supplied gas is too low to execute `OnTransfer` entry point. */
  GasTooLow = 1,
  /** After transfering the funds account balance would be below the threshold. */
  BalanceBelowThreshold = 2,
>>>>>>> db235a2a
}

/**
 * `U`: state components mutated by the accumulation.
 * - `d`: service accounts state
 * - `i`: upcoming validator keys
 * - `q`: queue of work reports
 * - `x`: priviliges state
 *
 * https://graypaper.fluffylabs.dev/#/439ca37/161402161402
 */
export interface AccumulationPartialState {
  /**
<<<<<<< HEAD
   * Request (solicit) a preimage to be (re-)available.
   *
   * States:
   * https://graypaper.fluffylabs.dev/#/364735a/113000113000
   */
  requestPreimage(hash: Blake2bHash, length: U32): Result<null, RequestPreimageError>;

  /**
   * Mark a preimage hash as unavailable (forget it).
   *
   * https://graypaper.fluffylabs.dev/#/364735a/30a20030a200
   */
  forgetPreimage(hash: Blake2bHash, length: U32): Result<null, null>;
=======
   * Transfer given `amount` of funds to the `destination`,
   * passing `suppliedGas` to invoke `OnTransfer` entry point
   * and given `memo`.
   */
  transfer(
    destination: ServiceId,
    amount: U64,
    suppliedGas: Gas,
    memo: Bytes<TRANSFER_MEMO_BYTES>,
  ): Result<null, TransferError>;
>>>>>>> db235a2a

  /**
   * Create a new service with requested id, codeHash, gas and balance.
   *
   * Note the assigned id might be different than requested
   * in case of a conflict.
   * https://graypaper.fluffylabs.dev/#/364735a/2b5c012b5c01
   *
   * An error can be returned in case the account does not
   * have the required balance.
   */
  newService(
    requestedServiceId: ServiceId,
    codeHash: CodeHash,
    codeLength: U32,
    gas: U64,
    balance: U64,
  ): Result<ServiceId, "insufficient funds">;

  /** Upgrade code of currently running service. */
  upgradeService(codeHash: CodeHash, gas: U64, allowance: U64): void;

  /** Designate new validators given their key and meta data. */
  updateValidatorsData(validatorsData: KnownSizeArray<ValidatorData, "ValidatorsCount">): void;

  /**
   * Checkpoint this partial state.
   *
   * I.e. assign the "regular dimension" of the context to
   * the "exceptional dimension".
   * https://graypaper.fluffylabs.dev/#/364735a/2a96022a9602
   */
  checkpoint(): void;

  /** Update authorization queue for given core. */
  updateAuthorizationQueue(
    coreIndex: CoreIndex,
    authQueue: FixedSizeArray<Blake2bHash, AUTHORIZATION_QUEUE_SIZE>,
  ): void;

  /**
   * Update priviliged services and their gas.
   *
   * `m`: manager service (can change priviledged services)
   * `a`: manages authorization queue
   * `v`: manages validator keys
   * `g`: dictionary of serviceId -> gas that auto-accumulate every block
   *
   */
  updatePrivilegedServices(m: ServiceId, a: ServiceId, v: ServiceId, g: Map<ServiceId, Gas>): void;
}<|MERGE_RESOLUTION|>--- conflicted
+++ resolved
@@ -12,7 +12,10 @@
 export const AUTHORIZATION_QUEUE_SIZE = Q;
 export type AUTHORIZATION_QUEUE_SIZE = typeof AUTHORIZATION_QUEUE_SIZE;
 
-<<<<<<< HEAD
+/** Size of the transfer memo. */
+export const TRANSFER_MEMO_BYTES = W_T;
+export type TRANSFER_MEMO_BYTES = typeof TRANSFER_MEMO_BYTES;
+
 /** Possible error when requesting a preimage. */
 export enum RequestPreimageError {
   /** The preimage is already requested. */
@@ -21,10 +24,7 @@
   AlreadyAvailable = 1,
   /** The account does not have enough balance to store more preimages. */
   InsufficientFunds = 2,
-=======
-/** Size of the transfer memo. */
-export const TRANSFER_MEMO_BYTES = W_T;
-export type TRANSFER_MEMO_BYTES = typeof TRANSFER_MEMO_BYTES;
+}
 
 /**
  * Errors that may occur when the transfer is invoked.
@@ -43,7 +43,6 @@
   GasTooLow = 1,
   /** After transfering the funds account balance would be below the threshold. */
   BalanceBelowThreshold = 2,
->>>>>>> db235a2a
 }
 
 /**
@@ -57,7 +56,6 @@
  */
 export interface AccumulationPartialState {
   /**
-<<<<<<< HEAD
    * Request (solicit) a preimage to be (re-)available.
    *
    * States:
@@ -71,7 +69,8 @@
    * https://graypaper.fluffylabs.dev/#/364735a/30a20030a200
    */
   forgetPreimage(hash: Blake2bHash, length: U32): Result<null, null>;
-=======
+
+  /**
    * Transfer given `amount` of funds to the `destination`,
    * passing `suppliedGas` to invoke `OnTransfer` entry point
    * and given `memo`.
@@ -82,7 +81,6 @@
     suppliedGas: Gas,
     memo: Bytes<TRANSFER_MEMO_BYTES>,
   ): Result<null, TransferError>;
->>>>>>> db235a2a
 
   /**
    * Create a new service with requested id, codeHash, gas and balance.
