--- conflicted
+++ resolved
@@ -17,14 +17,14 @@
   public readonly authQueue: Parameters<TestAccumulate["updateAuthorizationQueue"]>[] = [];
   public readonly newServiceCalled: Parameters<TestAccumulate["newService"]>[] = [];
   public readonly privilegedServices: Parameters<TestAccumulate["updatePrivilegedServices"]>[] = [];
-<<<<<<< HEAD
   public readonly quitAndTransferData: Parameters<TestAccumulate["quitAndTransfer"]>[] = [];
   public readonly transferData: Parameters<TestAccumulate["transfer"]>[] = [];
+  public readonly upgradeData: Parameters<TestAccumulate["upgradeService"]>[] = [];
   public readonly validatorsData: Parameters<TestAccumulate["updateValidatorsData"]>[0][] = [];
 
   public checkpointCalled = 0;
+  public newServiceResponse: ServiceId | null = null;
   public quitAndBurnCalled = 0;
-  public newServiceResponse: ServiceId | null = null;
   public transferReturnValue: Result<null, TransferError> = Result.ok(null);
 
   quitAndTransfer(
@@ -40,16 +40,6 @@
     this.quitAndBurnCalled += 1;
   }
 
-=======
-  public readonly transferData: Parameters<TestAccumulate["transfer"]>[] = [];
-  public readonly upgradeData: Parameters<TestAccumulate["upgradeService"]>[] = [];
-  public readonly validatorsData: Parameters<TestAccumulate["updateValidatorsData"]>[0][] = [];
-
-  public checkpointCalled = 0;
-  public newServiceResponse: ServiceId | null = null;
-  public transferReturnValue: Result<null, TransferError> = Result.ok(null);
-
->>>>>>> db235a2a
   transfer(
     destination: ServiceId,
     amount: U64,
