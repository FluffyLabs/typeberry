<<<<<<< HEAD
import type { CoreIndex, ServiceId } from "@typeberry/block";
import type { Bytes } from "@typeberry/bytes";
import type { FixedSizeArray, KnownSizeArray } from "@typeberry/collections";
import type { Blake2bHash } from "@typeberry/hash";
import type { U64 } from "@typeberry/numbers";
import type { Gas } from "@typeberry/pvm-interpreter/gas";
import type { ValidatorData } from "@typeberry/safrole";
import { Result } from "@typeberry/utils";
import type {
  AUTHORIZATION_QUEUE_SIZE,
  AccumulationPartialState,
  TRANSFER_MEMO_BYTES,
  TransferError,
} from "./partial-state";
=======
import type { CodeHash, CoreIndex, ServiceId } from "@typeberry/block";
import type { FixedSizeArray, KnownSizeArray } from "@typeberry/collections";
import type { Blake2bHash } from "@typeberry/hash";
import type { U32, U64 } from "@typeberry/numbers";
import type { Gas } from "@typeberry/pvm-interpreter/gas";
import type { ValidatorData } from "@typeberry/safrole";
import { Result } from "@typeberry/utils";
import type { AUTHORIZATION_QUEUE_SIZE, AccumulationPartialState } from "./partial-state";
>>>>>>> 2301694e

export class TestAccumulate implements AccumulationPartialState {
  public readonly privilegedServices: Parameters<TestAccumulate["updatePrivilegedServices"]>[] = [];
  public readonly authQueue: Parameters<TestAccumulate["updateAuthorizationQueue"]>[] = [];
  public readonly validatorsData: Parameters<TestAccumulate["updateValidatorsData"]>[0][] = [];
<<<<<<< HEAD
  public readonly transferData: Parameters<TestAccumulate["transfer"]>[] = [];
=======
  public readonly newServiceCalled: Parameters<TestAccumulate["newService"]>[] = [];
  public newServiceResponse: ServiceId | null = null;
>>>>>>> 2301694e
  public checkpointCalled = 0;
  public transferReturnValue: Result<null, TransferError> = Result.ok(null);

  transfer(
    destination: ServiceId,
    amount: U64,
    suppliedGas: Gas,
    memo: Bytes<TRANSFER_MEMO_BYTES>,
  ): Result<null, TransferError> {
    this.transferData.push([destination, amount, suppliedGas, memo]);
    return this.transferReturnValue;
  }

  newService(
    requestedServiceId: ServiceId,
    codeHash: CodeHash,
    codeLength: U32,
    gas: U64,
    balance: U64,
  ): Result<ServiceId, "insufficient funds"> {
    this.newServiceCalled.push([requestedServiceId, codeHash, codeLength, gas, balance]);
    if (this.newServiceResponse !== null) {
      return Result.ok(this.newServiceResponse);
    }

    return Result.error("insufficient funds");
  }

  checkpoint(): void {
    this.checkpointCalled += 1;
  }

  updateValidatorsData(validatorsData: KnownSizeArray<ValidatorData, "ValidatorsCount">): void {
    this.validatorsData.push(validatorsData);
  }

  updatePrivilegedServices(m: ServiceId, a: ServiceId, v: ServiceId, g: Map<ServiceId, Gas>): void {
    this.privilegedServices.push([m, a, v, g]);
  }

  updateAuthorizationQueue(
    coreIndex: CoreIndex,
    authQueue: FixedSizeArray<Blake2bHash, AUTHORIZATION_QUEUE_SIZE>,
  ): void {
    this.authQueue.push([coreIndex, authQueue]);
  }
}<|MERGE_RESOLUTION|>--- conflicted
+++ resolved
@@ -1,9 +1,8 @@
-<<<<<<< HEAD
-import type { CoreIndex, ServiceId } from "@typeberry/block";
+import type { CodeHash, CoreIndex, ServiceId } from "@typeberry/block";
 import type { Bytes } from "@typeberry/bytes";
 import type { FixedSizeArray, KnownSizeArray } from "@typeberry/collections";
 import type { Blake2bHash } from "@typeberry/hash";
-import type { U64 } from "@typeberry/numbers";
+import type { U32, U64 } from "@typeberry/numbers";
 import type { Gas } from "@typeberry/pvm-interpreter/gas";
 import type { ValidatorData } from "@typeberry/safrole";
 import { Result } from "@typeberry/utils";
@@ -13,28 +12,16 @@
   TRANSFER_MEMO_BYTES,
   TransferError,
 } from "./partial-state";
-=======
-import type { CodeHash, CoreIndex, ServiceId } from "@typeberry/block";
-import type { FixedSizeArray, KnownSizeArray } from "@typeberry/collections";
-import type { Blake2bHash } from "@typeberry/hash";
-import type { U32, U64 } from "@typeberry/numbers";
-import type { Gas } from "@typeberry/pvm-interpreter/gas";
-import type { ValidatorData } from "@typeberry/safrole";
-import { Result } from "@typeberry/utils";
-import type { AUTHORIZATION_QUEUE_SIZE, AccumulationPartialState } from "./partial-state";
->>>>>>> 2301694e
 
 export class TestAccumulate implements AccumulationPartialState {
+  public readonly authQueue: Parameters<TestAccumulate["updateAuthorizationQueue"]>[] = [];
+  public readonly newServiceCalled: Parameters<TestAccumulate["newService"]>[] = [];
   public readonly privilegedServices: Parameters<TestAccumulate["updatePrivilegedServices"]>[] = [];
-  public readonly authQueue: Parameters<TestAccumulate["updateAuthorizationQueue"]>[] = [];
+  public readonly transferData: Parameters<TestAccumulate["transfer"]>[] = [];
   public readonly validatorsData: Parameters<TestAccumulate["updateValidatorsData"]>[0][] = [];
-<<<<<<< HEAD
-  public readonly transferData: Parameters<TestAccumulate["transfer"]>[] = [];
-=======
-  public readonly newServiceCalled: Parameters<TestAccumulate["newService"]>[] = [];
+
+  public checkpointCalled = 0;
   public newServiceResponse: ServiceId | null = null;
->>>>>>> 2301694e
-  public checkpointCalled = 0;
   public transferReturnValue: Result<null, TransferError> = Result.ok(null);
 
   transfer(
