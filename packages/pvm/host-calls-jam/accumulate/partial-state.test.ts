--- conflicted
+++ resolved
@@ -6,35 +6,29 @@
 import type { Gas } from "@typeberry/pvm-interpreter/gas";
 import type { ValidatorData } from "@typeberry/safrole";
 import { Result } from "@typeberry/utils";
-<<<<<<< HEAD
-import type { AUTHORIZATION_QUEUE_SIZE, AccumulationPartialState, RequestPreimageError } from "./partial-state";
-=======
 import type {
   AUTHORIZATION_QUEUE_SIZE,
   AccumulationPartialState,
+  RequestPreimageError,
   TRANSFER_MEMO_BYTES,
   TransferError,
 } from "./partial-state";
->>>>>>> db235a2a
 
 export class TestAccumulate implements AccumulationPartialState {
   public readonly authQueue: Parameters<TestAccumulate["updateAuthorizationQueue"]>[] = [];
   public readonly forgetPreimageData: Parameters<TestAccumulate["forgetPreimage"]>[] = [];
   public readonly newServiceCalled: Parameters<TestAccumulate["newService"]>[] = [];
   public readonly privilegedServices: Parameters<TestAccumulate["updatePrivilegedServices"]>[] = [];
-<<<<<<< HEAD
   public readonly requestPreimageData: Parameters<TestAccumulate["requestPreimage"]>[] = [];
-=======
   public readonly transferData: Parameters<TestAccumulate["transfer"]>[] = [];
->>>>>>> db235a2a
   public readonly upgradeData: Parameters<TestAccumulate["upgradeService"]>[] = [];
   public readonly validatorsData: Parameters<TestAccumulate["updateValidatorsData"]>[0][] = [];
 
   public checkpointCalled = 0;
   public forgetPreimageResponse: Result<null, null> = Result.ok(null);
   public newServiceResponse: ServiceId | null = null;
-<<<<<<< HEAD
   public requestPreimageResponse: Result<null, RequestPreimageError> = Result.ok(null);
+  public transferReturnValue: Result<null, TransferError> = Result.ok(null);
 
   requestPreimage(hash: Blake2bHash, length: U32): Result<null, RequestPreimageError> {
     this.requestPreimageData.push([hash, length]);
@@ -44,8 +38,7 @@
   forgetPreimage(hash: Blake2bHash, length: U32): Result<null, null> {
     this.forgetPreimageData.push([hash, length]);
     return this.forgetPreimageResponse;
-=======
-  public transferReturnValue: Result<null, TransferError> = Result.ok(null);
+  }
 
   transfer(
     destination: ServiceId,
@@ -55,7 +48,6 @@
   ): Result<null, TransferError> {
     this.transferData.push([destination, amount, suppliedGas, memo]);
     return this.transferReturnValue;
->>>>>>> db235a2a
   }
 
   newService(
