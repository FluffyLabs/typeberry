--- conflicted
+++ resolved
@@ -1,30 +1,21 @@
 import type { CodeHash, CoreIndex, ServiceId } from "@typeberry/block";
 import type { FixedSizeArray, KnownSizeArray } from "@typeberry/collections";
 import type { Blake2bHash } from "@typeberry/hash";
-<<<<<<< HEAD
-import type { U64 } from "@typeberry/numbers";
-=======
 import type { U32, U64 } from "@typeberry/numbers";
->>>>>>> 2301694e
 import type { Gas } from "@typeberry/pvm-interpreter/gas";
 import type { ValidatorData } from "@typeberry/safrole";
 import { Result } from "@typeberry/utils";
 import type { AUTHORIZATION_QUEUE_SIZE, AccumulationPartialState } from "./partial-state";
 
 export class TestAccumulate implements AccumulationPartialState {
+  public readonly authQueue: Parameters<TestAccumulate["updateAuthorizationQueue"]>[] = [];
+  public readonly newServiceCalled: Parameters<TestAccumulate["newService"]>[] = [];
   public readonly privilegedServices: Parameters<TestAccumulate["updatePrivilegedServices"]>[] = [];
-  public readonly authQueue: Parameters<TestAccumulate["updateAuthorizationQueue"]>[] = [];
+  public readonly upgradeData: Parameters<TestAccumulate["upgradeService"]>[] = [];
   public readonly validatorsData: Parameters<TestAccumulate["updateValidatorsData"]>[0][] = [];
-<<<<<<< HEAD
-  public readonly upgradeData: Parameters<TestAccumulate["upgrade"]>[] = [];
+
   public checkpointCalled = 0;
-
-  upgrade(codeHash: CodeHash, gas: U64, allowance: U64): void {
-    this.upgradeData.push([codeHash, gas, allowance]);
-=======
-  public readonly newServiceCalled: Parameters<TestAccumulate["newService"]>[] = [];
   public newServiceResponse: ServiceId | null = null;
-  public checkpointCalled = 0;
 
   newService(
     requestedServiceId: ServiceId,
@@ -39,7 +30,10 @@
     }
 
     return Result.error("insufficient funds");
->>>>>>> 2301694e
+  }
+
+  upgradeService(codeHash: CodeHash, gas: U64, allowance: U64): void {
+    this.upgradeData.push([codeHash, gas, allowance]);
   }
 
   checkpoint(): void {
