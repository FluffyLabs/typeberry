--- conflicted
+++ resolved
@@ -5,17 +5,14 @@
 import type { U32 } from "@typeberry/numbers";
 import type { Memory, MemoryIndex } from "@typeberry/pvm-interpreter";
 import type { Result } from "@typeberry/utils";
-<<<<<<< HEAD
 import type {
   InvalidPageError,
   MachineId,
   NoMachineError,
   PeekPokeError,
   RefineExternalities,
+  SEGMENT_EXPORT_ERROR,
 } from "./refine-externalities";
-=======
-import type { MachineId, PeekPokeError, RefineExternalities, SEGMENT_EXPORT_ERROR } from "./refine-externalities";
->>>>>>> cb9fbfb2
 
 export class TestRefineExt implements RefineExternalities {
   public readonly importSegmentData: Map<SegmentIndex, Segment | null> = new Map();
