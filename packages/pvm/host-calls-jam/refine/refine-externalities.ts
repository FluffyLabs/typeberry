--- conflicted
+++ resolved
@@ -28,7 +28,6 @@
   NoMachine = 1,
 }
 
-<<<<<<< HEAD
 /** Error for `zero` and `void` host calls when machine is not found. */
 export const NoMachineError = Symbol("Machine index not found.");
 export type NoMachineError = typeof NoMachineError;
@@ -36,11 +35,10 @@
 /** Error for `void` host call when there is already a non-accssible page in the range. */
 export const InvalidPageError = Symbol("Attempting to void non-accessible page.");
 export type InvalidPageError = typeof InvalidPageError;
-=======
+
 /** Too many segments already exported. */
 export const SEGMENT_EXPORT_ERROR = Symbol("Too many segments already exported.");
 export type SEGMENT_EXPORT_ERROR = typeof SEGMENT_EXPORT_ERROR;
->>>>>>> cb9fbfb2
 
 /** Host functions external invokations available during refine phase. */
 export interface RefineExternalities {
