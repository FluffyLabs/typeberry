<<<<<<< HEAD
import { check } from "./debug";

function bytesToHexString(buffer: Uint8Array): string {
	// TODO [ToDr] consider using TextDecoder API?
	let s = "0x";
	for (const v of buffer) {
		s += v.toString(16).padStart(2, "0");
	}
	return s;
}

export class BytesBlob {
	readonly buffer: Uint8Array = new Uint8Array([]);
	readonly length: number = 0;

	constructor(data: Uint8Array) {
		this.buffer = data;
		this.length = data.byteLength;
	}

	toString() {
		return bytesToHexString(this.buffer);
	}

	static fromBytes(v: number[]): BytesBlob {
		const arr = new Uint8Array(v);
		return new BytesBlob(arr);
	}

	static parseBlobNoPrefix(v: string): BytesBlob {
		const len = v.length;
		if (len % 2 === 1) {
			throw new Error(`Odd number of nibbles. Invalid hex string: ${v}.`);
		}
		// NOTE [ToDr] alloc
		const buffer = new ArrayBuffer(len / 2);
		const bytes = new Uint8Array(buffer);
		for (let i = 0; i < len - 1; i += 2) {
			const c = v.substring(i, i + 2);
			// TODO [ToDr] Remove string concat and simply parse each nibble manually
			// (switch from 0..f)
			const parsed = Number(`0x${c}`);
			if (Number.isNaN(parsed)) {
				throw new Error(`Invalid characters in hex byte string: ${c}`);
			}
			bytes[i / 2] = parsed;
		}

		return new BytesBlob(bytes);
	}

	static parseBlob(v: string): BytesBlob {
		if (!v.startsWith("0x")) {
			throw new Error(`Missing 0x prefix: ${v}.`);
		}
		return BytesBlob.parseBlobNoPrefix(v.substring(2));
	}
}

export class Bytes<T extends number> {
	readonly raw: Uint8Array;
	readonly length: T;

	constructor(raw: Uint8Array, len: T) {
		check(
			raw.byteLength === len,
			`Given buffer has incorrect size ${raw.byteLength} vs expected ${len}`,
		);
		this.raw = raw;
		this.length = len;
	}

	toString() {
		return bytesToHexString(this.raw);
	}

	isEqualTo(other: Bytes<T>): boolean {
		if (this.length !== other.length) {
			return false;
		}

		for (let i = 0; i < this.length; i++) {
			if (this.raw[i] !== other.raw[i]) {
				return false;
			}
		}
		return true;
	}

	static zero<X extends number>(len: X): Bytes<X> {
		return new Bytes(new Uint8Array(len), len);
	}

	static parseBytesNoPrefix<X extends number>(v: string, len: X): Bytes<X> {
		if (v.length > 2 * len) {
			throw new Error(
				`Input string too long. Expected ${len}, got ${v.length / 2}`,
			);
		}

		const blob = BytesBlob.parseBlobNoPrefix(v);
		return new Bytes(blob.buffer, len);
	}
=======
function assert(value: boolean, description: string): asserts value is true {
  if (!value) throw new Error(description);
}

function bufferToHexString(buffer: ArrayBuffer): string {
  // TODO [ToDr] consider using TextDecoder API?
  let s = "0x";
  const asUint = new Uint8Array(buffer);
  for (const v of asUint) {
    s += v.toString(16).padStart(2, "0");
  }
  return s;
}

export class BytesBlob {
  readonly buffer: ArrayBuffer = new ArrayBuffer(0);
  readonly length: number = 0;

  constructor(buffer: ArrayBuffer) {
    this.buffer = buffer;
    this.length = buffer.byteLength;
  }

  toString() {
    return bufferToHexString(this.buffer);
  }

  static parseBlob(v: string): BytesBlob {
    const len = v.length;
    if (len % 2 === 1 || !v.startsWith("0x")) {
      throw new Error(`Invalid hex string: ${v}.`);
    }
    // NOTE [ToDr] alloc
    const buffer = new ArrayBuffer(len / 2 - 1);
    const bytes = new Uint8Array(buffer);
    for (let i = 2; i < len - 1; i += 2) {
      const c = v.substring(i, i + 2);
      bytes[i / 2 - 1] = Number.parseInt(c, 16);
    }

    return new BytesBlob(buffer);
  }
}

export class Bytes<T extends number> {
  readonly view: DataView = new DataView(new ArrayBuffer(0));
  readonly length: T;

  constructor(view: DataView, len: T) {
    assert(view.byteLength === len, `Given buffer has incorrect size ${view.byteLength} vs expected ${len}`);
    this.view = view;
    this.length = len;
  }

  toString() {
    return bufferToHexString(this.view.buffer);
  }
>>>>>>> a7c7f7fc

  static parseBytes<X extends number>(v: string, len: X): Bytes<X> {
    if (v.length > 2 * len + 2) {
      throw new Error(`Input string too long. Expected ${len}, got ${v.length / 2 - 1}`);
    }

<<<<<<< HEAD
		const blob = BytesBlob.parseBlob(v);
		return new Bytes(blob.buffer, len);
	}
=======
    const blob = BytesBlob.parseBlob(v);
    return new Bytes(new DataView(blob.buffer), len);
  }
>>>>>>> a7c7f7fc
}<|MERGE_RESOLUTION|>--- conflicted
+++ resolved
@@ -1,4 +1,3 @@
-<<<<<<< HEAD
 import { check } from "./debug";
 
 function bytesToHexString(buffer: Uint8Array): string {
@@ -102,78 +101,13 @@
 		const blob = BytesBlob.parseBlobNoPrefix(v);
 		return new Bytes(blob.buffer, len);
 	}
-=======
-function assert(value: boolean, description: string): asserts value is true {
-  if (!value) throw new Error(description);
-}
-
-function bufferToHexString(buffer: ArrayBuffer): string {
-  // TODO [ToDr] consider using TextDecoder API?
-  let s = "0x";
-  const asUint = new Uint8Array(buffer);
-  for (const v of asUint) {
-    s += v.toString(16).padStart(2, "0");
-  }
-  return s;
-}
-
-export class BytesBlob {
-  readonly buffer: ArrayBuffer = new ArrayBuffer(0);
-  readonly length: number = 0;
-
-  constructor(buffer: ArrayBuffer) {
-    this.buffer = buffer;
-    this.length = buffer.byteLength;
-  }
-
-  toString() {
-    return bufferToHexString(this.buffer);
-  }
-
-  static parseBlob(v: string): BytesBlob {
-    const len = v.length;
-    if (len % 2 === 1 || !v.startsWith("0x")) {
-      throw new Error(`Invalid hex string: ${v}.`);
-    }
-    // NOTE [ToDr] alloc
-    const buffer = new ArrayBuffer(len / 2 - 1);
-    const bytes = new Uint8Array(buffer);
-    for (let i = 2; i < len - 1; i += 2) {
-      const c = v.substring(i, i + 2);
-      bytes[i / 2 - 1] = Number.parseInt(c, 16);
-    }
-
-    return new BytesBlob(buffer);
-  }
-}
-
-export class Bytes<T extends number> {
-  readonly view: DataView = new DataView(new ArrayBuffer(0));
-  readonly length: T;
-
-  constructor(view: DataView, len: T) {
-    assert(view.byteLength === len, `Given buffer has incorrect size ${view.byteLength} vs expected ${len}`);
-    this.view = view;
-    this.length = len;
-  }
-
-  toString() {
-    return bufferToHexString(this.view.buffer);
-  }
->>>>>>> a7c7f7fc
 
   static parseBytes<X extends number>(v: string, len: X): Bytes<X> {
     if (v.length > 2 * len + 2) {
       throw new Error(`Input string too long. Expected ${len}, got ${v.length / 2 - 1}`);
     }
 
-<<<<<<< HEAD
 		const blob = BytesBlob.parseBlob(v);
 		return new Bytes(blob.buffer, len);
 	}
-=======
-    const blob = BytesBlob.parseBlob(v);
-    return new Bytes(new DataView(blob.buffer), len);
-  }
->>>>>>> a7c7f7fc
 }