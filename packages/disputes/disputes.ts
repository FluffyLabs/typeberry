--- conflicted
+++ resolved
@@ -204,13 +204,8 @@
     v: VotesForWorkReports,
     disputes: DisputesExtrinsic,
   ): Result<Ok, DisputesErrorCode> {
-<<<<<<< HEAD
     // verify if the vote split is correct and if number of faults/culprits is correct
-    // https://graypaper.fluffylabs.dev/#/364735a/12e50212fa02
-=======
-    // verify if the vote split is correct and if number of faults/culprints is correct
     // https://graypaper.fluffylabs.dev/#/579bd12/12fb02121003
->>>>>>> db097fb9
 
     for (const [r, sum] of v) {
       if (sum === this.context.validatorsSuperMajority) {
@@ -264,15 +259,11 @@
   }
 
   private clearCoreAssignment(v: VotesForWorkReports) {
-<<<<<<< HEAD
     /**
      * We clear any work-reports which we judged as uncer-
 tain or invalid from their core.
-     * https://graypaper.fluffylabs.dev/#/364735a/120403122903
+     * https://graypaper.fluffylabs.dev/#/579bd12/121a03123f03
      */
-=======
-    // https://graypaper.fluffylabs.dev/#/579bd12/121a03123f03
->>>>>>> db097fb9
     for (let c = 0; c < this.state.availabilityAssignment.length; c++) {
       const assignment = this.state.availabilityAssignment[c];
       if (assignment) {
