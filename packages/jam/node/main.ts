import { isMainThread } from "node:worker_threads";

<<<<<<< HEAD
import type { BlockView, HeaderHash, HeaderView, StateRootHash } from "@typeberry/block";
import { type ChainSpec, WorkerConfig } from "@typeberry/config";
=======
import { Block, type BlockView, Extrinsic, Header, type HeaderHash, type HeaderView } from "@typeberry/block";
import { Bytes, type BytesBlob } from "@typeberry/bytes";
import { Decoder, Encoder } from "@typeberry/codec";
import { asKnownSize } from "@typeberry/collections";
import { type ChainSpec, WorkerConfig, fullChainSpec, tinyChainSpec } from "@typeberry/config";
import { type JipChainSpec, KnownChainSpec } from "@typeberry/config-node";
import { LmdbBlocks, LmdbRoot, LmdbStates } from "@typeberry/database-lmdb";
>>>>>>> ffdd6b4e
import type { Finished, MainInit } from "@typeberry/generic-worker";
import type { WithHash } from "@typeberry/hash";
import * as blockImporter from "@typeberry/importer";
import type { MainReady } from "@typeberry/importer/state-machine.js";
import { NetworkWorkerConfig } from "@typeberry/jam-network/state-machine.js";
import type { Listener, MessageChannelStateMachine } from "@typeberry/state-machine";
<<<<<<< HEAD
import type { StateEntries } from "@typeberry/state-merkleization";
=======
import { SerializedState, StateEntries } from "@typeberry/state-merkleization";
>>>>>>> ffdd6b4e
import { startBlockGenerator } from "./author.js";
import { getChainSpec, initializeDatabase, logger, openDatabase } from "./common.js";
import { initializeExtensions } from "./extensions.js";
<<<<<<< HEAD
import type { JamConfig, NetworkConfig } from "./jam-config.js";
import { startNetwork } from "./network.js";
=======
import { startNetwork } from "./network.js";
import { startBlocksReader } from "./reader.js";

import { CURRENT_SUITE, CURRENT_VERSION } from "@typeberry/utils";
import type { JamConfig, NetworkConfig } from "./jam-config.js";
import packageJson from "./package.json" with { type: "json" };
>>>>>>> ffdd6b4e

export type NodeApi = {
  chainSpec: ChainSpec;
  getStateEntries(hash: HeaderHash): Promise<StateEntries | null>;
  importBlock(block: BlockView): Promise<StateRootHash | null>;
  getBestStateRootHash(): Promise<StateRootHash>;
  close(): Promise<void>;
};

export async function main(config: JamConfig, withRelPath: (v: string) => string): Promise<NodeApi> {
  if (!isMainThread) {
    throw new Error("The main binary cannot be running as a Worker!");
  }

  logger.info(`🫐 Typeberry ${packageJson.version}. GP: ${CURRENT_VERSION} (${CURRENT_SUITE})`);
  logger.info(`🎸 Starting node: ${config.nodeName}.`);
  const chainSpec = getChainSpec(config.node.flavor);
  const { rootDb, dbPath, genesisHeaderHash } = openDatabase(
    config.nodeName,
    config.node.chainSpec.genesisHeader,
    withRelPath(config.node.databaseBasePath),
  );

  // Initialize the database with genesis state and block if there isn't one.
  await initializeDatabase(chainSpec, genesisHeaderHash, rootDb, config.node.chainSpec);

  // Start extensions
  const importerInit = await blockImporter.spawnWorker();
  const bestHeader = importerInit.getState<MainReady>("ready(main)").onBestBlock;
  const closeExtensions = initializeExtensions({ chainSpec, bestHeader });

  // Start block importer
  const workerConfig = new WorkerConfig(chainSpec, dbPath, config.node.authorship.omitSealVerification);
  const importerReady = importerInit.transition((state, port) => {
    return state.sendConfig(port, workerConfig);
  });

  // Authorship initialization.
  // 1. load validator keys (bandersnatch, ed25519, bls)
  // 2. allow the validator to specify metadata.
  // 3. if we have validator keys, we should start the authorship module.
  const closeAuthorship = await initAuthorship(importerReady, config.isAuthoring, workerConfig);

  // Networking initialization
  const closeNetwork = await initNetwork(importerReady, workerConfig, genesisHeaderHash, config.network, bestHeader);

  const api: NodeApi = {
    chainSpec,
    async importBlock(block: BlockView) {
      return await importerReady.execute(async (importer, port) => {
        return importer.importBlock(port, block.encoded().raw);
      });
    },
    async getStateEntries(hash: HeaderHash) {
      return await importerReady.execute(async (importer, port) => {
        return importer.getStateEntries(port, hash.raw);
      });
    },
    async getBestStateRootHash() {
      return await importerReady.execute(async (importer, port) => {
        return importer.getBestStateRootHash(port);
      });
    },
    async close() {
      importerReady.transition<Finished>((importer, port) => {
        return importer.finish(port);
      });
      logger.log("[main] ☠️  Closing the extensions");
      closeExtensions();
      logger.log("[main] ☠️  Closing the authorship module");
      closeAuthorship();
      logger.log("[main] ☠️  Closing the networking module");
      closeNetwork();
      logger.log("[main] 🛢️ Closing the database");
      await rootDb.close();
      logger.info("[main] ✅ Done.");
    },
  };

  return api;
}

type ImporterReady = MessageChannelStateMachine<MainReady, Finished | MainReady | MainInit<MainReady>>;

const initAuthorship = async (importerReady: ImporterReady, isAuthoring: boolean, config: WorkerConfig) => {
  if (!isAuthoring) {
    logger.log("✍️  Authorship off: disabled");
    return () => Promise.resolve();
  }

  logger.info("✍️  Starting block generator.");
  const { generator, finish } = await startBlockGenerator(config);
  // relay blocks from generator to importer
  importerReady.doUntil<Finished>("finished", async (importer, port) => {
    generator.currentState().onBlock.on((b) => {
      logger.log(`✍️  Produced block. Size: [${b.length}]`);
      importer.sendBlock(port, b);
    });
  });

  return finish;
};

const initNetwork = async (
  importerReady: ImporterReady,
  workerConfig: WorkerConfig,
  genesisHeaderHash: HeaderHash,
  networkConfig: NetworkConfig | null,
  bestHeader: Listener<WithHash<HeaderHash, HeaderView>>,
) => {
  if (networkConfig === null) {
    logger.log("🛜 Networking off: no config");
    return () => Promise.resolve();
  }

  const { key, host, port, bootnodes } = networkConfig;

  const { network, finish } = await startNetwork(
    NetworkWorkerConfig.new({
      genericConfig: workerConfig,
      genesisHeaderHash,
      key,
      host,
      port,
      bootnodes: bootnodes.map((node) => node.toString()),
    }),
  );

  // relay blocks from networking to importer?
  importerReady.doUntil("finished", async (importer, port) => {
    network.currentState().onNewBlocks.on((newBlocks) => {
      for (const block of newBlocks) {
        importer.sendBlock(port, block.encoded().raw);
      }
    });
  });

  // relay newly imported headers to trigger network announcements
  network.doUntil("finished", async (network, port) => {
    bestHeader.on((header) => {
      network.announceHeader(port, header);
    });
  });

  return finish;
<<<<<<< HEAD
};
=======
};

export const getChainSpec = (name: KnownChainSpec) => {
  if (name === KnownChainSpec.Full) {
    return fullChainSpec;
  }

  if (name === KnownChainSpec.Tiny) {
    return tinyChainSpec;
  }

  throw new Error(`Unknown chain spec: ${name}. Possible options: ${[KnownChainSpec.Full, KnownChainSpec.Tiny]}`);
};

export function openDatabase(
  nodeName: string,
  genesisHeader: BytesBlob,
  databaseBasePath: string,
  { readOnly = false }: { readOnly?: boolean } = {},
) {
  const nodeNameHash = blake2b.hashString(nodeName).toString().substring(2, 10);
  const genesisHeaderHash = blake2b.hashBytes(genesisHeader).asOpaque<HeaderHash>();
  const genesisHeaderHashNibbles = genesisHeaderHash.toString().substring(2, 10);

  const dbPath = `${databaseBasePath}/${nodeNameHash}/${genesisHeaderHashNibbles}`;
  logger.info(`🛢️ Opening database at ${dbPath}`);
  try {
    return {
      dbPath,
      rootDb: new LmdbRoot(dbPath, readOnly),
      genesisHeaderHash,
    };
  } catch (e) {
    throw new Error(`Unable to open database at ${dbPath}: ${e}`);
  }
}

/**
 * Initialize the database unless it's already initialized.
 *
 * The function checks the genesis header
 */
async function initializeDatabase(
  spec: ChainSpec,
  genesisHeaderHash: HeaderHash,
  rootDb: LmdbRoot,
  config: JipChainSpec,
): Promise<void> {
  const blocks = new LmdbBlocks(spec, rootDb);
  const states = new LmdbStates(spec, rootDb);

  const header = blocks.getBestHeaderHash();
  const state = blocks.getPostStateRoot(header);
  logger.log(`🛢️ Best header hash: ${header}`);
  logger.log(`🛢️ Best state root: ${state}`);

  // DB seems already initialized, just go with what we have.
  if (state !== null && !state.isEqualTo(Bytes.zero(HASH_SIZE)) && !header.isEqualTo(Bytes.zero(HASH_SIZE))) {
    await rootDb.db.close();
    return;
  }

  logger.log("🛢️ Database looks fresh. Initializing.");
  // looks like a fresh db, initialize the state.
  const genesisHeader = Decoder.decodeObject(Header.Codec, config.genesisHeader, spec);
  const genesisExtrinsic = emptyBlock().extrinsic;
  const genesisBlock = Block.create({ header: genesisHeader, extrinsic: genesisExtrinsic });
  const blockView = Decoder.decodeObject(Block.Codec.View, Encoder.encodeObject(Block.Codec, genesisBlock, spec), spec);
  logger.log(`🧬 Writing genesis block #${genesisHeader.timeSlotIndex}: ${genesisHeaderHash}`);

  const { genesisStateSerialized, genesisStateRootHash } = loadGenesisState(spec, config.genesisState);

  // write to db
  await blocks.insertBlock(new WithHash<HeaderHash, BlockView>(genesisHeaderHash, blockView));
  await states.insertState(genesisHeaderHash, genesisStateSerialized);
  await blocks.setPostStateRoot(genesisHeaderHash, genesisStateRootHash);
  await blocks.setBestHeaderHash(genesisHeaderHash);

  // close the DB
  await rootDb.db.close();
}

function loadGenesisState(spec: ChainSpec, data: JipChainSpec["genesisState"]) {
  const stateEntries = StateEntries.fromEntriesUnsafe(data.entries());
  const state = SerializedState.fromStateEntries(spec, stateEntries);

  const genesisStateRootHash = stateEntries.getRootHash();
  logger.info(`🧬 Genesis state root: ${genesisStateRootHash}`);

  return {
    genesisState: state,
    genesisStateSerialized: stateEntries,
    genesisStateRootHash,
  };
}

export function emptyBlock() {
  return Block.create({
    header: Header.empty(),
    extrinsic: Extrinsic.create({
      tickets: asKnownSize([]),
      preimages: [],
      assurances: asKnownSize([]),
      guarantees: asKnownSize([]),
      disputes: {
        verdicts: [],
        culprits: [],
        faults: [],
      },
    }),
  });
}
>>>>>>> ffdd6b4e
<|MERGE_RESOLUTION|>--- conflicted
+++ resolved
@@ -1,42 +1,22 @@
 import { isMainThread } from "node:worker_threads";
 
-<<<<<<< HEAD
 import type { BlockView, HeaderHash, HeaderView, StateRootHash } from "@typeberry/block";
 import { type ChainSpec, WorkerConfig } from "@typeberry/config";
-=======
-import { Block, type BlockView, Extrinsic, Header, type HeaderHash, type HeaderView } from "@typeberry/block";
-import { Bytes, type BytesBlob } from "@typeberry/bytes";
-import { Decoder, Encoder } from "@typeberry/codec";
-import { asKnownSize } from "@typeberry/collections";
-import { type ChainSpec, WorkerConfig, fullChainSpec, tinyChainSpec } from "@typeberry/config";
-import { type JipChainSpec, KnownChainSpec } from "@typeberry/config-node";
-import { LmdbBlocks, LmdbRoot, LmdbStates } from "@typeberry/database-lmdb";
->>>>>>> ffdd6b4e
 import type { Finished, MainInit } from "@typeberry/generic-worker";
 import type { WithHash } from "@typeberry/hash";
 import * as blockImporter from "@typeberry/importer";
 import type { MainReady } from "@typeberry/importer/state-machine.js";
 import { NetworkWorkerConfig } from "@typeberry/jam-network/state-machine.js";
 import type { Listener, MessageChannelStateMachine } from "@typeberry/state-machine";
-<<<<<<< HEAD
 import type { StateEntries } from "@typeberry/state-merkleization";
-=======
-import { SerializedState, StateEntries } from "@typeberry/state-merkleization";
->>>>>>> ffdd6b4e
 import { startBlockGenerator } from "./author.js";
 import { getChainSpec, initializeDatabase, logger, openDatabase } from "./common.js";
 import { initializeExtensions } from "./extensions.js";
-<<<<<<< HEAD
-import type { JamConfig, NetworkConfig } from "./jam-config.js";
 import { startNetwork } from "./network.js";
-=======
-import { startNetwork } from "./network.js";
-import { startBlocksReader } from "./reader.js";
 
 import { CURRENT_SUITE, CURRENT_VERSION } from "@typeberry/utils";
 import type { JamConfig, NetworkConfig } from "./jam-config.js";
 import packageJson from "./package.json" with { type: "json" };
->>>>>>> ffdd6b4e
 
 export type NodeApi = {
   chainSpec: ChainSpec;
@@ -182,119 +162,4 @@
   });
 
   return finish;
-<<<<<<< HEAD
-};
-=======
-};
-
-export const getChainSpec = (name: KnownChainSpec) => {
-  if (name === KnownChainSpec.Full) {
-    return fullChainSpec;
-  }
-
-  if (name === KnownChainSpec.Tiny) {
-    return tinyChainSpec;
-  }
-
-  throw new Error(`Unknown chain spec: ${name}. Possible options: ${[KnownChainSpec.Full, KnownChainSpec.Tiny]}`);
-};
-
-export function openDatabase(
-  nodeName: string,
-  genesisHeader: BytesBlob,
-  databaseBasePath: string,
-  { readOnly = false }: { readOnly?: boolean } = {},
-) {
-  const nodeNameHash = blake2b.hashString(nodeName).toString().substring(2, 10);
-  const genesisHeaderHash = blake2b.hashBytes(genesisHeader).asOpaque<HeaderHash>();
-  const genesisHeaderHashNibbles = genesisHeaderHash.toString().substring(2, 10);
-
-  const dbPath = `${databaseBasePath}/${nodeNameHash}/${genesisHeaderHashNibbles}`;
-  logger.info(`🛢️ Opening database at ${dbPath}`);
-  try {
-    return {
-      dbPath,
-      rootDb: new LmdbRoot(dbPath, readOnly),
-      genesisHeaderHash,
-    };
-  } catch (e) {
-    throw new Error(`Unable to open database at ${dbPath}: ${e}`);
-  }
-}
-
-/**
- * Initialize the database unless it's already initialized.
- *
- * The function checks the genesis header
- */
-async function initializeDatabase(
-  spec: ChainSpec,
-  genesisHeaderHash: HeaderHash,
-  rootDb: LmdbRoot,
-  config: JipChainSpec,
-): Promise<void> {
-  const blocks = new LmdbBlocks(spec, rootDb);
-  const states = new LmdbStates(spec, rootDb);
-
-  const header = blocks.getBestHeaderHash();
-  const state = blocks.getPostStateRoot(header);
-  logger.log(`🛢️ Best header hash: ${header}`);
-  logger.log(`🛢️ Best state root: ${state}`);
-
-  // DB seems already initialized, just go with what we have.
-  if (state !== null && !state.isEqualTo(Bytes.zero(HASH_SIZE)) && !header.isEqualTo(Bytes.zero(HASH_SIZE))) {
-    await rootDb.db.close();
-    return;
-  }
-
-  logger.log("🛢️ Database looks fresh. Initializing.");
-  // looks like a fresh db, initialize the state.
-  const genesisHeader = Decoder.decodeObject(Header.Codec, config.genesisHeader, spec);
-  const genesisExtrinsic = emptyBlock().extrinsic;
-  const genesisBlock = Block.create({ header: genesisHeader, extrinsic: genesisExtrinsic });
-  const blockView = Decoder.decodeObject(Block.Codec.View, Encoder.encodeObject(Block.Codec, genesisBlock, spec), spec);
-  logger.log(`🧬 Writing genesis block #${genesisHeader.timeSlotIndex}: ${genesisHeaderHash}`);
-
-  const { genesisStateSerialized, genesisStateRootHash } = loadGenesisState(spec, config.genesisState);
-
-  // write to db
-  await blocks.insertBlock(new WithHash<HeaderHash, BlockView>(genesisHeaderHash, blockView));
-  await states.insertState(genesisHeaderHash, genesisStateSerialized);
-  await blocks.setPostStateRoot(genesisHeaderHash, genesisStateRootHash);
-  await blocks.setBestHeaderHash(genesisHeaderHash);
-
-  // close the DB
-  await rootDb.db.close();
-}
-
-function loadGenesisState(spec: ChainSpec, data: JipChainSpec["genesisState"]) {
-  const stateEntries = StateEntries.fromEntriesUnsafe(data.entries());
-  const state = SerializedState.fromStateEntries(spec, stateEntries);
-
-  const genesisStateRootHash = stateEntries.getRootHash();
-  logger.info(`🧬 Genesis state root: ${genesisStateRootHash}`);
-
-  return {
-    genesisState: state,
-    genesisStateSerialized: stateEntries,
-    genesisStateRootHash,
-  };
-}
-
-export function emptyBlock() {
-  return Block.create({
-    header: Header.empty(),
-    extrinsic: Extrinsic.create({
-      tickets: asKnownSize([]),
-      preimages: [],
-      assurances: asKnownSize([]),
-      guarantees: asKnownSize([]),
-      disputes: {
-        verdicts: [],
-        culprits: [],
-        faults: [],
-      },
-    }),
-  });
-}
->>>>>>> ffdd6b4e
+};