import type { BlockView, HeaderHash, StateRootHash } from "@typeberry/block";
import { Bytes } from "@typeberry/bytes";
import { initWasm } from "@typeberry/crypto";
import { Blake2b, HASH_SIZE } from "@typeberry/hash";
import { createImporter } from "@typeberry/importer";
import { CURRENT_SUITE, CURRENT_VERSION, Result, resultToString } from "@typeberry/utils";
import { InMemWorkerConfig, LmdbWorkerConfig } from "@typeberry/workers-api-node";
import { getChainSpec, getDatabasePath, initializeDatabase, logger } from "./common.js";
import type { JamConfig } from "./jam-config.js";
import type { NodeApi } from "./main.js";
import packageJson from "./package.json" with { type: "json" };

const zeroHash = Bytes.zero(HASH_SIZE).asOpaque<StateRootHash>();

export async function mainImporter(config: JamConfig, withRelPath: (v: string) => string): Promise<NodeApi> {
  await initWasm();

  logger.info`🫐 Typeberry ${packageJson.version}. GP: ${CURRENT_VERSION} (${CURRENT_SUITE})`;
  logger.info`🎸 Starting importer: ${config.nodeName}.`;
  logger.info`🖥️ Interpreter: ${config.nodeInterpreter}.`;
  const chainSpec = getChainSpec(config.node.flavor);
  const blake2b = await Blake2b.createHasher();
  const omitSealVerification = false;

  const { dbPath, genesisHeaderHash } = getDatabasePath(
    blake2b,
    config.nodeName,
    config.node.chainSpec.genesisHeader,
    withRelPath(config.node.databaseBasePath ?? "<in-memory>"),
  );

  const workerConfig =
    config.node.databaseBasePath === undefined
      ? InMemWorkerConfig.new({
          chainSpec,
          blake2b,
          workerParams: {
            omitSealVerification,
          },
        })
      : LmdbWorkerConfig.new({
          chainSpec,
          blake2b,
          dbPath,
          workerParams: {
            omitSealVerification,
          },
        });

  // Initialize the database with genesis state and block if there isn't one.
  logger.info`🛢️ Opening database at ${dbPath}`;
  const rootDb = workerConfig.openDatabase({ readonly: false });
  await initializeDatabase(chainSpec, blake2b, genesisHeaderHash, rootDb, config.node.chainSpec, config.ancestry);
  await rootDb.close();

<<<<<<< HEAD
  const workerConfig = new WorkerConfig(chainSpec, dbPath, config.nodeInterpreter, false);
  const { lmdb, importer } = await createImporter(workerConfig);
  const importerReady = new ImporterReady();
  importerReady.setConfig(workerConfig);
  importerReady.setImporter(importer);
=======
  const { db, importer } = await createImporter(workerConfig);
>>>>>>> ef1ea0e2
  await importer.prepareForNextEpoch();

  const api: NodeApi = {
    chainSpec,
    async importBlock(block: BlockView): Promise<Result<StateRootHash, string>> {
      const res = await importer.importBlockWithStateRoot(block, omitSealVerification);
      if (res.isOk) {
        return res;
      }
      const errMsg = resultToString(res);
      return Result.error(errMsg, () => errMsg);
    },
    async getStateEntries(hash: HeaderHash) {
      return importer.getStateEntries(hash);
    },
    async getBestStateRootHash() {
      return importer.getBestStateRootHash() ?? zeroHash;
    },
    async close() {
      logger.log`[main] 🛢️ Closing the database`;
      await db.close();
      logger.info`[main] ✅ Done.`;
    },
  };

  return api;
}<|MERGE_RESOLUTION|>--- conflicted
+++ resolved
@@ -53,15 +53,7 @@
   await initializeDatabase(chainSpec, blake2b, genesisHeaderHash, rootDb, config.node.chainSpec, config.ancestry);
   await rootDb.close();
 
-<<<<<<< HEAD
-  const workerConfig = new WorkerConfig(chainSpec, dbPath, config.nodeInterpreter, false);
-  const { lmdb, importer } = await createImporter(workerConfig);
-  const importerReady = new ImporterReady();
-  importerReady.setConfig(workerConfig);
-  importerReady.setImporter(importer);
-=======
   const { db, importer } = await createImporter(workerConfig);
->>>>>>> ef1ea0e2
   await importer.prepareForNextEpoch();
 
   const api: NodeApi = {
