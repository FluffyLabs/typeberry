/**
 * JAM State Serialization & Merkleization.
 *
 * https://graypaper.fluffylabs.dev/#/5f542d7/389f00389f00
 */

<<<<<<< HEAD
export { serializeUpdate, TrieAction } from "./serialize-update";
export { SerializedState, Persistence } from "./serialized-state";
export { StateEntries } from "./state-entries";
export { serialize } from "./serialize";
export { StateKey } from "./keys";
=======
import type { StateRootHash } from "@typeberry/block";
import type { BytesBlob } from "@typeberry/bytes";
import { type CodecRecord, Encoder, codec } from "@typeberry/codec";
import type { ChainSpec } from "@typeberry/config";
import { HASH_SIZE } from "@typeberry/hash";
import type { InMemoryState } from "@typeberry/state";
import { InMemoryTrie, WriteableNodesDb } from "@typeberry/trie";
import { blake2bTrieHasher } from "@typeberry/trie/hasher.js";
import { WithDebug, asOpaqueType } from "@typeberry/utils";
import type { StateKey } from "./keys.js";
import { type StateCodec, serialize } from "./serialize.js";

export class StateEntry extends WithDebug {
  static Codec = codec.Class(StateEntry, {
    key: codec.bytes(HASH_SIZE).asOpaque<StateKey>(),
    value: codec.blob,
  });

  static create({ key, value }: CodecRecord<StateEntry>) {
    return new StateEntry(key, value);
  }

  private constructor(
    public readonly key: StateKey,
    public readonly value: BytesBlob,
  ) {
    super();
  }
}
export type SerializedState = StateEntry[];

/** https://graypaper.fluffylabs.dev/#/68eaa1f/391600391600?v=0.6.4 */
export function merkelizeState(state: SerializedState): StateRootHash {
  const trie = new InMemoryTrie(new WriteableNodesDb(blake2bTrieHasher));
  for (const { key, value } of state) {
    trie.set(key, value);
  }
  return asOpaqueType(trie.getRootHash());
}

/** https://graypaper.fluffylabs.dev/#/68eaa1f/38a50038a500?v=0.6.4 */
export function serializeState(state: InMemoryState, spec: ChainSpec): SerializedState {
  const raw: StateEntry[] = [];
  function doSerialize<T>(codec: StateCodec<T>) {
    raw.push(
      StateEntry.create({ key: codec.key, value: Encoder.encodeObject(codec.Codec, codec.extract(state), spec) }),
    );
  }

  doSerialize(serialize.authPools); // C(1)
  doSerialize(serialize.authQueues); // C(2)
  doSerialize(serialize.recentBlocks); // C(3)
  doSerialize(serialize.safrole); // C(4)
  doSerialize(serialize.disputesRecords); // C(5)
  doSerialize(serialize.entropy); // C(6)
  doSerialize(serialize.designatedValidators); // C(7)
  doSerialize(serialize.currentValidators); // C(8)
  doSerialize(serialize.previousValidators); // C(9)
  doSerialize(serialize.availabilityAssignment); // C(10)
  doSerialize(serialize.timeslot); // C(11)
  doSerialize(serialize.privilegedServices); // C(12)
  doSerialize(serialize.statistics); // C(13)
  doSerialize(serialize.accumulationQueue); // C(14)
  doSerialize(serialize.recentlyAccumulated); // C(15)

  // services
  for (const [serviceId, service] of state.services.entries()) {
    // data
    const { key, Codec } = serialize.serviceData(serviceId);
    raw.push(StateEntry.create({ key, value: Encoder.encodeObject(Codec, service.getInfo()) }));

    // preimages
    for (const preimage of service.data.preimages.values()) {
      const { key, Codec } = serialize.servicePreimages(serviceId, preimage.hash);
      raw.push(StateEntry.create({ key, value: Encoder.encodeObject(Codec, preimage.blob) }));
    }

    // storage
    for (const storage of service.data.storage.values()) {
      const { key, Codec } = serialize.serviceStorage(serviceId, storage.hash);
      raw.push(StateEntry.create({ key, value: Encoder.encodeObject(Codec, storage.blob) }));
    }

    // lookup history
    for (const lookupHistoryList of service.data.lookupHistory.values()) {
      for (const lookupHistory of lookupHistoryList) {
        const { key, Codec } = serialize.serviceLookupHistory(serviceId, lookupHistory.hash, lookupHistory.length);
        raw.push(StateEntry.create({ key, value: Encoder.encodeObject(Codec, lookupHistory.slots.slice()) }));
      }
    }
  }

  return raw;
}
>>>>>>> c087862e
<|MERGE_RESOLUTION|>--- conflicted
+++ resolved
@@ -4,105 +4,8 @@
  * https://graypaper.fluffylabs.dev/#/5f542d7/389f00389f00
  */
 
-<<<<<<< HEAD
-export { serializeUpdate, TrieAction } from "./serialize-update";
-export { SerializedState, Persistence } from "./serialized-state";
-export { StateEntries } from "./state-entries";
-export { serialize } from "./serialize";
-export { StateKey } from "./keys";
-=======
-import type { StateRootHash } from "@typeberry/block";
-import type { BytesBlob } from "@typeberry/bytes";
-import { type CodecRecord, Encoder, codec } from "@typeberry/codec";
-import type { ChainSpec } from "@typeberry/config";
-import { HASH_SIZE } from "@typeberry/hash";
-import type { InMemoryState } from "@typeberry/state";
-import { InMemoryTrie, WriteableNodesDb } from "@typeberry/trie";
-import { blake2bTrieHasher } from "@typeberry/trie/hasher.js";
-import { WithDebug, asOpaqueType } from "@typeberry/utils";
-import type { StateKey } from "./keys.js";
-import { type StateCodec, serialize } from "./serialize.js";
-
-export class StateEntry extends WithDebug {
-  static Codec = codec.Class(StateEntry, {
-    key: codec.bytes(HASH_SIZE).asOpaque<StateKey>(),
-    value: codec.blob,
-  });
-
-  static create({ key, value }: CodecRecord<StateEntry>) {
-    return new StateEntry(key, value);
-  }
-
-  private constructor(
-    public readonly key: StateKey,
-    public readonly value: BytesBlob,
-  ) {
-    super();
-  }
-}
-export type SerializedState = StateEntry[];
-
-/** https://graypaper.fluffylabs.dev/#/68eaa1f/391600391600?v=0.6.4 */
-export function merkelizeState(state: SerializedState): StateRootHash {
-  const trie = new InMemoryTrie(new WriteableNodesDb(blake2bTrieHasher));
-  for (const { key, value } of state) {
-    trie.set(key, value);
-  }
-  return asOpaqueType(trie.getRootHash());
-}
-
-/** https://graypaper.fluffylabs.dev/#/68eaa1f/38a50038a500?v=0.6.4 */
-export function serializeState(state: InMemoryState, spec: ChainSpec): SerializedState {
-  const raw: StateEntry[] = [];
-  function doSerialize<T>(codec: StateCodec<T>) {
-    raw.push(
-      StateEntry.create({ key: codec.key, value: Encoder.encodeObject(codec.Codec, codec.extract(state), spec) }),
-    );
-  }
-
-  doSerialize(serialize.authPools); // C(1)
-  doSerialize(serialize.authQueues); // C(2)
-  doSerialize(serialize.recentBlocks); // C(3)
-  doSerialize(serialize.safrole); // C(4)
-  doSerialize(serialize.disputesRecords); // C(5)
-  doSerialize(serialize.entropy); // C(6)
-  doSerialize(serialize.designatedValidators); // C(7)
-  doSerialize(serialize.currentValidators); // C(8)
-  doSerialize(serialize.previousValidators); // C(9)
-  doSerialize(serialize.availabilityAssignment); // C(10)
-  doSerialize(serialize.timeslot); // C(11)
-  doSerialize(serialize.privilegedServices); // C(12)
-  doSerialize(serialize.statistics); // C(13)
-  doSerialize(serialize.accumulationQueue); // C(14)
-  doSerialize(serialize.recentlyAccumulated); // C(15)
-
-  // services
-  for (const [serviceId, service] of state.services.entries()) {
-    // data
-    const { key, Codec } = serialize.serviceData(serviceId);
-    raw.push(StateEntry.create({ key, value: Encoder.encodeObject(Codec, service.getInfo()) }));
-
-    // preimages
-    for (const preimage of service.data.preimages.values()) {
-      const { key, Codec } = serialize.servicePreimages(serviceId, preimage.hash);
-      raw.push(StateEntry.create({ key, value: Encoder.encodeObject(Codec, preimage.blob) }));
-    }
-
-    // storage
-    for (const storage of service.data.storage.values()) {
-      const { key, Codec } = serialize.serviceStorage(serviceId, storage.hash);
-      raw.push(StateEntry.create({ key, value: Encoder.encodeObject(Codec, storage.blob) }));
-    }
-
-    // lookup history
-    for (const lookupHistoryList of service.data.lookupHistory.values()) {
-      for (const lookupHistory of lookupHistoryList) {
-        const { key, Codec } = serialize.serviceLookupHistory(serviceId, lookupHistory.hash, lookupHistory.length);
-        raw.push(StateEntry.create({ key, value: Encoder.encodeObject(Codec, lookupHistory.slots.slice()) }));
-      }
-    }
-  }
-
-  return raw;
-}
->>>>>>> c087862e
+export * from "./serialize-update.js";
+export * from "./serialized-state.js";
+export * from "./state-entries.js";
+export * from "./serialize.js";
+export * from "./keys.js";