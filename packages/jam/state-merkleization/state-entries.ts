--- conflicted
+++ resolved
@@ -1,20 +1,11 @@
 import type { StateRootHash } from "@typeberry/block";
-<<<<<<< HEAD
-import { Encoder } from "@typeberry/codec";
-import { SortedSet } from "@typeberry/collections";
-=======
 import type { BytesBlob } from "@typeberry/bytes";
 import { codec, Encoder } from "@typeberry/codec";
->>>>>>> 61979924
-import { TruncatedHashDictionary } from "@typeberry/collections";
+import { SortedSet, TruncatedHashDictionary } from "@typeberry/collections";
 import type { ChainSpec } from "@typeberry/config";
 import { HASH_SIZE, TRUNCATED_HASH_SIZE, type TruncatedHash } from "@typeberry/hash";
 import type { InMemoryState } from "@typeberry/state";
-<<<<<<< HEAD
-import { type BytesBlob, InMemoryTrie, type LeafNode, leafComparator } from "@typeberry/trie";
-=======
-import { InMemoryTrie } from "@typeberry/trie";
->>>>>>> 61979924
+import { InMemoryTrie, type LeafNode, leafComparator } from "@typeberry/trie";
 import { blake2bTrieHasher } from "@typeberry/trie/hasher.js";
 import { assertNever, TEST_COMPARE_USING } from "@typeberry/utils";
 import type { StateKey } from "./keys.js";
