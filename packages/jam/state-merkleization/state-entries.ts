--- conflicted
+++ resolved
@@ -1,11 +1,7 @@
 import type { StateRootHash } from "@typeberry/block";
 import { Encoder } from "@typeberry/codec";
-<<<<<<< HEAD
-import { HashDictionary, SortedSet } from "@typeberry/collections";
-import type { TruncatedHashDictionary } from "@typeberry/collections";
-=======
+import { SortedSet } from "@typeberry/collections";
 import { TruncatedHashDictionary } from "@typeberry/collections";
->>>>>>> c2fb3a7a
 import type { ChainSpec } from "@typeberry/config";
 import type { TruncatedHash } from "@typeberry/hash";
 import type { InMemoryState } from "@typeberry/state";
@@ -47,13 +43,7 @@
     return new StateEntries(TruncatedHashDictionary.fromEntries(entries));
   }
 
-<<<<<<< HEAD
-  private constructor(public readonly entries: TEntries) {}
-=======
-  private trieCache: InMemoryTrie | null = null;
-
   private constructor(private readonly entries: TruncatedHashDictionary<StateKey, BytesBlob>) {}
->>>>>>> c2fb3a7a
 
   /** When comparing, we can safely ignore `trieCache` and just use entries. */
   [TEST_COMPARE_USING]() {
@@ -63,21 +53,6 @@
   [Symbol.iterator]() {
     return this.entries[Symbol.iterator]();
   }
-
-  /** Construct the trie from given set of state entries. */
-<<<<<<< HEAD
-=======
-  public getTrie(): InMemoryTrie {
-    if (this.trieCache === null) {
-      const trie = InMemoryTrie.empty(blake2bTrieHasher);
-      for (const [key, value] of this.entries) {
-        trie.set(key.asOpaque(), value);
-      }
-      this.trieCache = trie;
-    }
-    return this.trieCache;
-  }
->>>>>>> c2fb3a7a
 
   /** Retrieve value of some serialized key (if present). */
   get(key: StateKey): BytesBlob | null {
@@ -100,7 +75,7 @@
   /** https://graypaper.fluffylabs.dev/#/68eaa1f/391600391600?v=0.6.4 */
   getRootHash(): StateRootHash {
     const leaves: SortedSet<LeafNode> = SortedSet.fromArray(leafComparator);
-    for (const [key, value] of this.entries.data) {
+    for (const [key, value] of this) {
       leaves.insert(InMemoryTrie.constructLeaf(blake2bTrieHasher, key.asOpaque(), value));
     }
 
