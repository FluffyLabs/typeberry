--- conflicted
+++ resolved
@@ -7,16 +7,11 @@
 import { type Blake2b, HASH_SIZE } from "@typeberry/hash";
 import type { U32 } from "@typeberry/numbers";
 import {
-<<<<<<< HEAD
   accumulationQueueCodec,
   authPoolsCodec,
   authQueuesCodec,
   availabilityAssignmentsCodec,
-=======
-  AvailabilityAssignment,
-  codecPerCore,
   codecWithVersion,
->>>>>>> 8fd76376
   DisputesRecords,
   ENTROPY_ENTRIES,
   PrivilegedServices,
@@ -30,16 +25,10 @@
   validatorsDataCodec,
 } from "@typeberry/state";
 import { AccumulationOutput, accumulationOutputComparator } from "@typeberry/state/accumulation-output.js";
-<<<<<<< HEAD
 import { recentlyAccumulatedCodec } from "@typeberry/state/recently-accumulated.js";
 import { SafroleData, type SafroleDataView } from "@typeberry/state/safrole-data.js";
 import type { StateView } from "@typeberry/state/state-view.js";
-=======
-import { NotYetAccumulatedReport } from "@typeberry/state/not-yet-accumulated.js";
-import { RecentBlocksHistory } from "@typeberry/state/recent-blocks.js";
-import { SafroleData } from "@typeberry/state/safrole-data.js";
 import { Compatibility, GpVersion } from "@typeberry/utils";
->>>>>>> 8fd76376
 import { type StateKey, StateKeyIdx, stateKeys } from "./keys.js";
 
 export type StateCodec<T, V = T> = {
