import type { ServiceId } from "@typeberry/block";
import { BytesBlob } from "@typeberry/bytes";
import { type Encode, Encoder } from "@typeberry/codec";
import type { ChainSpec } from "@typeberry/config";
import type { Blake2b } from "@typeberry/hash";
import { tryAsU32 } from "@typeberry/numbers";
import {
  SafroleData,
  type ServicesUpdate,
  type State,
  tryAsLookupHistorySlots,
  type UpdatePreimage,
  UpdatePreimageKind,
  type UpdateService,
  UpdateServiceKind,
  type UpdateStorage,
  UpdateStorageKind,
} from "@typeberry/state";
import { assertNever } from "@typeberry/utils";
import type { StateKey } from "./keys.js";
import { type StateCodec, serialize } from "./serialize.js";

/** What should be done with that key? */
export enum StateEntryUpdateAction {
  /** Insert an entry. */
  Insert = 0,
  /** Remove an entry. */
  Remove = 1,
}

export type StateEntryUpdate = [StateEntryUpdateAction, StateKey, BytesBlob];

const EMPTY_BLOB = BytesBlob.empty();

/** Serialize given state update into a series of key-value pairs. */
export function* serializeStateUpdate(
  spec: ChainSpec,
  blake2b: Blake2b,
  update: Partial<State & ServicesUpdate>,
): Generator<StateEntryUpdate> {
  // first let's serialize all of the simple entries (if present!)
  yield* serializeBasicKeys(spec, update);

  const encode = <T>(codec: Encode<T>, val: T) => Encoder.encodeObject(codec, val, spec);

  // then let's proceed with service updates
  yield* serializeServiceUpdates(update.servicesUpdates, encode, blake2b);
  yield* serializePreimages(update.preimages, encode, blake2b);
  yield* serializeStorage(update.storage, blake2b);
  yield* serializeRemovedServices(update.servicesRemoved);
}

function* serializeRemovedServices(servicesRemoved: Set<ServiceId> | undefined): Generator<StateEntryUpdate> {
  if (servicesRemoved === undefined) return;
  console.log`Removed: ${servicesRemoved.size}`;
  for (const serviceId of servicesRemoved) {
    // TODO [ToDr] what about all data associated with a service?
    const codec = serialize.serviceData(serviceId);
    yield [StateEntryUpdateAction.Remove, codec.key, EMPTY_BLOB];
  }
}

<<<<<<< HEAD
function* serializeStorage(storageUpdates: Map<ServiceId, UpdateStorage[]> | undefined): Generator<StateEntryUpdate> {
  if (storageUpdates === undefined) return;
  let count = 0;
  for (const [serviceId, updates] of storageUpdates.entries()) {
    for (const { action } of updates) {
      switch (action.kind) {
        case UpdateStorageKind.Set: {
          const key = action.storage.key;
          const codec = serialize.serviceStorage(serviceId, key);
          yield [StateEntryUpdateAction.Insert, codec.key, action.storage.value];
          break;
        }
        case UpdateStorageKind.Remove: {
          const key = action.key;
          const codec = serialize.serviceStorage(serviceId, key);
          yield [StateEntryUpdateAction.Remove, codec.key, EMPTY_BLOB];
          break;
        }
        default:
          assertNever(action);
=======
function* serializeStorage(storage: UpdateStorage[] | undefined, blake2b: Blake2b): Generator<StateEntryUpdate> {
  for (const { action, serviceId } of storage ?? []) {
    switch (action.kind) {
      case UpdateStorageKind.Set: {
        const key = action.storage.key;
        const codec = serialize.serviceStorage(blake2b, serviceId, key);
        yield [StateEntryUpdateAction.Insert, codec.key, action.storage.value];
        break;
      }
      case UpdateStorageKind.Remove: {
        const key = action.key;
        const codec = serialize.serviceStorage(blake2b, serviceId, key);
        yield [StateEntryUpdateAction.Remove, codec.key, EMPTY_BLOB];
        break;
>>>>>>> b6359817
      }
      count++;
    }
  }
  console.log`Storage: ${count}`;
}

function* serializePreimages(
<<<<<<< HEAD
  preimagesUpdates: Map<ServiceId, UpdatePreimage[]> | undefined,
  encode: EncodeFun,
): Generator<StateEntryUpdate> {
  if (preimagesUpdates === undefined) return;
  let count = 0;
  for (const [serviceId, updates] of preimagesUpdates.entries()) {
    for (const { action } of updates) {
      switch (action.kind) {
        case UpdatePreimageKind.Provide: {
          const { hash, blob } = action.preimage;
          const codec = serialize.servicePreimages(serviceId, hash);
          yield [StateEntryUpdateAction.Insert, codec.key, blob];

          if (action.slot !== null) {
            const codec2 = serialize.serviceLookupHistory(serviceId, hash, tryAsU32(blob.length));
            yield [
              StateEntryUpdateAction.Insert,
              codec2.key,
              encode(codec2.Codec, tryAsLookupHistorySlots([action.slot])),
            ];
          }
          break;
        }
        case UpdatePreimageKind.UpdateOrAdd: {
          const { hash, length, slots } = action.item;
          const codec = serialize.serviceLookupHistory(serviceId, hash, length);
          yield [StateEntryUpdateAction.Insert, codec.key, encode(codec.Codec, slots)];
          break;
        }
        case UpdatePreimageKind.Remove: {
          const { hash, length } = action;
          const codec = serialize.servicePreimages(serviceId, hash);
          yield [StateEntryUpdateAction.Remove, codec.key, EMPTY_BLOB];

          const codec2 = serialize.serviceLookupHistory(serviceId, hash, length);
          yield [StateEntryUpdateAction.Remove, codec2.key, EMPTY_BLOB];
          break;
        }
        default:
          assertNever(action);
=======
  preimages: UpdatePreimage[] | undefined,
  encode: EncodeFun,
  blake2b: Blake2b,
): Generator<StateEntryUpdate> {
  for (const { action, serviceId } of preimages ?? []) {
    switch (action.kind) {
      case UpdatePreimageKind.Provide: {
        const { hash, blob } = action.preimage;
        const codec = serialize.servicePreimages(blake2b, serviceId, hash);
        yield [StateEntryUpdateAction.Insert, codec.key, blob];

        if (action.slot !== null) {
          const codec2 = serialize.serviceLookupHistory(blake2b, serviceId, hash, tryAsU32(blob.length));
          yield [
            StateEntryUpdateAction.Insert,
            codec2.key,
            encode(codec2.Codec, tryAsLookupHistorySlots([action.slot])),
          ];
        }
        break;
      }
      case UpdatePreimageKind.UpdateOrAdd: {
        const { hash, length, slots } = action.item;
        const codec = serialize.serviceLookupHistory(blake2b, serviceId, hash, length);
        yield [StateEntryUpdateAction.Insert, codec.key, encode(codec.Codec, slots)];
        break;
      }
      case UpdatePreimageKind.Remove: {
        const { hash, length } = action;
        const codec = serialize.servicePreimages(blake2b, serviceId, hash);
        yield [StateEntryUpdateAction.Remove, codec.key, EMPTY_BLOB];

        const codec2 = serialize.serviceLookupHistory(blake2b, serviceId, hash, length);
        yield [StateEntryUpdateAction.Remove, codec2.key, EMPTY_BLOB];
        break;
>>>>>>> b6359817
      }
      count++;
    }
  }
  console.log`Preimages: ${count}`;
}
function* serializeServiceUpdates(
  servicesUpdates: Map<ServiceId, UpdateService> | undefined,
  encode: EncodeFun,
  blake2b: Blake2b,
): Generator<StateEntryUpdate> {
  if (servicesUpdates === undefined) return;
  console.log`Services: ${servicesUpdates.size}`;
  for (const [serviceId, { action }] of servicesUpdates.entries()) {
    // new service being created or updated
    const codec = serialize.serviceData(serviceId);
    yield [StateEntryUpdateAction.Insert, codec.key, encode(codec.Codec, action.account)];

    // additional lookup history update
    if (action.kind === UpdateServiceKind.Create && action.lookupHistory !== null) {
      const { lookupHistory } = action;
      const codec2 = serialize.serviceLookupHistory(blake2b, serviceId, lookupHistory.hash, lookupHistory.length);
      yield [StateEntryUpdateAction.Insert, codec2.key, encode(codec2.Codec, lookupHistory.slots)];
    }
  }
}

type EncodeFun = <T>(codec: Encode<T>, val: T) => BytesBlob;

function* serializeBasicKeys(spec: ChainSpec, update: Partial<State>) {
  function doSerialize<T>(val: T, codec: StateCodec<T>): StateEntryUpdate {
    return [StateEntryUpdateAction.Insert, codec.key, Encoder.encodeObject(codec.Codec, val, spec)];
  }

  if (update.authPools !== undefined) {
    yield doSerialize(update.authPools, serialize.authPools); // C(1)
  }

  if (update.authQueues !== undefined) {
    yield doSerialize(update.authQueues, serialize.authQueues); // C(2)
  }

  if (update.recentBlocks !== undefined) {
    yield doSerialize(update.recentBlocks, serialize.recentBlocks); // C(3)
  }

  const safroleData = getSafroleData(
    update.nextValidatorData,
    update.epochRoot,
    update.sealingKeySeries,
    update.ticketsAccumulator,
  );
  if (safroleData !== undefined) {
    yield doSerialize(safroleData, serialize.safrole); // C(4)
  }

  if (update.disputesRecords !== undefined) {
    yield doSerialize(update.disputesRecords, serialize.disputesRecords); // C(5)
  }

  if (update.entropy !== undefined) {
    yield doSerialize(update.entropy, serialize.entropy); // C(6)
  }

  if (update.designatedValidatorData !== undefined) {
    yield doSerialize(update.designatedValidatorData, serialize.designatedValidators); // C(7)
  }

  if (update.currentValidatorData !== undefined) {
    yield doSerialize(update.currentValidatorData, serialize.currentValidators); // C(8)
  }

  if (update.previousValidatorData !== undefined) {
    yield doSerialize(update.previousValidatorData, serialize.previousValidators); // C(9)
  }

  if (update.availabilityAssignment !== undefined) {
    yield doSerialize(update.availabilityAssignment, serialize.availabilityAssignment); // C(10)
  }

  if (update.timeslot !== undefined) {
    yield doSerialize(update.timeslot, serialize.timeslot); // C(11)
  }

  if (update.privilegedServices !== undefined) {
    yield doSerialize(update.privilegedServices, serialize.privilegedServices); // C(12)
  }

  if (update.statistics !== undefined) {
    yield doSerialize(update.statistics, serialize.statistics); // C(13)
  }

  if (update.accumulationQueue !== undefined) {
    yield doSerialize(update.accumulationQueue, serialize.accumulationQueue); // C(14)
  }

  if (update.recentlyAccumulated !== undefined) {
    yield doSerialize(update.recentlyAccumulated, serialize.recentlyAccumulated); // C(15)
  }

  if (update.accumulationOutputLog !== undefined) {
    yield doSerialize(update.accumulationOutputLog, serialize.accumulationOutputLog); // C(16)
  }
}

function getSafroleData(
  nextValidatorData: SafroleData["nextValidatorData"] | undefined,
  epochRoot: SafroleData["epochRoot"] | undefined,
  sealingKeySeries: SafroleData["sealingKeySeries"] | undefined,
  ticketsAccumulator: SafroleData["ticketsAccumulator"] | undefined,
): SafroleData | undefined {
  if (
    nextValidatorData === undefined ||
    epochRoot === undefined ||
    sealingKeySeries === undefined ||
    ticketsAccumulator === undefined
  ) {
    if ([nextValidatorData, epochRoot, sealingKeySeries, ticketsAccumulator].some((x) => x !== undefined)) {
      throw new Error("SafroleData needs to be updated all at once!");
    }
    return undefined;
  }

  return SafroleData.create({
    nextValidatorData,
    epochRoot,
    sealingKeySeries,
    ticketsAccumulator,
  });
}<|MERGE_RESOLUTION|>--- conflicted
+++ resolved
@@ -60,8 +60,7 @@
   }
 }
 
-<<<<<<< HEAD
-function* serializeStorage(storageUpdates: Map<ServiceId, UpdateStorage[]> | undefined): Generator<StateEntryUpdate> {
+function* serializeStorage(storageUpdates: Map<ServiceId, UpdateStorage[]> | undefined, blake2b: Blake2b): Generator<StateEntryUpdate> {
   if (storageUpdates === undefined) return;
   let count = 0;
   for (const [serviceId, updates] of storageUpdates.entries()) {
@@ -69,34 +68,16 @@
       switch (action.kind) {
         case UpdateStorageKind.Set: {
           const key = action.storage.key;
-          const codec = serialize.serviceStorage(serviceId, key);
+          const codec = serialize.serviceStorage(blake2b, serviceId, key);
           yield [StateEntryUpdateAction.Insert, codec.key, action.storage.value];
           break;
         }
         case UpdateStorageKind.Remove: {
           const key = action.key;
-          const codec = serialize.serviceStorage(serviceId, key);
+          const codec = serialize.serviceStorage(blake2b, serviceId, key);
           yield [StateEntryUpdateAction.Remove, codec.key, EMPTY_BLOB];
           break;
         }
-        default:
-          assertNever(action);
-=======
-function* serializeStorage(storage: UpdateStorage[] | undefined, blake2b: Blake2b): Generator<StateEntryUpdate> {
-  for (const { action, serviceId } of storage ?? []) {
-    switch (action.kind) {
-      case UpdateStorageKind.Set: {
-        const key = action.storage.key;
-        const codec = serialize.serviceStorage(blake2b, serviceId, key);
-        yield [StateEntryUpdateAction.Insert, codec.key, action.storage.value];
-        break;
-      }
-      case UpdateStorageKind.Remove: {
-        const key = action.key;
-        const codec = serialize.serviceStorage(blake2b, serviceId, key);
-        yield [StateEntryUpdateAction.Remove, codec.key, EMPTY_BLOB];
-        break;
->>>>>>> b6359817
       }
       count++;
     }
@@ -105,9 +86,9 @@
 }
 
 function* serializePreimages(
-<<<<<<< HEAD
   preimagesUpdates: Map<ServiceId, UpdatePreimage[]> | undefined,
   encode: EncodeFun,
+  blake2b: Blake2b,
 ): Generator<StateEntryUpdate> {
   if (preimagesUpdates === undefined) return;
   let count = 0;
@@ -116,11 +97,11 @@
       switch (action.kind) {
         case UpdatePreimageKind.Provide: {
           const { hash, blob } = action.preimage;
-          const codec = serialize.servicePreimages(serviceId, hash);
+          const codec = serialize.servicePreimages(blake2b, serviceId, hash);
           yield [StateEntryUpdateAction.Insert, codec.key, blob];
 
           if (action.slot !== null) {
-            const codec2 = serialize.serviceLookupHistory(serviceId, hash, tryAsU32(blob.length));
+            const codec2 = serialize.serviceLookupHistory(blake2b, serviceId, hash, tryAsU32(blob.length));
             yield [
               StateEntryUpdateAction.Insert,
               codec2.key,
@@ -131,58 +112,19 @@
         }
         case UpdatePreimageKind.UpdateOrAdd: {
           const { hash, length, slots } = action.item;
-          const codec = serialize.serviceLookupHistory(serviceId, hash, length);
+          const codec = serialize.serviceLookupHistory(blake2b, serviceId, hash, length);
           yield [StateEntryUpdateAction.Insert, codec.key, encode(codec.Codec, slots)];
           break;
         }
         case UpdatePreimageKind.Remove: {
           const { hash, length } = action;
-          const codec = serialize.servicePreimages(serviceId, hash);
+          const codec = serialize.servicePreimages(blake2b, serviceId, hash);
           yield [StateEntryUpdateAction.Remove, codec.key, EMPTY_BLOB];
 
-          const codec2 = serialize.serviceLookupHistory(serviceId, hash, length);
+          const codec2 = serialize.serviceLookupHistory(blake2b, serviceId, hash, length);
           yield [StateEntryUpdateAction.Remove, codec2.key, EMPTY_BLOB];
           break;
         }
-        default:
-          assertNever(action);
-=======
-  preimages: UpdatePreimage[] | undefined,
-  encode: EncodeFun,
-  blake2b: Blake2b,
-): Generator<StateEntryUpdate> {
-  for (const { action, serviceId } of preimages ?? []) {
-    switch (action.kind) {
-      case UpdatePreimageKind.Provide: {
-        const { hash, blob } = action.preimage;
-        const codec = serialize.servicePreimages(blake2b, serviceId, hash);
-        yield [StateEntryUpdateAction.Insert, codec.key, blob];
-
-        if (action.slot !== null) {
-          const codec2 = serialize.serviceLookupHistory(blake2b, serviceId, hash, tryAsU32(blob.length));
-          yield [
-            StateEntryUpdateAction.Insert,
-            codec2.key,
-            encode(codec2.Codec, tryAsLookupHistorySlots([action.slot])),
-          ];
-        }
-        break;
-      }
-      case UpdatePreimageKind.UpdateOrAdd: {
-        const { hash, length, slots } = action.item;
-        const codec = serialize.serviceLookupHistory(blake2b, serviceId, hash, length);
-        yield [StateEntryUpdateAction.Insert, codec.key, encode(codec.Codec, slots)];
-        break;
-      }
-      case UpdatePreimageKind.Remove: {
-        const { hash, length } = action;
-        const codec = serialize.servicePreimages(blake2b, serviceId, hash);
-        yield [StateEntryUpdateAction.Remove, codec.key, EMPTY_BLOB];
-
-        const codec2 = serialize.serviceLookupHistory(blake2b, serviceId, hash, length);
-        yield [StateEntryUpdateAction.Remove, codec2.key, EMPTY_BLOB];
-        break;
->>>>>>> b6359817
       }
       count++;
     }
