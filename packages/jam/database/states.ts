--- conflicted
+++ resolved
@@ -3,13 +3,8 @@
 import { Decoder, Encoder } from "@typeberry/codec";
 import { HashDictionary } from "@typeberry/collections";
 import type { ChainSpec } from "@typeberry/config";
-<<<<<<< HEAD
-import type { State } from "@typeberry/state";
+import type { InMemoryState } from "@typeberry/state";
 import { stateDumpCodec } from "@typeberry/state-merkleization/dump.js";
-=======
-import type { InMemoryState } from "@typeberry/state";
-import { stateDumpCodec } from "@typeberry/state-merkleization/dump";
->>>>>>> c4f9ceba
 
 /**
  * Temporary and simple state database interface.
