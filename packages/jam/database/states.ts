import type { HeaderHash, StateRootHash } from "@typeberry/block";
import type { BytesBlob } from "@typeberry/bytes";
import { Decoder, Encoder } from "@typeberry/codec";
import { HashDictionary } from "@typeberry/collections";
import type { ChainSpec } from "@typeberry/config";
<<<<<<< HEAD
import { type InMemoryState, type ServicesUpdate, type State, UpdateError } from "@typeberry/state";
import { StateEntries } from "@typeberry/state-merkleization";
import { inMemoryStateCodec } from "@typeberry/state-merkleization/in-memory-state-codec";
import { OK, Result, assertNever } from "@typeberry/utils";
=======
import type { InMemoryState } from "@typeberry/state";
import { stateDumpCodec } from "@typeberry/state-merkleization/dump.js";
>>>>>>> c087862e

/** A potential error that occured during state update. */
export enum StateUpdateError {
  /** A conflicting state update has been provided. */
  Conflict = 0,
  /** There was an error committing the changes. */
  Commit = 1,
}
/**
 * Interface for accessing states stored in the database.
 *
 * NOTE that the design of this interface is heavily influenced
 * by the LMDB implementation, so that we can implement it efficiently.
 *
 * See the documentation there for more detailed reasoning.
 */
export interface StatesDb<T extends State = State> {
  /** Compute a state root for given state. */
  getStateRoot(state: T): Promise<StateRootHash>;

  /**
   * Apply & commit a state update.
   *
   * NOTE: for efficiency, the implementation MAY alter given `state` object.
   */
  updateAndSetState(
    header: HeaderHash,
    state: T,
    update: Partial<State & ServicesUpdate>,
  ): Promise<Result<OK, StateUpdateError>>;

  /** Retrieve posterior state of given header. */
  getState(header: HeaderHash): T | null;
}

export class InMemoryStates implements StatesDb<InMemoryState> {
  private readonly db: HashDictionary<HeaderHash, BytesBlob> = HashDictionary.new();

  constructor(private readonly spec: ChainSpec) {}

  async updateAndSetState(
    headerHash: HeaderHash,
    state: InMemoryState,
    update: Partial<State & ServicesUpdate>,
  ): Promise<Result<OK, StateUpdateError>> {
    const res = state.applyUpdate(update);
    if (res.isOk) {
      return await this.insertState(headerHash, state);
    }

    switch (res.error) {
      case UpdateError.DuplicateService:
      case UpdateError.NoService:
      case UpdateError.PreimageExists:
        return Result.error(StateUpdateError.Conflict, res.details);
      default:
        assertNever(res.error);
    }
  }

  async getStateRoot(state: InMemoryState): Promise<StateRootHash> {
    return StateEntries.serializeInMemory(this.spec, state).getRootHash();
  }

  /** Insert a full state into the database. */
  async insertState(headerHash: HeaderHash, state: InMemoryState): Promise<Result<OK, StateUpdateError>> {
    const encoded = Encoder.encodeObject(inMemoryStateCodec, state, this.spec);
    this.db.set(headerHash, encoded);
    return Result.ok(OK);
  }

  getState(headerHash: HeaderHash): InMemoryState | null {
    const encodedState = this.db.get(headerHash);
    if (encodedState === undefined) {
      return null;
    }

    return Decoder.decodeObject(inMemoryStateCodec, encodedState, this.spec);
  }
}<|MERGE_RESOLUTION|>--- conflicted
+++ resolved
@@ -3,15 +3,10 @@
 import { Decoder, Encoder } from "@typeberry/codec";
 import { HashDictionary } from "@typeberry/collections";
 import type { ChainSpec } from "@typeberry/config";
-<<<<<<< HEAD
 import { type InMemoryState, type ServicesUpdate, type State, UpdateError } from "@typeberry/state";
 import { StateEntries } from "@typeberry/state-merkleization";
-import { inMemoryStateCodec } from "@typeberry/state-merkleization/in-memory-state-codec";
+import { inMemoryStateCodec } from "@typeberry/state-merkleization/in-memory-state-codec.js";
 import { OK, Result, assertNever } from "@typeberry/utils";
-=======
-import type { InMemoryState } from "@typeberry/state";
-import { stateDumpCodec } from "@typeberry/state-merkleization/dump.js";
->>>>>>> c087862e
 
 /** A potential error that occured during state update. */
 export enum StateUpdateError {
