--- conflicted
+++ resolved
@@ -1,15 +1,8 @@
 import type { StateRootHash } from "@typeberry/block";
 import { BytesBlob } from "@typeberry/bytes";
-<<<<<<< HEAD
 import { SortedSet, TruncatedHashDictionary } from "@typeberry/collections";
-import type { SerializedStateBackend, StateKey } from "@typeberry/state-merkleization";
-import { InMemoryTrie, type LeafNode, TrieNode, leafComparator } from "@typeberry/trie";
-import { NodeType, TRIE_NODE_BYTES } from "@typeberry/trie";
-=======
-import { TruncatedHashDictionary } from "@typeberry/collections";
 import { type SerializedStateBackend, StateEntries, type StateKey } from "@typeberry/state-merkleization";
-import { InMemoryTrie, type LeafNode, NodeType, TRIE_NODE_BYTES, TrieNode } from "@typeberry/trie";
->>>>>>> 61979924
+import { InMemoryTrie, type LeafNode, leafComparator, NodeType, TRIE_NODE_BYTES, TrieNode } from "@typeberry/trie";
 import { blake2bTrieHasher } from "@typeberry/trie/hasher.js";
 import { assertNever, Result } from "@typeberry/utils";
 
