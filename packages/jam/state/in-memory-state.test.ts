--- conflicted
+++ resolved
@@ -559,14 +559,10 @@
           preimage,
           slot: slot1,
         }),
-<<<<<<< HEAD
-        UpdatePreimage.updateOrAdd({ serviceId, lookupHistory: secondItem }),
-=======
         UpdatePreimage.updateOrAdd({
           serviceId,
           lookupHistory: secondItem,
         }),
->>>>>>> d6dd9b99
       ],
     });
 
