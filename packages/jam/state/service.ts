import { type CodeHash, type ServiceGas, type ServiceId, type TimeSlot, tryAsServiceGas } from "@typeberry/block";
import type { PreimageHash } from "@typeberry/block/preimage";
import type { BytesBlob } from "@typeberry/bytes";
import { type CodecRecord, codec } from "@typeberry/codec";
import { type HashDictionary, type KnownSizeArray, asKnownSize } from "@typeberry/collections";
import { HASH_SIZE } from "@typeberry/hash";
import { type U32, type U64, sumU64, tryAsU64 } from "@typeberry/numbers";
import { WithDebug } from "@typeberry/utils";
import type { StateKey } from "../state-merkleization/keys";

/**
 * Service account details.
 *
 * https://graypaper.fluffylabs.dev/#/9a08063/106001106001?v=0.6.6
 */
export class ServiceAccountInfo extends WithDebug {
  static Codec = codec.Class(ServiceAccountInfo, {
    codeHash: codec.bytes(HASH_SIZE).asOpaque<CodeHash>(),
    balance: codec.u64,
    accumulateMinGas: codec.u64.convert((x) => x, tryAsServiceGas),
    onTransferMinGas: codec.u64.convert((x) => x, tryAsServiceGas),
    storageUtilisationBytes: codec.u64,
    storageUtilisationCount: codec.u32,
  });

  static create(a: CodecRecord<ServiceAccountInfo>) {
    return new ServiceAccountInfo(
      a.codeHash,
      a.balance,
      a.accumulateMinGas,
      a.onTransferMinGas,
      a.storageUtilisationBytes,
      a.storageUtilisationCount,
    );
  }

  /**
   * `a_t = BS + BI * a_i + BL * a_o`
   * https://graypaper.fluffylabs.dev/#/9a08063/117201117201?v=0.6.6
   */
  static calculateThresholdBalance(items: U32, bytes: U64): U64 {
    /** https://graypaper.fluffylabs.dev/#/9a08063/445100445100?v=0.6.6 */
    const B_S = 100n;
    /** https://graypaper.fluffylabs.dev/#/9a08063/444900444900?v=0.6.6 */
    const B_I = 10n;
    /** https://graypaper.fluffylabs.dev/#/9a08063/444d00444d00?v=0.6.6 */
    const B_L = 1n;
<<<<<<< HEAD

    const sum = sumU64(tryAsU64(B_S), tryAsU64(B_I * BigInt(items)), tryAsU64(B_L * bytes));
    if (sum.overflow) {
      return tryAsU64(2n ** 64n - 1n);
    }
    return sum.value;
=======
    return tryAsU64(B_S + B_I * BigInt(items) + B_L * bytes);
>>>>>>> 9c54c763
  }

  private constructor(
    /** `a_c`: Hash of the service code. */
    public readonly codeHash: CodeHash,
    /** `a_b`: Current account balance. */
    public readonly balance: U64,
    /** `a_g`: Minimal gas required to execute Accumulate entrypoint. */
    public readonly accumulateMinGas: ServiceGas,
    /** `a_m`: Minimal gas required to execute On Transfer entrypoint. */
    public readonly onTransferMinGas: ServiceGas,
    /** `a_o`: Total number of octets in storage. */
    public readonly storageUtilisationBytes: U64,
    /** `a_i`: Number of items in storage. */
    public readonly storageUtilisationCount: U32,
  ) {
    super();
  }
}

export class PreimageItem extends WithDebug {
  static Codec = codec.Class(PreimageItem, {
    hash: codec.bytes(HASH_SIZE).asOpaque<PreimageHash>(),
    blob: codec.blob,
  });

  static create({ hash, blob }: CodecRecord<PreimageItem>) {
    return new PreimageItem(hash, blob);
  }

  private constructor(
    readonly hash: PreimageHash,
    readonly blob: BytesBlob,
  ) {
    super();
  }
}

export class StateItem extends WithDebug {
  static Codec = codec.Class(StateItem, {
    hash: codec.bytes(HASH_SIZE).asOpaque<StateKey>(),
    blob: codec.blob,
  });

  static create({ hash, blob }: CodecRecord<StateItem>) {
    return new StateItem(hash, blob);
  }

  private constructor(
    readonly hash: StateKey,
    readonly blob: BytesBlob,
  ) {
    super();
  }
}

const MAX_LOOKUP_HISTORY_SLOTS = 3;
export type LookupHistorySlots = KnownSizeArray<TimeSlot, `0-${typeof MAX_LOOKUP_HISTORY_SLOTS} timeslots`>;
export function tryAsLookupHistorySlots(items: TimeSlot[]): LookupHistorySlots {
  const knownSize = asKnownSize(items) as LookupHistorySlots;
  if (knownSize.length > MAX_LOOKUP_HISTORY_SLOTS) {
    throw new Error(`Lookup history items must contain 0-${MAX_LOOKUP_HISTORY_SLOTS} timeslots.`);
  }
  return knownSize;
}

/** https://graypaper.fluffylabs.dev/#/5f542d7/115400115800 */
export class LookupHistoryItem {
  constructor(
    public readonly hash: PreimageHash,
    public readonly length: U32,
    /**
     * Preimage availability history as a sequence of time slots.
     * See PreimageStatus and the following GP fragment for more details.
     * https://graypaper.fluffylabs.dev/#/5f542d7/11780011a500 */
    public slots: LookupHistorySlots,
  ) {}

  static isRequested(item: LookupHistoryItem): boolean {
    return item.slots.length === 0;
  }
}

/**
 * Service dictionary entry.
 */
export class Service extends WithDebug {
  constructor(
    /** Service id. */
    readonly id: ServiceId,
    /** Service details. */
    readonly data: {
      /** https://graypaper.fluffylabs.dev/#/85129da/383303383303?v=0.6.3 */
      info: ServiceAccountInfo;
      /** https://graypaper.fluffylabs.dev/#/85129da/10f90010f900?v=0.6.3 */
      readonly preimages: HashDictionary<PreimageHash, PreimageItem>;
      /** https://graypaper.fluffylabs.dev/#/85129da/115400115800?v=0.6.3 */
      readonly lookupHistory: HashDictionary<PreimageHash, LookupHistoryItem[]>;
      /** https://graypaper.fluffylabs.dev/#/85129da/10f80010f800?v=0.6.3 */
      readonly storage: StateItem[];
    },
  ) {
    super();
  }
}<|MERGE_RESOLUTION|>--- conflicted
+++ resolved
@@ -45,16 +45,12 @@
     const B_I = 10n;
     /** https://graypaper.fluffylabs.dev/#/9a08063/444d00444d00?v=0.6.6 */
     const B_L = 1n;
-<<<<<<< HEAD
 
     const sum = sumU64(tryAsU64(B_S), tryAsU64(B_I * BigInt(items)), tryAsU64(B_L * bytes));
     if (sum.overflow) {
       return tryAsU64(2n ** 64n - 1n);
     }
     return sum.value;
-=======
-    return tryAsU64(B_S + B_I * BigInt(items) + B_L * bytes);
->>>>>>> 9c54c763
   }
 
   private constructor(
