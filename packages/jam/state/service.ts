<<<<<<< HEAD
import { type CodeHash, type ServiceGas, type ServiceId, type TimeSlot, tryAsServiceGas } from "@typeberry/block";
import type { PreimageHash } from "@typeberry/block/preimage.js";
=======
import { type CodeHash, type ServiceGas, type TimeSlot, tryAsServiceGas } from "@typeberry/block";
import type { PreimageHash } from "@typeberry/block/preimage";
>>>>>>> c4f9ceba
import type { BytesBlob } from "@typeberry/bytes";
import { type CodecRecord, codec } from "@typeberry/codec";
import { type KnownSizeArray, asKnownSize } from "@typeberry/collections";
import { HASH_SIZE, type OpaqueHash } from "@typeberry/hash";
import { type U32, type U64, sumU64, tryAsU64 } from "@typeberry/numbers";
<<<<<<< HEAD
import { WithDebug } from "@typeberry/utils";
import type { StateKey } from "../state-merkleization/keys.js";
=======
import { type Opaque, WithDebug } from "@typeberry/utils";
>>>>>>> c4f9ceba

/**
 * `B_S`: The basic minimum balance which all services require.
 *
 * https://graypaper.fluffylabs.dev/#/9a08063/445100445100?v=0.6.6
 */
export const BASE_SERVICE_BALANCE = 100n;
/**
 * `B_I`: The additional minimum balance required per item of elective service state.
 *
 * https://graypaper.fluffylabs.dev/#/9a08063/444900444900?v=0.6.6
 */
export const ELECTIVE_ITEM_BALANCE = 10n;
/**
 * `B_L`: The additional minimum balance required per octet of elective service state.
 *
 * https://graypaper.fluffylabs.dev/#/9a08063/444d00444d00?v=0.6.6
 */
export const ELECTIVE_BYTE_BALANCE = 1n;

/**
 * Service account details.
 *
 * https://graypaper.fluffylabs.dev/#/9a08063/106001106001?v=0.6.6
 */
export class ServiceAccountInfo extends WithDebug {
  static Codec = codec.Class(ServiceAccountInfo, {
    codeHash: codec.bytes(HASH_SIZE).asOpaque<CodeHash>(),
    balance: codec.u64,
    accumulateMinGas: codec.u64.convert((x) => x, tryAsServiceGas),
    onTransferMinGas: codec.u64.convert((x) => x, tryAsServiceGas),
    storageUtilisationBytes: codec.u64,
    storageUtilisationCount: codec.u32,
  });

  static create(a: CodecRecord<ServiceAccountInfo>) {
    return new ServiceAccountInfo(
      a.codeHash,
      a.balance,
      a.accumulateMinGas,
      a.onTransferMinGas,
      a.storageUtilisationBytes,
      a.storageUtilisationCount,
    );
  }

  /**
   * `a_t = BS + BI * a_i + BL * a_o`
   * https://graypaper.fluffylabs.dev/#/9a08063/117201117201?v=0.6.6
   */
  static calculateThresholdBalance(items: U32, bytes: U64): U64 {
    const sum = sumU64(
      tryAsU64(BASE_SERVICE_BALANCE),
      tryAsU64(ELECTIVE_ITEM_BALANCE * BigInt(items)),
      tryAsU64(ELECTIVE_BYTE_BALANCE * bytes),
    );
    if (sum.overflow) {
      return tryAsU64(2n ** 64n - 1n);
    }
    return sum.value;
  }

  private constructor(
    /** `a_c`: Hash of the service code. */
    public readonly codeHash: CodeHash,
    /** `a_b`: Current account balance. */
    public readonly balance: U64,
    /** `a_g`: Minimal gas required to execute Accumulate entrypoint. */
    public readonly accumulateMinGas: ServiceGas,
    /** `a_m`: Minimal gas required to execute On Transfer entrypoint. */
    public readonly onTransferMinGas: ServiceGas,
    /** `a_o`: Total number of octets in storage. */
    public readonly storageUtilisationBytes: U64,
    /** `a_i`: Number of items in storage. */
    public readonly storageUtilisationCount: U32,
  ) {
    super();
  }
}

export class PreimageItem extends WithDebug {
  static Codec = codec.Class(PreimageItem, {
    hash: codec.bytes(HASH_SIZE).asOpaque<PreimageHash>(),
    blob: codec.blob,
  });

  static create({ hash, blob }: CodecRecord<PreimageItem>) {
    return new PreimageItem(hash, blob);
  }

  private constructor(
    readonly hash: PreimageHash,
    readonly blob: BytesBlob,
  ) {
    super();
  }
}

export type StorageKey = Opaque<OpaqueHash, "stateKey">;

export class StorageItem extends WithDebug {
  static Codec = codec.Class(StorageItem, {
    hash: codec.bytes(HASH_SIZE).asOpaque<StorageKey>(),
    blob: codec.blob,
  });

  static create({ hash, blob }: CodecRecord<StorageItem>) {
    return new StorageItem(hash, blob);
  }

  private constructor(
    readonly hash: StorageKey,
    readonly blob: BytesBlob,
  ) {
    super();
  }
}

const MAX_LOOKUP_HISTORY_SLOTS = 3;
export type LookupHistorySlots = KnownSizeArray<TimeSlot, `0-${typeof MAX_LOOKUP_HISTORY_SLOTS} timeslots`>;
export function tryAsLookupHistorySlots(items: readonly TimeSlot[]): LookupHistorySlots {
  const knownSize = asKnownSize(items) as LookupHistorySlots;
  if (knownSize.length > MAX_LOOKUP_HISTORY_SLOTS) {
    throw new Error(`Lookup history items must contain 0-${MAX_LOOKUP_HISTORY_SLOTS} timeslots.`);
  }
  return knownSize;
}

/** https://graypaper.fluffylabs.dev/#/5f542d7/115400115800 */
export class LookupHistoryItem {
  constructor(
    public readonly hash: PreimageHash,
    public readonly length: U32,
    /**
     * Preimage availability history as a sequence of time slots.
     * See PreimageStatus and the following GP fragment for more details.
     * https://graypaper.fluffylabs.dev/#/5f542d7/11780011a500 */
    public readonly slots: LookupHistorySlots,
  ) {}

  static isRequested(item: LookupHistoryItem): boolean {
    return item.slots.length === 0;
  }
}<|MERGE_RESOLUTION|>--- conflicted
+++ resolved
@@ -1,21 +1,11 @@
-<<<<<<< HEAD
-import { type CodeHash, type ServiceGas, type ServiceId, type TimeSlot, tryAsServiceGas } from "@typeberry/block";
+import { type CodeHash, type ServiceGas, type TimeSlot, tryAsServiceGas } from "@typeberry/block";
 import type { PreimageHash } from "@typeberry/block/preimage.js";
-=======
-import { type CodeHash, type ServiceGas, type TimeSlot, tryAsServiceGas } from "@typeberry/block";
-import type { PreimageHash } from "@typeberry/block/preimage";
->>>>>>> c4f9ceba
 import type { BytesBlob } from "@typeberry/bytes";
 import { type CodecRecord, codec } from "@typeberry/codec";
 import { type KnownSizeArray, asKnownSize } from "@typeberry/collections";
 import { HASH_SIZE, type OpaqueHash } from "@typeberry/hash";
 import { type U32, type U64, sumU64, tryAsU64 } from "@typeberry/numbers";
-<<<<<<< HEAD
-import { WithDebug } from "@typeberry/utils";
-import type { StateKey } from "../state-merkleization/keys.js";
-=======
 import { type Opaque, WithDebug } from "@typeberry/utils";
->>>>>>> c4f9ceba
 
 /**
  * `B_S`: The basic minimum balance which all services require.
