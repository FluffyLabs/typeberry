--- conflicted
+++ resolved
@@ -1,13 +1,7 @@
 import type { HeaderHash, StateRootHash } from "@typeberry/block";
-<<<<<<< HEAD
 import { codecHashDictionary } from "@typeberry/block/codec.js";
 import { type WorkPackageHash, WorkPackageInfo } from "@typeberry/block/work-report.js";
-import { type CodecRecord, codec } from "@typeberry/codec";
-=======
-import { codecHashDictionary } from "@typeberry/block/codec";
-import { type WorkPackageHash, WorkPackageInfo } from "@typeberry/block/work-report";
 import { type CodecRecord, codec, readonlyArray } from "@typeberry/codec";
->>>>>>> c4f9ceba
 import type { HashDictionary } from "@typeberry/collections";
 import { HASH_SIZE, type KeccakHash } from "@typeberry/hash";
 import type { MmrPeaks } from "@typeberry/mmr";
