--- conflicted
+++ resolved
@@ -8,15 +8,9 @@
   codecPerValidator,
   tryAsPerEpochBlock,
 } from "@typeberry/block";
-<<<<<<< HEAD
 import { codecWithContext } from "@typeberry/block/codec.js";
 import { Ticket } from "@typeberry/block/tickets.js";
-import { type CodecRecord, codec } from "@typeberry/codec";
-=======
-import { codecWithContext } from "@typeberry/block/codec";
-import { Ticket } from "@typeberry/block/tickets";
 import { type CodecRecord, codec, readonlyArray } from "@typeberry/codec";
->>>>>>> c4f9ceba
 import { type KnownSizeArray, asKnownSize } from "@typeberry/collections";
 import { HASH_SIZE } from "@typeberry/hash";
 import { tryAsU32 } from "@typeberry/numbers";
