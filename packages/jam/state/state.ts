import type { EntropyHash, PerEpochBlock, PerValidator, ServiceId, TimeSlot } from "@typeberry/block";
<<<<<<< HEAD
import type { AUTHORIZATION_QUEUE_SIZE, MAX_AUTH_POOL_SIZE } from "@typeberry/block/gp-constants.js";
import type { AuthorizerHash, WorkPackageHash } from "@typeberry/block/work-report.js";
import type { FixedSizeArray, KnownSizeArray } from "@typeberry/collections";
import type { HashSet } from "@typeberry/collections/hash-set.js";
import type { AvailabilityAssignment } from "./assurances.js";
import type { BlockState } from "./block-state.js";
import type { PerCore } from "./common.js";
import type { DisputesRecords } from "./disputes.js";
import type { NotYetAccumulatedReport } from "./not-yet-accumulated.js";
import type { PrivilegedServices } from "./privileged-services.js";
import type { SafroleData } from "./safrole-data.js";
import type { Service } from "./service.js";
import type { StatisticsData } from "./statistics.js";
import type { ValidatorData } from "./validator-data.js";
=======
import type { AUTHORIZATION_QUEUE_SIZE, MAX_AUTH_POOL_SIZE } from "@typeberry/block/gp-constants";
import type { PreimageHash } from "@typeberry/block/preimage";
import type { AuthorizerHash, WorkPackageHash } from "@typeberry/block/work-report";
import type { FixedSizeArray, KnownSizeArray } from "@typeberry/collections";
import type { ImmutableHashSet } from "@typeberry/collections/hash-set";
import type { AvailabilityAssignment } from "./assurances";
import type { BlockState } from "./block-state";
import type { PerCore } from "./common";
import type { DisputesRecords } from "./disputes";
import type { NotYetAccumulatedReport } from "./not-yet-accumulated";
import type { PrivilegedServices } from "./privileged-services";
import type { SafroleData } from "./safrole-data";
import type { LookupHistoryItem, PreimageItem, ServiceAccountInfo, StorageItem, StorageKey } from "./service";
import type { StatisticsData } from "./statistics";
import type { ValidatorData } from "./validator-data";
>>>>>>> c4f9ceba

/**
 * In addition to the entropy accumulator η_0, we retain
 * three additional historical values of the accumulator at
 * the point of each of the three most recently ended epochs,
 * η_1, η_2 and η_3. The second-oldest of these η2 is utilized to
 * help ensure future entropy is unbiased (see equation 6.29)
 * and seed the fallback seal-key generation function with
 * randomness (see equation 6.24). The oldest is used to re-
 * generate this randomness when verifying the seal above
 * (see equations 6.16 and 6.15).
 *
 * https://graypaper.fluffylabs.dev/#/579bd12/0ef5010ef501
 */
export const ENTROPY_ENTRIES = 4;
export type ENTROPY_ENTRIES = typeof ENTROPY_ENTRIES;

/**
 * `H = 8`: The size of recent history, in blocks.
 *
 * https://graypaper.fluffylabs.dev/#/579bd12/416300416500
 */
export const MAX_RECENT_HISTORY = 8;
export type MAX_RECENT_HISTORY = typeof MAX_RECENT_HISTORY;

/**
 * State object with additional ability to enumerate
 * it's services entries.
 */
export type EnumerableState = {
  /**
   * `δ delta`:  In summary, δ is the portion of state dealing with
   *             services, analogous in Jam to the Yellow Paper’s (
   *             smart contract) accounts.
   *
   * https://graypaper.fluffylabs.dev/#/579bd12/08fb0008ff00
   */
  serviceIds(): readonly ServiceId[];
};

/**
 * Complete state tuple with all entries.
 *
 * https://graypaper.fluffylabs.dev/#/579bd12/08f10008f100
 */
export type State = {
  /**

   * `ρ rho`: work-reports which have been reported but are not yet known to be
   *          available to a super-majority of validators, together with the time
   *          at which each was reported.
   *
   *  https://graypaper.fluffylabs.dev/#/579bd12/135800135800
   */
  readonly availabilityAssignment: PerCore<AvailabilityAssignment | null>;

  /**
   * `ι iota`: The validator keys and metadata to be drawn from next.
   */
  readonly designatedValidatorData: PerValidator<ValidatorData>;

  /**
   * `γₖ gamma_k`: The keys for the validators of the next epoch, equivalent to those keys which constitute γ_z .
   */
  readonly nextValidatorData: SafroleData["nextValidatorData"];

  /**
   * `κ kappa`: Validators, who are the set of economic actors uniquely
   *            privileged to help build and maintain the Jam chain, are
   *            identified within κ, archived in λ and enqueued from ι.
   *
   *  https://graypaper.fluffylabs.dev/#/579bd12/080201080601
   */
  readonly currentValidatorData: PerValidator<ValidatorData>;

  /**
   * `λ lambda`: Validators, who are the set of economic actors uniquely
   *             privileged to help build and maintain the Jam chain, are
   *             identified within κ, archived in λ and enqueued from ι.
   *
   *  https://graypaper.fluffylabs.dev/#/579bd12/080201080601
   */
  readonly previousValidatorData: PerValidator<ValidatorData>;

  /**
   * `ψ psi`: Judgements
   *
   * https://graypaper.fluffylabs.dev/#/579bd12/091900091900
   */
  readonly disputesRecords: DisputesRecords;

  /**
   * `τ tau`: The current time slot.
   *
   * https://graypaper.fluffylabs.dev/#/579bd12/186401186401
   */
  readonly timeslot: TimeSlot;

  /**
   * `η eta`: An on-chain entropy pool is retained in η.
   *
   * https://graypaper.fluffylabs.dev/#/579bd12/080c01080d01
   */
  readonly entropy: FixedSizeArray<EntropyHash, ENTROPY_ENTRIES>;

  /**
   * `α alpha`: Authorizers available for each core (authorizer pool).
   *
   * https://graypaper-reader.netlify.app/#/6e1c0cd/102400102400
   */
  readonly authPools: PerCore<KnownSizeArray<AuthorizerHash, `At most ${typeof MAX_AUTH_POOL_SIZE}`>>;

  /**
   * `φ phi`: A queue of authorizers for each core used to fill up the pool.
   *
   * Only updated by `accumulate` calls using `assign` host call.
   *
   * https://graypaper-reader.netlify.app/#/6e1c0cd/102400102400
   */
  readonly authQueues: PerCore<FixedSizeArray<AuthorizerHash, AUTHORIZATION_QUEUE_SIZE>>;

  /**
   * `β beta`: State of the blocks from recent history.
   *
   * https://graypaper.fluffylabs.dev/#/579bd12/0fb7010fb701
   */
  readonly recentBlocks: KnownSizeArray<BlockState, `0..${typeof MAX_RECENT_HISTORY}`>;

  /**
   * `π pi`: Previous and current statistics of each validator,
   *         cores statistics and services statistics.
   *
   * https://graypaper.fluffylabs.dev/#/68eaa1f/18f60118f601?v=0.6.4
   */
  readonly statistics: StatisticsData;

  /**
   * `ϑ theta`: We also maintain knowledge of ready (i.e. available
   * and/or audited) but not-yet-accumulated work-reports in
   * the state item ϑ.
   *
   * https://graypaper.fluffylabs.dev/#/5f542d7/165300165500
   */
  readonly accumulationQueue: PerEpochBlock<readonly NotYetAccumulatedReport[]>;

  /**
   * `ξ xi`: In order to know which work-packages have been
   * accumulated already, we maintain a history of what has
   * been accumulated. This history, ξ, is sufficiently large
   * for an epoch worth of work-reports.
   *
   * https://graypaper.fluffylabs.dev/#/5f542d7/161a00161d00
   */
  readonly recentlyAccumulated: PerEpochBlock<ImmutableHashSet<WorkPackageHash>>;

  /*
   * `γₐ gamma_a`: The ticket accumulator - a series of highest-scoring ticket identifiers to be
   *               used for the next epoch.
   *
   * https://graypaper.fluffylabs.dev/#/5f542d7/0dc3000dc500
   */
  readonly ticketsAccumulator: SafroleData["ticketsAccumulator"];

  /**
   * `γₛ gamma_s`: γs is the current epoch’s slot-sealer series, which is either a full complement
   *                of `E` tickets or, in the case of a fallback mode, a series of `E` Bandersnatch
   *                keys.
   *
   * https://graypaper.fluffylabs.dev/#/5f542d7/0dc6000dc800
   */
  readonly sealingKeySeries: SafroleData["sealingKeySeries"];

  /**
   * `γ_z gamma_z`: The epoch’s root, a Bandersnatch ring root composed with the one Bandersnatch
   *                key of each of the next epoch’s validators, defined in γ_k.
   *
   * https://graypaper.fluffylabs.dev/#/5f542d7/0da8000db800
   */
  readonly epochRoot: SafroleData["epochRoot"];

  /**
   * `χ chi`: Up to three services may be recognized as privileged. The portion of state in which
   *           this is held is denoted χ and has three service index components together with
   *           a gas limit.
   *
   * https://graypaper.fluffylabs.dev/#/85129da/116f01117201?v=0.6.3
   */
  readonly privilegedServices: PrivilegedServices;

  /**
   * Retrieve details about single service.
   */
  getService(id: ServiceId): Service | null;
};

/** Service details. */
export interface Service {
  /** Retrieve service account info. */
  getInfo(): ServiceAccountInfo;

  /** Read one particular storage item. */
  getStorage(storage: StorageKey): StorageItem | null;

  /** Check if preimage is present. */
  hasPreimage(hash: PreimageHash): boolean;

  /** Retrieve a preimage. */
  getPreimage(hash: PreimageHash): PreimageItem | null;

  /** Retrieve lookup history of a preimage. */
  getLookupHistory(hash: PreimageHash): LookupHistoryItem[] | null;
}<|MERGE_RESOLUTION|>--- conflicted
+++ resolved
@@ -1,9 +1,7 @@
 import type { EntropyHash, PerEpochBlock, PerValidator, ServiceId, TimeSlot } from "@typeberry/block";
-<<<<<<< HEAD
 import type { AUTHORIZATION_QUEUE_SIZE, MAX_AUTH_POOL_SIZE } from "@typeberry/block/gp-constants.js";
 import type { AuthorizerHash, WorkPackageHash } from "@typeberry/block/work-report.js";
-import type { FixedSizeArray, KnownSizeArray } from "@typeberry/collections";
-import type { HashSet } from "@typeberry/collections/hash-set.js";
+import type { FixedSizeArray, ImmutableHashSet, KnownSizeArray } from "@typeberry/collections";
 import type { AvailabilityAssignment } from "./assurances.js";
 import type { BlockState } from "./block-state.js";
 import type { PerCore } from "./common.js";
@@ -11,26 +9,10 @@
 import type { NotYetAccumulatedReport } from "./not-yet-accumulated.js";
 import type { PrivilegedServices } from "./privileged-services.js";
 import type { SafroleData } from "./safrole-data.js";
-import type { Service } from "./service.js";
 import type { StatisticsData } from "./statistics.js";
 import type { ValidatorData } from "./validator-data.js";
-=======
-import type { AUTHORIZATION_QUEUE_SIZE, MAX_AUTH_POOL_SIZE } from "@typeberry/block/gp-constants";
-import type { PreimageHash } from "@typeberry/block/preimage";
-import type { AuthorizerHash, WorkPackageHash } from "@typeberry/block/work-report";
-import type { FixedSizeArray, KnownSizeArray } from "@typeberry/collections";
-import type { ImmutableHashSet } from "@typeberry/collections/hash-set";
-import type { AvailabilityAssignment } from "./assurances";
-import type { BlockState } from "./block-state";
-import type { PerCore } from "./common";
-import type { DisputesRecords } from "./disputes";
-import type { NotYetAccumulatedReport } from "./not-yet-accumulated";
-import type { PrivilegedServices } from "./privileged-services";
-import type { SafroleData } from "./safrole-data";
-import type { LookupHistoryItem, PreimageItem, ServiceAccountInfo, StorageItem, StorageKey } from "./service";
-import type { StatisticsData } from "./statistics";
-import type { ValidatorData } from "./validator-data";
->>>>>>> c4f9ceba
+import {LookupHistoryItem, PreimageItem, ServiceAccountInfo, StorageItem, StorageKey} from "./service.js";
+import {PreimageHash} from "@typeberry/block/preimage.js";
 
 /**
  * In addition to the entropy accumulator η_0, we retain
