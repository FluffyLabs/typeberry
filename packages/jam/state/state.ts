<<<<<<< HEAD
import type {
  BandersnatchKey,
  BandersnatchRingRoot,
  EntropyHash,
  PerEpochBlock,
  PerValidator,
  ServiceId,
  TimeSlot,
} from "@typeberry/block";
=======
import type { EntropyHash, PerEpochBlock, PerValidator, TimeSlot } from "@typeberry/block";
>>>>>>> 44b28b02
import type { AUTHORIZATION_QUEUE_SIZE, MAX_AUTH_POOL_SIZE } from "@typeberry/block/gp-constants";
import type { AuthorizerHash, WorkPackageHash } from "@typeberry/block/work-report";
import type { FixedSizeArray, KnownSizeArray } from "@typeberry/collections";
import type { HashSet } from "@typeberry/collections/hash-set";
import type { AvailabilityAssignment } from "./assurances";
import type { BlockState } from "./block-state";
import type { PerCore } from "./common";
import type { DisputesRecords } from "./disputes";
import type { NotYetAccumulatedReport } from "./not-yet-accumulated";
import type { PrivilegedServices } from "./privileged-services";
import type { SafroleData } from "./safrole-data";
import type { Service } from "./service";
import type { ActivityData } from "./statistics";
import type { ValidatorData } from "./validator-data";

/**
 * In addition to the entropy accumulator η_0, we retain
 * three additional historical values of the accumulator at
 * the point of each of the three most recently ended epochs,
 * η_1, η_2 and η_3. The second-oldest of these η2 is utilized to
 * help ensure future entropy is unbiased (see equation 6.29)
 * and seed the fallback seal-key generation function with
 * randomness (see equation 6.24). The oldest is used to re-
 * generate this randomness when verifying the seal above
 * (see equations 6.16 and 6.15).
 *
 * https://graypaper.fluffylabs.dev/#/579bd12/0ef5010ef501
 */
export const ENTROPY_ENTRIES = 4;
export type ENTROPY_ENTRIES = typeof ENTROPY_ENTRIES;

/**
 * `H = 8`: The size of recent history, in blocks.
 *
 * https://graypaper.fluffylabs.dev/#/579bd12/416300416500
 */
export const MAX_RECENT_HISTORY = 8;
export type MAX_RECENT_HISTORY = typeof MAX_RECENT_HISTORY;

export type PartialState = {
  -readonly [P in keyof State]?: State[P];
};

/**
 * Complete state tuple with all entries.
 *
 * https://graypaper.fluffylabs.dev/#/579bd12/08f10008f100
 */
export type State = {
  /**
   * `ρ rho`: work-reports which have been reported but are not yet known to be
   *          available to a super-majority of validators, together with the time
   *          at which each was reported.
   *
   *  https://graypaper.fluffylabs.dev/#/579bd12/135800135800
   */
  readonly availabilityAssignment: PerCore<AvailabilityAssignment | null>;

  /**
   * `ι iota`: The validator keys and metadata to be drawn from next.
   */
  readonly designatedValidatorData: PerValidator<ValidatorData>;

  /**
   * `γₖ gamma_k`: The keys for the validators of the next epoch, equivalent to those keys which constitute γ_z .
   */
  readonly nextValidatorData: SafroleData["nextValidatorData"];

  /**
   * `κ kappa`: Validators, who are the set of economic actors uniquely
   *            privileged to help build and maintain the Jam chain, are
   *            identified within κ, archived in λ and enqueued from ι.
   *
   *  https://graypaper.fluffylabs.dev/#/579bd12/080201080601
   */
  readonly currentValidatorData: PerValidator<ValidatorData>;

  /**
   * `λ lambda`: Validators, who are the set of economic actors uniquely
   *             privileged to help build and maintain the Jam chain, are
   *             identified within κ, archived in λ and enqueued from ι.
   *
   *  https://graypaper.fluffylabs.dev/#/579bd12/080201080601
   */
  readonly previousValidatorData: PerValidator<ValidatorData>;

  /**
   * `ψ psi`: Judgements
   *
   * https://graypaper.fluffylabs.dev/#/579bd12/091900091900
   */
  readonly disputesRecords: DisputesRecords;

  /**
   * `τ tau`: The current time slot.
   *
   * https://graypaper.fluffylabs.dev/#/579bd12/186401186401
   */
  readonly timeslot: TimeSlot;

  /**
   * `η eta`: An on-chain entropy pool is retained in η.
   *
   * https://graypaper.fluffylabs.dev/#/579bd12/080c01080d01
   */
  readonly entropy: FixedSizeArray<EntropyHash, ENTROPY_ENTRIES>;

  /**
   * `α alpha`: Authorizers available for each core (authorizer pool).
   *
   * https://graypaper-reader.netlify.app/#/6e1c0cd/102400102400
   */
  readonly authPools: PerCore<KnownSizeArray<AuthorizerHash, `At most ${typeof MAX_AUTH_POOL_SIZE}`>>;

  /**
   * `φ phi`: A queue of authorizers for each core used to fill up the pool.
   *
   * Only updated by `accumulate` calls using `assign` host call.
   *
   * https://graypaper-reader.netlify.app/#/6e1c0cd/102400102400
   */
  readonly authQueues: PerCore<FixedSizeArray<AuthorizerHash, AUTHORIZATION_QUEUE_SIZE>>;

  /**
   * `β beta`: State of the blocks from recent history.
   *
   * https://graypaper.fluffylabs.dev/#/579bd12/0fb7010fb701
   */
  readonly recentBlocks: KnownSizeArray<BlockState, `0..${typeof MAX_RECENT_HISTORY}`>;

  /**
   * `δ delta`:  In summary, δ is the portion of state dealing with
   *             services, analogous in Jam to the Yellow Paper’s (
   *             smart contract) accounts.
   *
   * https://graypaper.fluffylabs.dev/#/579bd12/08fb0008ff00
   */
  readonly services: Map<ServiceId, Service>;

  /**
   * `π pi`: Previous and current statistics of each validator.
   *
   * https://graypaper.fluffylabs.dev/#/579bd12/181a01181c01
   */
  readonly statisticsPerValidator: ActivityData;

  /**
   * `ϑ theta`: We also maintain knowledge of ready (i.e. available
   * and/or audited) but not-yet-accumulated work-reports in
   * the state item ϑ.
   *
   * https://graypaper.fluffylabs.dev/#/5f542d7/165300165500
   */
  readonly accumulationQueue: PerEpochBlock<NotYetAccumulatedReport[]>;

  /**
   * `ξ xi`: In order to know which work-packages have been
   * accumulated already, we maintain a history of what has
   * been accumulated. This history, ξ, is sufficiently large
   * for an epoch worth of work-reports.
   *
   * https://graypaper.fluffylabs.dev/#/5f542d7/161a00161d00
   */
  readonly recentlyAccumulated: PerEpochBlock<HashSet<WorkPackageHash>>;

  /*
   * `γₐ gamma_a`: The ticket accumulator - a series of highest-scoring ticket identifiers to be
   *               used for the next epoch.
   *
   * https://graypaper.fluffylabs.dev/#/5f542d7/0dc3000dc500
   */
  readonly ticketsAccumulator: SafroleData["ticketsAccumulator"];

  /**
   * `γₛ gamma_s`: γs is the current epoch’s slot-sealer series, which is either a full complement
   *                of `E` tickets or, in the case of a fallback mode, a series of `E` Bandersnatch
   *                keys.
   *
   * https://graypaper.fluffylabs.dev/#/5f542d7/0dc6000dc800
   */
  readonly sealingKeySeries: SafroleData["sealingKeySeries"];

  /**
   * `γ_z gamma_z`: The epoch’s root, a Bandersnatch ring root composed with the one Bandersnatch
   *                key of each of the next epoch’s validators, defined in γ_k.
   *
   * https://graypaper.fluffylabs.dev/#/5f542d7/0da8000db800
   */
  readonly epochRoot: SafroleData["epochRoot"];

  /**
   * `χ chi`: Up to three services may be recognized as privileged. The portion of state in which
   *           this is held is denoted χ and has three service index components together with
   *           a gas limit.
   *
   * https://graypaper.fluffylabs.dev/#/85129da/116f01117201?v=0.6.3
   */
  readonly privilegedServices: PrivilegedServices;
};<|MERGE_RESOLUTION|>--- conflicted
+++ resolved
@@ -1,16 +1,4 @@
-<<<<<<< HEAD
-import type {
-  BandersnatchKey,
-  BandersnatchRingRoot,
-  EntropyHash,
-  PerEpochBlock,
-  PerValidator,
-  ServiceId,
-  TimeSlot,
-} from "@typeberry/block";
-=======
-import type { EntropyHash, PerEpochBlock, PerValidator, TimeSlot } from "@typeberry/block";
->>>>>>> 44b28b02
+import type { EntropyHash, PerEpochBlock, PerValidator, ServiceId, TimeSlot } from "@typeberry/block";
 import type { AUTHORIZATION_QUEUE_SIZE, MAX_AUTH_POOL_SIZE } from "@typeberry/block/gp-constants";
 import type { AuthorizerHash, WorkPackageHash } from "@typeberry/block/work-report";
 import type { FixedSizeArray, KnownSizeArray } from "@typeberry/collections";
