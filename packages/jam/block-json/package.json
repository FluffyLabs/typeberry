--- conflicted
+++ resolved
@@ -13,13 +13,8 @@
     "@typeberry/bytes": "0.0.1",
     "@typeberry/collections": "0.0.1",
     "@typeberry/json-parser": "0.0.1",
-<<<<<<< HEAD
     "@typeberry/numbers": "0.0.1",
     "@typeberry/crypto": "0.0.1"
-  }
-=======
-    "@typeberry/numbers": "0.0.1"
   },
   "type": "module"
->>>>>>> c087862e
 }