--- conflicted
+++ resolved
@@ -81,17 +81,10 @@
    * Optionally passing service enumeration data.
    */
   async insertState(headerHash: HeaderHash, serializedState: StateEntries): Promise<Result<OK, StateUpdateError>> {
-<<<<<<< HEAD
     const leafs = SortedSet.fromArray(leafComparator, []);
     return await this.updateAndCommit(
       headerHash,
       leafs,
-=======
-    // we start with an empty trie, so that all value will be added.
-    return await this.updateAndCommit(
-      headerHash,
-      SortedSet.fromArray<LeafNode>(leafComparator, []),
->>>>>>> 6140c474
       Array.from(serializedState.entries.data).map((x) => [StateEntryUpdateAction.Insert, x[0], x[1]]),
     );
   }
@@ -105,16 +98,6 @@
     const values: [ValueHash, BytesBlob][] = [];
     for (const [action, key, value] of data) {
       if (action === StateEntryUpdateAction.Insert) {
-<<<<<<< HEAD
-        const leaf = InMemoryTrie.constructLeaf(blake2bTrieHasher, key.asOpaque(), value);
-        leafs.replace(leaf);
-        if (!leaf.hasEmbeddedValue()) {
-          values.push([leaf.getValueHash(), value]);
-        }
-      } else if (action === StateEntryUpdateAction.Remove) {
-        const leaf = InMemoryTrie.constructLeaf(blake2bTrieHasher, key.asOpaque(), BytesBlob.empty());
-        leafs.removeOne(leaf);
-=======
         const leafNode = InMemoryTrie.constructLeaf(blake2bTrieHasher, key.asOpaque(), value);
         leafs.replace(leafNode);
         if (!leafNode.hasEmbeddedValue()) {
@@ -123,16 +106,13 @@
       } else if (action === StateEntryUpdateAction.Remove) {
         const leafNode = InMemoryTrie.constructLeaf(blake2bTrieHasher, key.asOpaque(), BytesBlob.empty());
         leafs.removeOne(leafNode);
->>>>>>> 6140c474
         // TODO [ToDr] Handle ref-counting values or updating some header-hash-based references.
       } else {
         assertNever(action);
       }
     }
-<<<<<<< HEAD
-=======
-    // TODO [ToDr] could be optimized to already have leaves written to one big chunk.
->>>>>>> 6140c474
+    // TODO [ToDr] could be optimized to already have leaves written to one big chunk
+    // (we could pre-allocate one buffer for all the leafs)
     const stateLeafs = BytesBlob.blobFromParts(leafs.array.map((x) => x.node.raw));
     // now we have the leaves and the values, so let's write it down to the DB.
     const statesWrite = this.states.put(headerHash.raw, stateLeafs.raw);
@@ -156,21 +136,11 @@
     state: SerializedState<LeafDb>,
     update: Partial<State & ServicesUpdate>,
   ): Promise<Result<OK, StateUpdateError>> {
-<<<<<<< HEAD
-    // First we reconstruct the trie
-=======
-    // get existing trie leafs
-    const leafs = SortedSet.fromSortedArray(leafComparator, state.backend.leaves);
->>>>>>> 6140c474
     // TODO [ToDr] We should probably detect a conflicting state (i.e. two services
     // updated at once, etc), for now we're just ignoring it.
     const updatedValues = serializeStateUpdate(this.spec, update);
     // and finally we insert new values and store leaves in the DB.
-<<<<<<< HEAD
     return await this.updateAndCommit(headerHash, state.backend.leaves, updatedValues);
-=======
-    return await this.updateAndCommit(headerHash, leafs, updatedValues);
->>>>>>> 6140c474
   }
 
   async getStateRoot(state: SerializedState<LeafDb>): Promise<StateRootHash> {
