import type { HeaderHash, StateRootHash } from "@typeberry/block";
import { BytesBlob } from "@typeberry/bytes";
import { SortedSet } from "@typeberry/collections";
import type { ChainSpec } from "@typeberry/config";
import { LeafDb, StateUpdateError, type StatesDb } from "@typeberry/database";
import type { TruncatedHash } from "@typeberry/hash";
import type { ServicesUpdate, State } from "@typeberry/state";
import { SerializedState, serializeStateUpdate } from "@typeberry/state-merkleization";
import type { StateKey } from "@typeberry/state-merkleization";
import type { StateEntries } from "@typeberry/state-merkleization";
import { StateEntryUpdateAction } from "@typeberry/state-merkleization";
import { InMemoryTrie, leafComparator } from "@typeberry/trie";
import type { LeafNode, ValueHash } from "@typeberry/trie";
import { blake2bTrieHasher } from "@typeberry/trie/hasher.js";
import { OK, Result, assertNever, resultToString } from "@typeberry/utils";
import type { LmdbRoot, SubDb } from "./root.js";

/**
 * LMDB-backed state storage.
 *
 * Assumptions:
 * 1. For each block we end up with some posterior state.
 * 2. Majority of state entries will stay the same, however there are some that always change.
 * 3. We rarely need `stateRoot`, only needed to verify that we importing a
 *    block on the correct state.
 * 4. We rarely need intermediate trie nodes, only needed for answering warp-sync (CE129)
 *    and producing state proofs.
 *
 * The trie for JAM is designed so that every node takes exactly 64 bytes. Values
 * that don't fit directly into a trie node (larger than 32bytes) are hash-referenced
 * there.
 * Thanks to this, we can estimate that for each and every state, all of the leaf nodes
 * "should not take a lot". Let's assume that we have:
 * 1. 999 services
 * 2. Each service has 50 preimages, so also roughly 50 preimage lookups.
 * 3. On top of that we have 899 storage entries (arbitrary size)
 * 4. That gives us roughly 1000 trie leaves for each service (50 + 50 + 899 + 1(info))
 * 5. We have 15 always-present storage entries (let's round it up to 1k)
 *
 * Hence in total we should have 999 * 1000 + 15 ~ 1M leaves.
 * So for every state, all of the leaves should occupy roughly `64B * 1M = 64MB`.
 * Large values that do not change, are automatically deduplicated via hash-references.
 *
 * It seems very sensible then to:
 * 1. Just store trie leaves for each state.
 * 2. Prune old (finalized) states (otherwise 24h of states = 14400 blocks * 64MB ~ 1TB)
 * 3. Recompute the trie in-memory only if needed.
 *
 * Obviously from just the leaf nodes we can easily obtain the entire state.
 *
 * That's the approach we are implementing here (for now without pruning:)).
 *
 * Since when referencing some state we always think of it in terms of a posterior
 * state produced by some block, we use `HeaderHash` to index the leaf collections.
 *
 * The state root (if needed) can be easily recomputed by merkelizing the leaves.
 *
 * We might need to implement some reference counting for values, or at least
 * know the last state that is referencing them, so that they can be purged from
 * the `values` database when they are not needed any more.
 *
 * TODO [ToDr] To implement when actually needed:
 * - [ ] state pruning on finality / pre-defined window (warp threshold?)
 * - [ ] removing unused values
 */

export class LmdbStates implements StatesDb<SerializedState<LeafDb>> {
  private readonly states: SubDb;
  private readonly values: SubDb;

  constructor(
    private readonly spec: ChainSpec,
    private readonly root: LmdbRoot,
  ) {
    this.states = this.root.subDb("states");
    this.values = this.root.subDb("values");
  }

  /**
   * Insert a pre-defined, serialized state directly into the database.
   *
   * Optionally passing service enumeration data.
   */
  async insertState(headerHash: HeaderHash, serializedState: StateEntries): Promise<Result<OK, StateUpdateError>> {
    const leafs = SortedSet.fromArray(leafComparator, []);
    return await this.updateAndCommit(
      headerHash,
<<<<<<< HEAD
      leafs,
      Array.from(serializedState.entries.data).map((x) => [StateEntryUpdateAction.Insert, x[0], x[1]]),
=======
      SortedSet.fromArray<LeafNode>(leafComparator, []),
      Array.from(serializedState, (x) => [StateEntryUpdateAction.Insert, x[0], x[1]]),
>>>>>>> c2fb3a7a
    );
  }

  private async updateAndCommit(
    headerHash: HeaderHash,
    leafs: SortedSet<LeafNode>,
    data: Iterable<[StateEntryUpdateAction, StateKey | TruncatedHash, BytesBlob]>,
  ): Promise<Result<OK, StateUpdateError>> {
    // We will collect all values that don't fit directly into leaf nodes.
    const values: [ValueHash, BytesBlob][] = [];
    for (const [action, key, value] of data) {
      if (action === StateEntryUpdateAction.Insert) {
        const leafNode = InMemoryTrie.constructLeaf(blake2bTrieHasher, key.asOpaque(), value);
        leafs.replace(leafNode);
        if (!leafNode.hasEmbeddedValue()) {
          values.push([leafNode.getValueHash(), value]);
        }
      } else if (action === StateEntryUpdateAction.Remove) {
        const leafNode = InMemoryTrie.constructLeaf(blake2bTrieHasher, key.asOpaque(), BytesBlob.empty());
        leafs.removeOne(leafNode);
        // TODO [ToDr] Handle ref-counting values or updating some header-hash-based references.
      } else {
        assertNever(action);
      }
    }
    // TODO [ToDr] could be optimized to already have leaves written to one big chunk
    // (we could pre-allocate one buffer for all the leafs)
    const stateLeafs = BytesBlob.blobFromParts(leafs.array.map((x) => x.node.raw));
    // now we have the leaves and the values, so let's write it down to the DB.
    const statesWrite = this.states.put(headerHash.raw, stateLeafs.raw);
    const valuesWrite = this.values.transaction(() => {
      for (const [hash, val] of values) {
        this.values.put(hash.raw, val.raw);
      }
    });

    try {
      await Promise.all([valuesWrite, statesWrite]);
    } catch (e) {
      console.error(e);
      return Result.error(StateUpdateError.Commit);
    }
    return Result.ok(OK);
  }

  async updateAndSetState(
    headerHash: HeaderHash,
    state: SerializedState<LeafDb>,
    update: Partial<State & ServicesUpdate>,
  ): Promise<Result<OK, StateUpdateError>> {
    // TODO [ToDr] We should probably detect a conflicting state (i.e. two services
    // updated at once, etc), for now we're just ignoring it.
    const updatedValues = serializeStateUpdate(this.spec, update);
    // and finally we insert new values and store leaves in the DB.
    return await this.updateAndCommit(headerHash, state.backend.leaves, updatedValues);
  }

  async getStateRoot(state: SerializedState<LeafDb>): Promise<StateRootHash> {
    return state.backend.getStateRoot();
  }

  getState(root: HeaderHash): SerializedState<LeafDb> | null {
    const leafNodes = this.states.get(root.raw);
    // we don't have that particular state.
    if (leafNodes === undefined) {
      return null;
    }
    const values = this.values;
    const leafDbResult = LeafDb.fromLeavesBlob(BytesBlob.blobFrom(leafNodes), {
      get(key: Uint8Array): Uint8Array {
        const val = values.get(key);
        if (val === undefined) {
          throw new Error(`Missing required value: ${BytesBlob.blobFrom(key)} in the DB`);
        }
        return val;
      },
    });
    if (leafDbResult.isError) {
      throw new Error(`Inconsistent DB. Invalid leaf nodes for ${root}: ${resultToString(leafDbResult)}`);
    }
    return SerializedState.new(this.spec, leafDbResult.ok);
  }
}<|MERGE_RESOLUTION|>--- conflicted
+++ resolved
@@ -82,16 +82,10 @@
    * Optionally passing service enumeration data.
    */
   async insertState(headerHash: HeaderHash, serializedState: StateEntries): Promise<Result<OK, StateUpdateError>> {
-    const leafs = SortedSet.fromArray(leafComparator, []);
     return await this.updateAndCommit(
       headerHash,
-<<<<<<< HEAD
-      leafs,
-      Array.from(serializedState.entries.data).map((x) => [StateEntryUpdateAction.Insert, x[0], x[1]]),
-=======
       SortedSet.fromArray<LeafNode>(leafComparator, []),
       Array.from(serializedState, (x) => [StateEntryUpdateAction.Insert, x[0], x[1]]),
->>>>>>> c2fb3a7a
     );
   }
 
