import type { HeaderHash, StateRootHash } from "@typeberry/block";
import { BytesBlob } from "@typeberry/bytes";
import type { ChainSpec } from "@typeberry/config";
<<<<<<< HEAD
import { StateUpdateError, type StatesDb } from "@typeberry/database";
import type { ServicesUpdate, State } from "@typeberry/state";
import { SerializedState, serializeUpdate } from "@typeberry/state-merkleization";
import type { StateKey } from "@typeberry/state-merkleization";
import type { StateEntries } from "@typeberry/state-merkleization";
import { TrieAction } from "@typeberry/state-merkleization";
import { InMemoryTrie } from "@typeberry/trie";
import { blake2bTrieHasher } from "@typeberry/trie/hasher";
import type { ValueHash } from "@typeberry/trie/nodes";
import { OK, Result, assertNever, resultToString } from "@typeberry/utils";
import type { LmdbRoot, SubDb } from "./root";
import { LeafDb } from "./states/leaf-db";
=======
import type { StatesDb } from "@typeberry/database";
import type { InMemoryState } from "@typeberry/state";
import { stateDumpCodec } from "@typeberry/state-merkleization/dump.js";
import type { LmdbRoot, SubDb } from "./root.js";
>>>>>>> c087862e

/**
 * LMDB-backed state storage.
 *
 * Assumptions:
 * 1. For each block we end up with some posterior state.
 * 2. Majority of state entries will stay the same, however there are some that always change.
 * 3. We rarely need `stateRoot`, only needed to verify that we importing a
 *    block on the correct state.
 * 4. We rarely need intermediate trie nodes, only needed for answering warp-sync (CE129)
 *    and producing state proofs.
 *
 * The trie for JAM is designed so that every node takes exactly 64 bytes. Values
 * that don't fit directly into a trie node (larger than 32bytes) are hash-referenced
 * there.
 * Thanks to this, we can estimate that for each and every state, all of the leaf nodes
 * "should not take a lot". Let's assume that we have:
 * 1. 999 services
 * 2. Each service has 50 preimages, so also roughly 50 preimage lookups.
 * 3. On top of that we have 899 storage entries (arbitrary size)
 * 4. That gives us roughly 1000 trie leaves for each service (50 + 50 + 899 + 1(info))
 * 5. We have 15 always-present storage entries (let's round it up to 1k)
 *
 * Hence in total we should have 999 * 1000 + 15 ~ 1M leaves.
 * So for every state, all of the leaves should occupy roughly `64B * 1M = 64MB`.
 * Large values that do not change, are automatically deduplicated via hash-references.
 *
 * It seems very sensible then to:
 * 1. Just store trie leaves for each state.
 * 2. Prune old (finalized) states (otherwise 24h of states = 14400 blocks * 64MB ~ 1TB)
 * 3. Recompute the trie in-memory only if needed.
 *
 * Obviously from just the leaf nodes we can easily obtain the entire state.
 *
 * That's the approach we are implementing here (for now without pruning:)).
 *
 * Since when referencing some state we always think of it in terms of a posterior
 * state produced by some block, we use `HeaderHash` to index the leaf collections.
 *
 * The state root (if needed) can be easily recomputed by merkelizing the leaves.
 *
 * We might need to implement some reference counting for values, or at least
 * know the last state that is referencing them, so that they can be purged from
 * the `values` database when they are not needed any more.
 *
 * TODO [ToDr] To implement when actually needed:
 * - [ ] state pruning on finality / pre-defined window (warp threshold?)
 * - [ ] removing unused values
 */
export class LmdbStates implements StatesDb<SerializedState<LeafDb>> {
  private readonly states: SubDb;
  private readonly values: SubDb;

  constructor(
    private readonly spec: ChainSpec,
    private readonly root: LmdbRoot,
  ) {
    this.states = this.root.subDb("states");
    this.values = this.root.subDb("values");
  }

  /** Insert a pre-defined, serialized state directly into the database. */
  async insertState(headerHash: HeaderHash, serializedState: StateEntries): Promise<Result<OK, StateUpdateError>> {
    // we start with an empty trie, so that all value will be added.
    const trie = InMemoryTrie.empty(blake2bTrieHasher);
    return await this.updateAndCommit(
      headerHash,
      trie,
      Array.from(serializedState.entries).map((x) => [TrieAction.Insert, x[0], x[1]]),
    );
  }

  async updateAndCommit(
    headerHash: HeaderHash,
    trie: InMemoryTrie,
    data: Iterable<[TrieAction, StateKey, BytesBlob]>,
  ): Promise<Result<OK, StateUpdateError>> {
    // We will collect all values that don't fit directly into leaf nodes.
    const values: [ValueHash, BytesBlob][] = [];
    // add all new data to the trie and take care of the values that didn't fit into leaves.
    for (const [action, key, value] of data) {
      if (action === TrieAction.Insert) {
        const leaf = trie.set(key.asOpaque(), value);
        if (!leaf.hasEmbeddedValue()) {
          values.push([leaf.getValueHash(), value]);
        }
      } else if (action === TrieAction.Remove) {
        trie.remove(key.asOpaque());
        // TODO [ToDr] Handle ref-counting values or updating some header-hash-based references.
      } else {
        assertNever(action);
      }
    }
    const stateLeafs = BytesBlob.blobFromParts(Array.from(trie.nodes.leaves()).map((x) => x.node.raw));
    // now we have the leaves and the values, so let's write it down to the DB.
    const statesWrite = this.states.put(headerHash.raw, stateLeafs.raw);
    const valuesWrite = this.values.transaction(() => {
      for (const [hash, val] of values) {
        this.values.put(hash.raw, val.raw);
      }
    });

    try {
      await Promise.all([valuesWrite, statesWrite]);
    } catch (e) {
      console.error(e);
      return Result.error(StateUpdateError.Commit);
    }
    return Result.ok(OK);
  }

  async updateAndSetState(
    headerHash: HeaderHash,
    state: SerializedState<LeafDb>,
    update: Partial<State & ServicesUpdate>,
  ): Promise<Result<OK, StateUpdateError>> {
    // First we reconstruct the trie
    // TODO [ToDr] [opti] reconstructing the trie is not really needed,
    // we could simply produce new leaf nodes and append & sort them.
    const trie = InMemoryTrie.fromLeaves(blake2bTrieHasher, state.backend.leaves);
    // TODO [ToDr] We should probably detect a conflicting state (i.e. two services
    // updated at once, etc), for now we're just ignoring it.
    const updatedValues = serializeUpdate(this.spec, update);
    // and finally we insert new values and store leaves in the DB.
    return await this.updateAndCommit(headerHash, trie, updatedValues);
  }

  async getStateRoot(state: SerializedState<LeafDb>): Promise<StateRootHash> {
    return state.backend.getStateRoot();
  }

  getState(root: HeaderHash): SerializedState<LeafDb> | null {
    const leafNodes = this.states.get(root.raw);
    // we don't have that particular state.
    if (leafNodes === undefined) {
      return null;
    }
    const values = this.values;
    const leafDbResult = LeafDb.fromLeavesBlob(BytesBlob.blobFrom(leafNodes), {
      get(key: Uint8Array): Uint8Array {
        const val = values.get(key);
        if (val === undefined) {
          throw new Error(`Missing required value: ${BytesBlob.blobFrom(key)} in the DB`);
        }
        return val;
      },
    });
    if (leafDbResult.isError) {
      throw new Error(`Inconsistent DB. Invalid leaf nodes for ${root}: ${resultToString(leafDbResult)}`);
    }
    return SerializedState.new(this.spec, leafDbResult.ok);
  }
}<|MERGE_RESOLUTION|>--- conflicted
+++ resolved
@@ -1,7 +1,6 @@
 import type { HeaderHash, StateRootHash } from "@typeberry/block";
 import { BytesBlob } from "@typeberry/bytes";
 import type { ChainSpec } from "@typeberry/config";
-<<<<<<< HEAD
 import { StateUpdateError, type StatesDb } from "@typeberry/database";
 import type { ServicesUpdate, State } from "@typeberry/state";
 import { SerializedState, serializeUpdate } from "@typeberry/state-merkleization";
@@ -9,17 +8,11 @@
 import type { StateEntries } from "@typeberry/state-merkleization";
 import { TrieAction } from "@typeberry/state-merkleization";
 import { InMemoryTrie } from "@typeberry/trie";
-import { blake2bTrieHasher } from "@typeberry/trie/hasher";
-import type { ValueHash } from "@typeberry/trie/nodes";
+import type { ValueHash } from "@typeberry/trie";
+import { blake2bTrieHasher } from "@typeberry/trie/hasher.js";
 import { OK, Result, assertNever, resultToString } from "@typeberry/utils";
-import type { LmdbRoot, SubDb } from "./root";
-import { LeafDb } from "./states/leaf-db";
-=======
-import type { StatesDb } from "@typeberry/database";
-import type { InMemoryState } from "@typeberry/state";
-import { stateDumpCodec } from "@typeberry/state-merkleization/dump.js";
 import type { LmdbRoot, SubDb } from "./root.js";
->>>>>>> c087862e
+import { LeafDb } from "./states/leaf-db.js";
 
 /**
  * LMDB-backed state storage.
