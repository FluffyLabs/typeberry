--- conflicted
+++ resolved
@@ -1,10 +1,6 @@
 import { type JsonObject, fromJson } from "@typeberry/block-json";
-<<<<<<< HEAD
-import { Bytes, BytesBlob } from "@typeberry/bytes";
+import { type Bytes, BytesBlob } from "@typeberry/bytes";
 import { Bootnode } from "@typeberry/jamnp-s";
-=======
-import { type Bytes, BytesBlob } from "@typeberry/bytes";
->>>>>>> 6760228e
 import { json } from "@typeberry/json-parser";
 import { isU16 } from "@typeberry/numbers";
 import { WithDebug, asOpaqueType } from "@typeberry/utils";
