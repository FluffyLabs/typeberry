import fs from "node:fs";
import os from "node:os";
import type { JsonObject } from "@typeberry/block-json";
import { PvmBackend } from "@typeberry/config";
import { configs } from "@typeberry/configs";
import { type FromJson, json, parseFromJson } from "@typeberry/json-parser";
import { Logger } from "@typeberry/logger";
import { isBrowser } from "@typeberry/utils";
import { AuthorshipOptions } from "./authorship.js";
import { JipChainSpec } from "./jip-chain-spec.js";

const logger = Logger.new(import.meta.filename, "config");

/** Development config. Will accept unsealed blocks for now. */
export const DEV_CONFIG = "dev";
/** Default config file. */
export const DEFAULT_CONFIG = "default";

const IGNORE_KEYS = ["$schema"];

export const NODE_DEFAULTS = {
  name: isBrowser() ? "browser" : os.hostname(),
<<<<<<< HEAD
  config: [DEFAULT_CONFIG],
=======
  config: DEFAULT_CONFIG,
  pvm: PvmBackend.BuiltIn,
>>>>>>> 5746fdcc
};

/** Chain spec chooser. */
export enum KnownChainSpec {
  /** Tiny chain spec. */
  Tiny = "tiny",
  /** Full chain spec. */
  Full = "full",
}

export const knownChainSpecFromJson = json.fromString((input, ctx): KnownChainSpec => {
  switch (input) {
    case KnownChainSpec.Tiny:
      return KnownChainSpec.Tiny;
    case KnownChainSpec.Full:
      return KnownChainSpec.Full;
    default:
      throw Error(`unknown network flavor: ${input} at ${ctx}`);
  }
}) as FromJson<KnownChainSpec>;

export class NodeConfiguration {
  static fromJson = json.object<JsonObject<NodeConfiguration>, NodeConfiguration>(
    {
      $schema: "string",
      version: "number",
      flavor: knownChainSpecFromJson,
      chain_spec: JipChainSpec.fromJson,
      database_base_path: json.optional("string"),
      authorship: AuthorshipOptions.fromJson,
    },
    NodeConfiguration.new,
  );

  static new({ $schema, version, flavor, chain_spec, database_base_path, authorship }: JsonObject<NodeConfiguration>) {
    if (version !== 1) {
      throw new Error("Only version=1 config is supported.");
    }
    return new NodeConfiguration($schema, version, flavor, chain_spec, database_base_path ?? undefined, authorship);
  }

  private constructor(
    public readonly $schema: string,
    public readonly version: number,
    public readonly flavor: KnownChainSpec,
    public readonly chainSpec: JipChainSpec,
    /** If database path is not provided, we load an in-memory db. */
    public readonly databaseBasePath: string | undefined,
    public readonly authorship: AuthorshipOptions,
  ) {}
}

/**
 * We need to properly handle 2 cases:
 *   1) the user only provides overrides (no "dev" or "default" specified) - we assume "default" as base and merge all user-provided entries onto it
 *   2) the user explicitly requests "dev" or "default" and we merge the rest of entries onto that
 */
export function loadConfig(config: string[], withRelPath: (p: string) => string): NodeConfiguration {
  logger.log`🔧 Loading config`;
  let mergedJson: AnyJsonObject;
  let startWithSegment = 1; // "dev" or "default" is the first segment, so we start merging from the second one

  if (config[0] === DEV_CONFIG) {
    logger.log`🔧 Applying dev config`;
    mergedJson = configs.dev;
  } else {
    logger.log`🔧 Applying default config`;
    mergedJson = configs.default;
    if (config[0] !== DEFAULT_CONFIG) {
      startWithSegment = 0; // user didn't request "dev" or "default" so we merge all entries onto "default"
    }
  }

  for (let i = startWithSegment; i < config.length; i++) {
    logger.log`🔧 Applying '${config[i]}'`;

    // try to parse as JSON
    try {
      const parsed = JSON.parse(config[i]);
      deepMerge(mergedJson, parsed, IGNORE_KEYS);
    } catch {
      // if not, try to load as file
      if (fs.existsSync(withRelPath(config[i])) && fs.statSync(withRelPath(config[i])).isFile()) {
        try {
          const configFile = fs.readFileSync(withRelPath(config[i]), "utf8");
          const parsed = JSON.parse(configFile);
          deepMerge(mergedJson, parsed, IGNORE_KEYS);
        } catch (e) {
          throw new Error(`Unable to load config from ${config[i]}: ${e}`);
        }
      } else {
        // finally try to process as a pseudo-jq query
        try {
          processQuery(mergedJson, config[i], withRelPath);
        } catch (e) {
          throw new Error(`🔧 Error while processing '${config[i]}': ${e}`);
        }
      }
    }
  }

  try {
    const parsed = parseFromJson(mergedJson, NodeConfiguration.fromJson);
    logger.log`🔧 Config ready`;
    return parsed;
  } catch (e) {
    throw new Error(`Unable to parse config: ${e}`);
  }
}

function deepMerge(target: AnyJsonObject, source: AnyJsonObject, ignoreKeys: string[] = []) {
  for (const key in source) {
    if (ignoreKeys.includes(key)) {
      continue;
    }
    if (typeof source[key] === "object" && !Array.isArray(source[key])) {
      if (!(key in target)) {
        target[key] = {};
      }
      deepMerge(target[key] as AnyJsonObject, source[key] as AnyJsonObject, ignoreKeys);
    } else {
      target[key] = source[key];
    }
  }
  return target;
}

/**
 * Caution: updates input directly.
 * Processes a pseudo-jq query. Syntax:
 * .path.to.value = { ... } - updates value with the specified object by replacement
 * .path.to.value += { ... } - updates value with the specified object by merging
 * .path.to.value = file.json - updates value with the contents of file.json
 * .path.to.value += file.json - merges the contents of file.json onto value
 */
function processQuery(input: AnyJsonObject, query: string, withRelPath: (p: string) => string): void {
  const queryParts = query.split("=");

  if (queryParts.length === 2) {
    let [path, value] = queryParts;
    let merge = false;

    // detect += syntax
    if (path.endsWith("+")) {
      merge = true;
      path = path.slice(0, -1).trim();
    }

    let parsedValue: AnyJsonObject;
    if (fs.existsSync(withRelPath(value)) && fs.statSync(withRelPath(value)).isFile()) {
      try {
        const configFile = fs.readFileSync(withRelPath(value), "utf8");
        const parsed = JSON.parse(configFile);
        parsedValue = parsed;
      } catch (e) {
        throw new Error(`Unable to load config from ${value}: ${e}`);
      }
    } else {
      try {
        parsedValue = JSON.parse(value);
      } catch (e) {
        throw new Error(`Unrecognized syntax '${value}': ${e}`);
      }
    }

    let pathParts = path.split(".");

    // allow leading dot in path
    if (pathParts[0] === "") {
      pathParts = pathParts.slice(1);
    }

    let target = input;
    for (let i = 0; i < pathParts.length; i++) {
      const part = pathParts[i];
      if (i === pathParts.length - 1) {
        if (merge) {
          target[part] = deepMerge(target[part] as AnyJsonObject, parsedValue);
        } else {
          target[part] = parsedValue;
        }
        return;
      }
      if (typeof target[part] !== "object") {
        target[part] = {};
      }
      target = target[part] as AnyJsonObject;
    }
  }

  throw new Error("Unrecognized syntax.");
}

type JsonValue = string | number | boolean | null | AnyJsonObject | JsonArray;

interface AnyJsonObject {
  [key: string]: JsonValue;
}

interface JsonArray extends Array<JsonValue> {}<|MERGE_RESOLUTION|>--- conflicted
+++ resolved
@@ -20,12 +20,8 @@
 
 export const NODE_DEFAULTS = {
   name: isBrowser() ? "browser" : os.hostname(),
-<<<<<<< HEAD
   config: [DEFAULT_CONFIG],
-=======
-  config: DEFAULT_CONFIG,
   pvm: PvmBackend.BuiltIn,
->>>>>>> 5746fdcc
 };
 
 /** Chain spec chooser. */
