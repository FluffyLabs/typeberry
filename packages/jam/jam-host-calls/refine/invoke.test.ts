--- conflicted
+++ resolved
@@ -20,11 +20,7 @@
 const DEST_REG = 8;
 const RESULT_REG_2 = DEST_REG;
 const GAS_REG_SIZE = 112;
-<<<<<<< HEAD
-const MEM_START = 65_536;
-=======
 const MEM_START = RESERVED_NUMBER_OF_PAGES * PAGE_SIZE;
->>>>>>> 4e5a6136
 
 function prepareRegsAndMemory(
   machineIndex: U64,
