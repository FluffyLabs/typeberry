--- conflicted
+++ resolved
@@ -14,7 +14,7 @@
 const RESULT_REG = 7;
 
 function prepareRegsAndMemory(machineId: MachineId, pageStart: number, pageCount: number) {
-  const registers = new Registers();
+  const registers = Registers.new();
   registers.setU64(7, machineId);
   registers.setU32(8, pageStart);
   registers.setU32(9, pageCount);
@@ -99,25 +99,8 @@
     assert.deepStrictEqual(registers.getU64(RESULT_REG), HostCallResult.HUH);
   });
 
-<<<<<<< HEAD
-function prepareRegsAndMemory(machineId: MachineId, pageStart: number, pageCount: number) {
-  const registers = Registers.new();
-  registers.setU64(7, machineId);
-  registers.setU32(8, pageStart);
-  registers.setU32(9, pageCount);
-
-  const builder = new MemoryBuilder();
-  const memory = builder.finalize(tryAsSbrkIndex(0), tryAsSbrkIndex(0));
-
-  return {
-    registers,
-    memory,
-  };
-}
-=======
   it("should fail if machine is not known", async () => {
     const { _void, registers } = prepareTest(Result.error(NoMachineError), 10_000, 5);
->>>>>>> eda6587f
 
     // when
     const result = await _void.execute(gas, registers);
