--- conflicted
+++ resolved
@@ -66,18 +66,13 @@
 ) {
   const keyAddress = 2 ** 20;
   const memStart = 2 ** 16;
-<<<<<<< HEAD
   const registers = Registers.new();
-  registers.setU32(SERVICE_ID_REG, readServiceId);
-=======
-  const registers = new Registers();
 
   if (serviceId !== undefined) {
     registers.setU64(SERVICE_ID_REG, BigInt(serviceId));
   } else {
     registers.setU64(SERVICE_ID_REG, MAX_U64);
   }
->>>>>>> eda6587f
   registers.setU32(KEY_START_REG, keyAddress);
   registers.setU32(KEY_LEN_REG, key.length);
   registers.setU32(DEST_START_REG, memStart);
