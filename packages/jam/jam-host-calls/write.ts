--- conflicted
+++ resolved
@@ -4,13 +4,9 @@
 import type { HostCallHandler, IHostCallMemory, IHostCallRegisters } from "@typeberry/pvm-host-calls";
 import { PvmExecution, traceRegisters, tryAsHostCallIndex } from "@typeberry/pvm-host-calls";
 import { type GasCounter, tryAsSmallGas } from "@typeberry/pvm-interpreter/gas.js";
-<<<<<<< HEAD
-import { Compatibility, GpVersion, type Result } from "@typeberry/utils";
 import { logger } from "./logger.js";
-=======
 import type { StorageKey } from "@typeberry/state";
 import { Compatibility, GpVersion, type Result, asOpaqueType } from "@typeberry/utils";
->>>>>>> 6140c474
 import { HostCallResult } from "./results.js";
 import { clampU64ToU32 } from "./utils.js";
 
@@ -89,14 +85,8 @@
     const maybeValue = valueLength === 0n ? null : BytesBlob.blobFrom(value);
 
     // a
-<<<<<<< HEAD
-    const result = this.account.write(storageKey, storageKeyLength, maybeValue);
-
-    logger.trace(`WRITE(${storageKey}, ${storageKeyLength}, ${maybeValue}) <- ${result}`);
-
-=======
     const result = this.account.write(storageKey, maybeValue);
->>>>>>> 6140c474
+    logger.trace(`WRITE(${storageKey}, ${maybeValue}) <- ${result}`);
     if (result.isError) {
       regs.set(IN_OUT_REG, HostCallResult.FULL);
       return;
