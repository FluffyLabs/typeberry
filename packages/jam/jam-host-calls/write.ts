--- conflicted
+++ resolved
@@ -5,12 +5,8 @@
 import type { HostCallHandler, IHostCallMemory, IHostCallRegisters } from "@typeberry/pvm-host-calls";
 import { PvmExecution, traceRegisters, tryAsHostCallIndex } from "@typeberry/pvm-host-calls";
 import { type GasCounter, tryAsSmallGas } from "@typeberry/pvm-interpreter/gas.js";
-<<<<<<< HEAD
 import type { StorageKey } from "@typeberry/state";
-import { Compatibility, GpVersion, type OK, type Result, asOpaqueType } from "@typeberry/utils";
-=======
-import { Compatibility, GpVersion, type Result } from "@typeberry/utils";
->>>>>>> ddea0697
+import { Compatibility, GpVersion, type Result, asOpaqueType } from "@typeberry/utils";
 import { HostCallResult } from "./results.js";
 import { SERVICE_ID_BYTES, clampU64ToU32, writeServiceIdAsLeBytes } from "./utils.js";
 
@@ -25,16 +21,7 @@
    *
    * https://graypaper.fluffylabs.dev/#/9a08063/331002331402?v=0.6.6
    */
-<<<<<<< HEAD
-  write(hash: Blake2bHash | BytesBlob, storageKeyLength: U64, data: BytesBlob | null): Result<OK, "full">;
-  /**
-   * Read the length of some value from account snapshot state.
-   * Returns `null` if the storage entry was empty.
-   */
-  readSnapshotLength(hash: Blake2bHash | BytesBlob): number | null;
-=======
-  write(hash: Blake2bHash, storageKeyLength: U64, data: BytesBlob | null): Result<number | null, "full">;
->>>>>>> ddea0697
+  write(hash: Blake2bHash | BytesBlob, storageKeyLength: U64, data: BytesBlob | null): Result<number | null, "full">;
 }
 
 const IN_OUT_REG = 7;
