import { type ServiceGas, type ServiceId, tryAsServiceGas } from "@typeberry/block";
import { Decoder, codec, tryAsExactBytes } from "@typeberry/codec";
import type { ChainSpec } from "@typeberry/config";
import { tryAsU64 } from "@typeberry/numbers";
import type { HostCallHandler, IHostCallMemory, IHostCallRegisters } from "@typeberry/pvm-host-calls";
import { PvmExecution, traceRegisters, tryAsHostCallIndex } from "@typeberry/pvm-host-calls";
import { type GasCounter, tryAsSmallGas } from "@typeberry/pvm-interpreter";
import { tryAsPerCore } from "@typeberry/state";
<<<<<<< HEAD
import { Compatibility, GpVersion, asOpaqueType, assertNever } from "@typeberry/utils";
import { type PartialState, UpdatePrivilegesError } from "../externalities/partial-state.js";
=======
import { Compatibility, GpVersion, asOpaqueType } from "@typeberry/utils";
import type { PartialState } from "../externalities/partial-state.js";
import { logger } from "../logger.js";
>>>>>>> c2fb3a7a
import { HostCallResult } from "../results.js";
import { getServiceId } from "../utils.js";

const IN_OUT_REG = 7;

const serviceIdAndGasCodec = codec.object({
  serviceId: codec.u32.convert<ServiceId>(
    (i) => i,
    (o) => asOpaqueType(o),
  ),
  gas: codec.u64.convert<ServiceGas>(
    (i) => tryAsU64(i),
    (o) => tryAsServiceGas(o),
  ),
});

/**
 * Modify privileged services and services that auto-accumulate every block.
 *
 * https://graypaper.fluffylabs.dev/#/7e6ff6a/363b00363b00?v=0.6.7
 */
export class Bless implements HostCallHandler {
  index = tryAsHostCallIndex(
    Compatibility.selectIfGreaterOrEqual({
      fallback: 5,
      versions: {
        [GpVersion.V0_6_7]: 14,
      },
    }),
  );
  gasCost = tryAsSmallGas(10);
  tracedRegisters = traceRegisters(IN_OUT_REG, 8, 9, 10, 11);

  constructor(
    public readonly currentServiceId: ServiceId,
    private readonly partialState: PartialState,
    private readonly chainSpec: ChainSpec,
  ) {}

  async execute(
    _gas: GasCounter,
    regs: IHostCallRegisters,
    memory: IHostCallMemory,
  ): Promise<undefined | PvmExecution> {
    // `m`: manager service (can change privileged services)
    const manager = getServiceId(regs.get(IN_OUT_REG));
    // `a`: manages authorization queue
    // NOTE It can be either ServiceId (pre GP 067) or memory index (GP ^067)
    const authorization = regs.get(8);
    // `v`: manages validator keys
    const validator = getServiceId(regs.get(9));
    // `o`: memory offset
    const sourceStart = regs.get(10);
    // `n`: number of items in the auto-accumulate dictionary
    const numberOfItems = regs.get(11);

    /*
     * `z`: array of key-value pairs serviceId -> gas that auto-accumulate every block
     * https://graypaper.fluffylabs.dev/#/7e6ff6a/368100368100?v=0.6.7
     */
    const autoAccumulateEntries = new Array<[ServiceId, ServiceGas]>();
    const result = new Uint8Array(tryAsExactBytes(serviceIdAndGasCodec.sizeHint));
    const decoder = Decoder.fromBlob(result);
    let memIndex = sourceStart;
    for (let i = 0n; i < numberOfItems; i += 1n) {
      // load next item and reset the decoder
      decoder.resetTo(0);
      const memoryReadResult = memory.loadInto(result, memIndex);
      if (memoryReadResult.isError) {
        return PvmExecution.Panic;
      }

      const { serviceId, gas } = decoder.object(serviceIdAndGasCodec);
      autoAccumulateEntries.push([serviceId, gas]);
      // we allow the index to go beyond `MEMORY_SIZE` (i.e. 2**32) and have the next `loadInto` fail with page fault.
      memIndex = tryAsU64(memIndex + tryAsU64(decoder.bytesRead()));
    }

    if (Compatibility.isGreaterOrEqual(GpVersion.V0_6_7)) {
      // https://graypaper.fluffylabs.dev/#/7e6ff6a/367200367200?v=0.6.7
      const res = new Uint8Array(tryAsExactBytes(codec.u32.sizeHint) * this.chainSpec.coresCount);
      const decoder = Decoder.fromBlob(res);
      const memoryReadResult = memory.loadInto(res, authorization);
      if (memoryReadResult.isError) {
        return PvmExecution.Panic;
      }

<<<<<<< HEAD
      const authorizers = tryAsPerCore(
        decoder.sequenceFixLen(codec.u32.asOpaque<ServiceId>(), this.chainSpec.coresCount),
        this.chainSpec,
      );

      const result = this.partialState.updatePrivilegedServices(manager, authorizers, validator, autoAccumulateEntries);
      if (result.isOk) {
        regs.set(IN_OUT_REG, HostCallResult.OK);
        return;
      }

      const e = result.error;

      if (e === UpdatePrivilegesError.UnprivilegedService) {
        regs.set(IN_OUT_REG, HostCallResult.HUH);
        return;
      }

      if (e === UpdatePrivilegesError.InvalidServiceId) {
        regs.set(IN_OUT_REG, HostCallResult.WHO);
        return;
      }

      assertNever(e);
    } else {
      // Pre GP 0.6.7
      const authorizationIndex = getServiceId(authorization);
      if (manager === null || authorizationIndex === null || validator === null) {
        regs.set(IN_OUT_REG, HostCallResult.WHO);
        return;
      }

      // NOTE It's safe to convert to PerCore<ServiceId>, cause it's handled like this in a code base
      const authorizers = tryAsPerCore(new Array(this.chainSpec.coresCount).fill(authorizationIndex), this.chainSpec);
      this.partialState.updatePrivilegedServices(manager, authorizers, validator, autoAccumulateEntries);
      regs.set(IN_OUT_REG, HostCallResult.OK);
    }
=======
    // TODO: [MaSo] need to be updated properly to gp ^0.6.7
    const authorizer = tryAsPerCore(new Array(this.chainSpec.coresCount).fill(authorization), this.chainSpec);
    this.partialState.updatePrivilegedServices(manager, authorizer, validator, autoAccumulateEntries);
    logger.trace(`BLESS(${manager}, ${authorizer}, ${validator}, ${autoAccumulateEntries})`);
    regs.set(IN_OUT_REG, HostCallResult.OK);
>>>>>>> c2fb3a7a
  }
}<|MERGE_RESOLUTION|>--- conflicted
+++ resolved
@@ -6,14 +6,9 @@
 import { PvmExecution, traceRegisters, tryAsHostCallIndex } from "@typeberry/pvm-host-calls";
 import { type GasCounter, tryAsSmallGas } from "@typeberry/pvm-interpreter";
 import { tryAsPerCore } from "@typeberry/state";
-<<<<<<< HEAD
 import { Compatibility, GpVersion, asOpaqueType, assertNever } from "@typeberry/utils";
 import { type PartialState, UpdatePrivilegesError } from "../externalities/partial-state.js";
-=======
-import { Compatibility, GpVersion, asOpaqueType } from "@typeberry/utils";
-import type { PartialState } from "../externalities/partial-state.js";
 import { logger } from "../logger.js";
->>>>>>> c2fb3a7a
 import { HostCallResult } from "../results.js";
 import { getServiceId } from "../utils.js";
 
@@ -91,7 +86,6 @@
       // we allow the index to go beyond `MEMORY_SIZE` (i.e. 2**32) and have the next `loadInto` fail with page fault.
       memIndex = tryAsU64(memIndex + tryAsU64(decoder.bytesRead()));
     }
-
     if (Compatibility.isGreaterOrEqual(GpVersion.V0_6_7)) {
       // https://graypaper.fluffylabs.dev/#/7e6ff6a/367200367200?v=0.6.7
       const res = new Uint8Array(tryAsExactBytes(codec.u32.sizeHint) * this.chainSpec.coresCount);
@@ -101,14 +95,16 @@
         return PvmExecution.Panic;
       }
 
-<<<<<<< HEAD
       const authorizers = tryAsPerCore(
         decoder.sequenceFixLen(codec.u32.asOpaque<ServiceId>(), this.chainSpec.coresCount),
         this.chainSpec,
       );
 
       const result = this.partialState.updatePrivilegedServices(manager, authorizers, validator, autoAccumulateEntries);
+      logger.trace(`BLESS(${manager}, ${authorizers}, ${validator}, ${autoAccumulateEntries})`);
+
       if (result.isOk) {
+        logger.trace("BLESS result: OK");
         regs.set(IN_OUT_REG, HostCallResult.OK);
         return;
       }
@@ -116,11 +112,13 @@
       const e = result.error;
 
       if (e === UpdatePrivilegesError.UnprivilegedService) {
+        logger.trace("BLESS result: HUH");
         regs.set(IN_OUT_REG, HostCallResult.HUH);
         return;
       }
 
       if (e === UpdatePrivilegesError.InvalidServiceId) {
+        logger.trace("BLESS result: WHO");
         regs.set(IN_OUT_REG, HostCallResult.WHO);
         return;
       }
@@ -137,14 +135,8 @@
       // NOTE It's safe to convert to PerCore<ServiceId>, cause it's handled like this in a code base
       const authorizers = tryAsPerCore(new Array(this.chainSpec.coresCount).fill(authorizationIndex), this.chainSpec);
       this.partialState.updatePrivilegedServices(manager, authorizers, validator, autoAccumulateEntries);
+      logger.trace(`BLESS(${manager}, ${authorizers}, ${validator}, ${autoAccumulateEntries})`);
       regs.set(IN_OUT_REG, HostCallResult.OK);
     }
-=======
-    // TODO: [MaSo] need to be updated properly to gp ^0.6.7
-    const authorizer = tryAsPerCore(new Array(this.chainSpec.coresCount).fill(authorization), this.chainSpec);
-    this.partialState.updatePrivilegedServices(manager, authorizer, validator, autoAccumulateEntries);
-    logger.trace(`BLESS(${manager}, ${authorizer}, ${validator}, ${autoAccumulateEntries})`);
-    regs.set(IN_OUT_REG, HostCallResult.OK);
->>>>>>> c2fb3a7a
   }
 }