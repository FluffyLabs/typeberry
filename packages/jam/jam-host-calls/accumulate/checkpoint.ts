import type { HostCallHandler, IHostCallRegisters } from "@typeberry/pvm-host-calls";
import { type PvmExecution, tryAsHostCallIndex } from "@typeberry/pvm-host-calls/host-call-handler";
import { type GasCounter, tryAsSmallGas } from "@typeberry/pvm-interpreter/gas";
<<<<<<< HEAD
import type { PartialState } from "../externalities/partial-state";
import { Gas } from "../gas";
=======
import { GasHostCall } from "../gas";
>>>>>>> 9c54c763
import { CURRENT_SERVICE_ID } from "../utils";

/**
 * Checkpoint the partial state.
 *
 * https://graypaper.fluffylabs.dev/#/4bb8fd2/311502311502
 */
export class Checkpoint implements HostCallHandler {
  index = tryAsHostCallIndex(8);
  gasCost = tryAsSmallGas(10);
  currentServiceId = CURRENT_SERVICE_ID;

  private readonly gasHostCall: GasHostCall = new GasHostCall();

  constructor(private readonly partialState: PartialState) {}

  async execute(gas: GasCounter, regs: IHostCallRegisters): Promise<undefined | PvmExecution> {
    await this.gasHostCall.execute(gas, regs);
    this.partialState.checkpoint();
    return;
  }
}<|MERGE_RESOLUTION|>--- conflicted
+++ resolved
@@ -1,12 +1,8 @@
 import type { HostCallHandler, IHostCallRegisters } from "@typeberry/pvm-host-calls";
 import { type PvmExecution, tryAsHostCallIndex } from "@typeberry/pvm-host-calls/host-call-handler";
 import { type GasCounter, tryAsSmallGas } from "@typeberry/pvm-interpreter/gas";
-<<<<<<< HEAD
 import type { PartialState } from "../externalities/partial-state";
-import { Gas } from "../gas";
-=======
 import { GasHostCall } from "../gas";
->>>>>>> 9c54c763
 import { CURRENT_SERVICE_ID } from "../utils";
 
 /**
