--- conflicted
+++ resolved
@@ -54,22 +54,21 @@
     const decoder = Decoder.fromBlob(res);
     const validatorsData = decoder.sequenceFixLen(ValidatorData.Codec, this.chainSpec.validatorsCount);
 
-<<<<<<< HEAD
     if (Compatibility.isGreaterOrEqual(GpVersion.V0_6_7)) {
       const result = this.partialState.updateValidatorsData(tryAsPerValidator(validatorsData, this.chainSpec));
+      logger.trace(`DESIGNATE([${validatorsData[0]}, ${validatorsData[1]}, ...])`);
+
       if (result.isError) {
         regs.set(IN_OUT_REG, HostCallResult.HUH);
+        logger.trace("DESIGNATE result: HUH");
       } else {
         regs.set(IN_OUT_REG, HostCallResult.OK);
+        logger.trace("DESIGNATE result: OK");
       }
     } else {
       void this.partialState.updateValidatorsData(tryAsPerValidator(validatorsData, this.chainSpec));
       regs.set(IN_OUT_REG, HostCallResult.OK);
+      logger.trace(`DESIGNATE([${validatorsData[0]}, ${validatorsData[1]}, ...])`);
     }
-=======
-    regs.set(IN_OUT_REG, HostCallResult.OK);
-    this.partialState.updateValidatorsData(tryAsPerValidator(validatorsData, this.chainSpec));
-    logger.trace(`DESIGNATE([${validatorsData[0]}, ${validatorsData[1]}, ...])`);
->>>>>>> c2fb3a7a
   }
 }