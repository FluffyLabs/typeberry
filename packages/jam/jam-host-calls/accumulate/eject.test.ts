--- conflicted
+++ resolved
@@ -12,20 +12,11 @@
 import { tryAsSbrkIndex } from "@typeberry/pvm-interpreter/memory/memory-index";
 import { Registers } from "@typeberry/pvm-interpreter/registers";
 import { PAGE_SIZE } from "@typeberry/pvm-spi-decoder/memory-conts";
-<<<<<<< HEAD
-import { Result } from "@typeberry/utils";
-import { QuitError, TRANSFER_MEMO_BYTES } from "../externalities/partial-state";
+import { OK, Result } from "@typeberry/utils";
+import { EjectError } from "../externalities/partial-state";
 import { PartialStateMock } from "../externalities/partial-state-mock";
-=======
-import { OK, Result } from "@typeberry/utils";
->>>>>>> 80ddef3a
 import { HostCallResult } from "../results";
 import { Eject } from "./eject";
-<<<<<<< HEAD
-=======
-import { EjectError } from "./partial-state";
-import { TestAccumulate } from "./partial-state.test";
->>>>>>> 80ddef3a
 
 const RESULT_REG = 7;
 const SOURCE_REG = 7;
@@ -56,13 +47,8 @@
 const gas = gasCounter(tryAsGas(10_000));
 
 describe("HostCalls: Eject", () => {
-<<<<<<< HEAD
-  it("should quit the account and burn the funds", async () => {
+  it("should eject the account and transfer the funds", async () => {
     const accumulate = new PartialStateMock();
-=======
-  it("should eject the account and transfer the funds", async () => {
-    const accumulate = new TestAccumulate();
->>>>>>> 80ddef3a
     const eject = new Eject(accumulate);
     const sourceServiceId = tryAsServiceId(15_000);
     eject.currentServiceId = tryAsServiceId(10_000);
@@ -80,19 +66,12 @@
     assert.deepStrictEqual(accumulate.ejectReturnValue, Result.ok(OK));
   });
 
-<<<<<<< HEAD
-  it("should quit the account and burn the funds", async () => {
+  it("should fail if there is no memory for hash", async () => {
     const accumulate = new PartialStateMock();
-    const quit = new Eject(accumulate);
-    quit.currentServiceId = tryAsServiceId(10_000);
-=======
-  it("should fail if there is no memory for hash", async () => {
-    const accumulate = new TestAccumulate();
     const eject = new Eject(accumulate);
     const sourceServiceId = tryAsServiceId(15_000);
     eject.currentServiceId = tryAsServiceId(10_000);
     const hash = Bytes.fill(HASH_SIZE, 5);
->>>>>>> 80ddef3a
 
     const { registers, memory } = prepareRegsAndMemory(sourceServiceId, hash, { skipHash: true });
 
@@ -104,20 +83,13 @@
     assert.deepStrictEqual(accumulate.ejectData, []);
   });
 
-<<<<<<< HEAD
-  it("should quit and do a transfer to different account", async () => {
+  it("should fail if destination does not exist", async () => {
     const accumulate = new PartialStateMock();
-    const quit = new Eject(accumulate);
-    quit.currentServiceId = tryAsServiceId(10_000);
-=======
-  it("should fail if destination does not exist", async () => {
-    const accumulate = new TestAccumulate();
     const eject = new Eject(accumulate);
     const sourceServiceId = tryAsServiceId(15_000);
     eject.currentServiceId = tryAsServiceId(10_000);
     const hash = Bytes.fill(HASH_SIZE, 5);
     accumulate.ejectReturnValue = Result.error(EjectError.InvalidService);
->>>>>>> 80ddef3a
 
     const { registers, memory } = prepareRegsAndMemory(sourceServiceId, hash);
 
@@ -131,19 +103,12 @@
     assert.deepStrictEqual(accumulate.ejectReturnValue, Result.error(EjectError.InvalidService));
   });
 
-<<<<<<< HEAD
-  it("should fail if there is no memory for memo", async () => {
+  it("should fail if destination and source are the same", async () => {
     const accumulate = new PartialStateMock();
-    const quit = new Eject(accumulate);
-    quit.currentServiceId = tryAsServiceId(10_000);
-=======
-  it("should fail if destination and source are the same", async () => {
-    const accumulate = new TestAccumulate();
     const eject = new Eject(accumulate);
     const sourceServiceId = tryAsServiceId(15_000);
     eject.currentServiceId = sourceServiceId;
     const hash = Bytes.fill(HASH_SIZE, 5);
->>>>>>> 80ddef3a
 
     const { registers, memory } = prepareRegsAndMemory(sourceServiceId, hash);
 
@@ -156,20 +121,13 @@
     assert.deepStrictEqual(accumulate.ejectData, []);
   });
 
-<<<<<<< HEAD
-  it("should fail if gas is too low", async () => {
+  it("should fail if destination has no available preimage", async () => {
     const accumulate = new PartialStateMock();
-    const quit = new Eject(accumulate);
-    quit.currentServiceId = tryAsServiceId(10_000);
-=======
-  it("should fail if destination has no available preimage", async () => {
-    const accumulate = new TestAccumulate();
     const eject = new Eject(accumulate);
     const sourceServiceId = tryAsServiceId(15_000);
     eject.currentServiceId = tryAsServiceId(10_000);
     const hash = Bytes.fill(HASH_SIZE, 5);
     accumulate.ejectReturnValue = Result.error(EjectError.InvalidPreimage);
->>>>>>> 80ddef3a
 
     const { registers, memory } = prepareRegsAndMemory(sourceServiceId, hash);
 
@@ -183,20 +141,13 @@
     assert.deepStrictEqual(accumulate.ejectReturnValue, Result.error(EjectError.InvalidPreimage));
   });
 
-<<<<<<< HEAD
-  it("should fail if destination does not exist", async () => {
+  it("should fail if preimage is too old", async () => {
     const accumulate = new PartialStateMock();
-    const quit = new Eject(accumulate);
-    quit.currentServiceId = tryAsServiceId(10_000);
-=======
-  it("should fail if preimage is too old", async () => {
-    const accumulate = new TestAccumulate();
     const eject = new Eject(accumulate);
     const sourceServiceId = tryAsServiceId(15_000);
     eject.currentServiceId = tryAsServiceId(10_000);
     const hash = Bytes.fill(HASH_SIZE, 5);
     accumulate.ejectReturnValue = Result.error(EjectError.InvalidPreimage);
->>>>>>> 80ddef3a
 
     const { registers, memory } = prepareRegsAndMemory(sourceServiceId, hash);
 
