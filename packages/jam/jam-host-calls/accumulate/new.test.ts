import assert from "node:assert";
import { describe, it } from "node:test";
import { type CodeHash, tryAsServiceId } from "@typeberry/block";
import { Bytes } from "@typeberry/bytes";
import { HASH_SIZE } from "@typeberry/hash";
import { type U64, tryAsU64 } from "@typeberry/numbers";
import { HostCallMemory, HostCallRegisters, PvmExecution } from "@typeberry/pvm-host-calls";
import { Registers } from "@typeberry/pvm-interpreter";
import { gasCounter, tryAsGas } from "@typeberry/pvm-interpreter/gas";
import { MemoryBuilder, tryAsMemoryIndex } from "@typeberry/pvm-interpreter/memory";
import { tryAsSbrkIndex } from "@typeberry/pvm-interpreter/memory/memory-index";
import { PAGE_SIZE } from "@typeberry/pvm-spi-decoder/memory-conts";
import { PartialStateMock } from "../externalities/partial-state-mock";
import { HostCallResult } from "../results";
import { New } from "./new";

const gas = gasCounter(tryAsGas(0));
const RESULT_REG = 7;
const CODE_HASH_START_REG = 7;
const CODE_LENGTH_REG = 8;
const GAS_REG = 9;
const BALANCE_REG = 10;

function prepareRegsAndMemory(
  codeHash: CodeHash,
  codeLength: U64,
  gas: U64,
  balance: U64,
  { skipCodeHash = false }: { skipCodeHash?: boolean } = {},
) {
  const memStart = 2 ** 16;
  const registers = new HostCallRegisters(new Registers());
  registers.set(CODE_HASH_START_REG, tryAsU64(memStart));
  registers.set(CODE_LENGTH_REG, tryAsU64(codeLength));
  registers.set(GAS_REG, gas);
  registers.set(BALANCE_REG, balance);

  const builder = new MemoryBuilder();

  if (!skipCodeHash) {
    builder.setReadablePages(tryAsMemoryIndex(memStart), tryAsMemoryIndex(memStart + PAGE_SIZE), codeHash.raw);
  }
  const memory = builder.finalize(tryAsMemoryIndex(0), tryAsSbrkIndex(0));
  return {
    registers,
    memory: new HostCallMemory(memory),
  };
}

describe("HostCalls: New", () => {
  it("should create a new service", async () => {
    const accumulate = new PartialStateMock();
    const n = new New(accumulate);
    const serviceId = tryAsServiceId(10_000);
    n.currentServiceId = serviceId;
    accumulate.newServiceResponse = tryAsServiceId(23_000);
    const { registers, memory } = prepareRegsAndMemory(
      Bytes.fill(HASH_SIZE, 0x69).asOpaque(),
      tryAsU64(4_096n),
      tryAsU64(2n ** 40n),
      tryAsU64(2n ** 50n),
    );

    // when
    await n.execute(gas, registers, memory);

    // then
    assert.deepStrictEqual(tryAsServiceId(Number(registers.get(RESULT_REG))), tryAsServiceId(23_000));
<<<<<<< HEAD
    assert.deepStrictEqual(accumulate.newServiceCalled, [[Bytes.fill(HASH_SIZE, 0x69), 4_096, 2n ** 40n, 2n ** 50n]]);
=======
    assert.deepStrictEqual(accumulate.newServiceCalled, [
      [10_042, Bytes.fill(HASH_SIZE, 0x69), 4_096n, 2n ** 40n, 2n ** 50n],
    ]);
>>>>>>> 80ddef3a
  });

  it("should fail when balance is not enough", async () => {
    const accumulate = new PartialStateMock();
    const n = new New(accumulate);
    const serviceId = tryAsServiceId(10_000);
    n.currentServiceId = serviceId;
    accumulate.newServiceResponse = null;
    const { registers, memory } = prepareRegsAndMemory(
      Bytes.fill(HASH_SIZE, 0x69).asOpaque(),
      tryAsU64(4_096n),
      tryAsU64(2n ** 40n),
      tryAsU64(2n ** 50n),
    );

    // when
    await n.execute(gas, registers, memory);

    // then
    assert.deepStrictEqual(registers.get(RESULT_REG), HostCallResult.CASH);
    assert.deepStrictEqual(accumulate.newServiceCalled.length, 1);
  });

  it("should fail when code not readable", async () => {
    const accumulate = new PartialStateMock();
    const n = new New(accumulate);
    const serviceId = tryAsServiceId(10_000);
    n.currentServiceId = serviceId;
    accumulate.newServiceResponse = null;
    const { registers, memory } = prepareRegsAndMemory(
      Bytes.fill(HASH_SIZE, 0x69).asOpaque(),
      tryAsU64(4_096n),
      tryAsU64(2n ** 40n),
      tryAsU64(2n ** 50n),
      { skipCodeHash: true },
    );

    // when
    const result = await n.execute(gas, registers, memory);

    // then
    assert.deepStrictEqual(result, PvmExecution.Panic);
    assert.deepStrictEqual(accumulate.newServiceCalled, []);
  });
});<|MERGE_RESOLUTION|>--- conflicted
+++ resolved
@@ -66,13 +66,7 @@
 
     // then
     assert.deepStrictEqual(tryAsServiceId(Number(registers.get(RESULT_REG))), tryAsServiceId(23_000));
-<<<<<<< HEAD
-    assert.deepStrictEqual(accumulate.newServiceCalled, [[Bytes.fill(HASH_SIZE, 0x69), 4_096, 2n ** 40n, 2n ** 50n]]);
-=======
-    assert.deepStrictEqual(accumulate.newServiceCalled, [
-      [10_042, Bytes.fill(HASH_SIZE, 0x69), 4_096n, 2n ** 40n, 2n ** 50n],
-    ]);
->>>>>>> 80ddef3a
+    assert.deepStrictEqual(accumulate.newServiceCalled, [[Bytes.fill(HASH_SIZE, 0x69), 4_096n, 2n ** 40n, 2n ** 50n]]);
   });
 
   it("should fail when balance is not enough", async () => {
