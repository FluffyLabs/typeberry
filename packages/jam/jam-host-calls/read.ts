--- conflicted
+++ resolved
@@ -24,17 +24,12 @@
 
   constructor(private readonly account: Accounts) {}
 
-<<<<<<< HEAD
-  async execute(_gas: GasCounter, regs: HostCallRegisters, memory: HostCallMemory): Promise<undefined | PvmExecution> {
-    // s*
-=======
   async execute(
     _gas: GasCounter,
     regs: IHostCallRegisters,
     memory: IHostCallMemory,
   ): Promise<undefined | PvmExecution> {
     // a
->>>>>>> 99a9ed89
     const serviceId = getServiceId(IN_OUT_REG, regs, this.currentServiceId);
 
     // k_o
