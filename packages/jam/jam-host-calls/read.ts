import type { ServiceId } from "@typeberry/block";
import type { BytesBlob } from "@typeberry/bytes";
import { type Blake2bHash, blake2b } from "@typeberry/hash";
<<<<<<< HEAD
import { tryAsU64, tryBigIntAsNumber } from "@typeberry/numbers";
import type { HostCallHandler, HostCallMemory, HostCallRegisters } from "@typeberry/pvm-host-calls";
import { type PvmExecution, tryAsHostCallIndex } from "@typeberry/pvm-host-calls/host-call-handler";
import { type GasCounter, tryAsSmallGas } from "@typeberry/pvm-interpreter/gas";
import { HostCallResult } from "./results";
import { CURRENT_SERVICE_ID, SERVICE_ID_BYTES, legacyGetServiceId, writeServiceIdAsLeBytes } from "./utils";
=======
import { minU64, tryAsU64 } from "@typeberry/numbers";
import type { HostCallHandler } from "@typeberry/pvm-host-calls";
import {
  type Memory,
  PvmExecution,
  type Registers,
  tryAsHostCallIndex,
} from "@typeberry/pvm-host-calls/host-call-handler";
import { type GasCounter, tryAsSmallGas } from "@typeberry/pvm-interpreter/gas";
import { tryAsMemoryIndex } from "@typeberry/pvm-interpreter/memory/memory-index";
import { HostCallResult } from "./results";
import { CURRENT_SERVICE_ID, SERVICE_ID_BYTES, getServiceId, writeServiceIdAsLeBytes } from "./utils";
>>>>>>> fb0b78c9

/** Account data interface for Read host call. */
export interface Accounts {
  /**
   * Read service storage.
   *
   * If `serviceId === currentServiceId` we should read from snapshot state.
   */
  read(serviceId: ServiceId, hash: Blake2bHash): Promise<BytesBlob | null>;
}

const IN_OUT_REG = 7;

/**
 * Read account storage.
 *
 * https://graypaper.fluffylabs.dev/#/68eaa1f/302701302701?v=0.6.4
 */
export class Read implements HostCallHandler {
  index = tryAsHostCallIndex(2);
  gasCost = tryAsSmallGas(10);
  currentServiceId = CURRENT_SERVICE_ID;

  constructor(private readonly account: Accounts) {}

  async execute(_gas: GasCounter, regs: HostCallRegisters, memory: HostCallMemory): Promise<undefined | PvmExecution> {
    // a
<<<<<<< HEAD
    const serviceId = legacyGetServiceId(IN_OUT_REG, regs, this.currentServiceId);
    // k_0
    const keyStartAddress = regs.get(8);
    // k_z
    const keyLen = tryBigIntAsNumber(regs.get(9));
    // b_0
    const destinationStart = regs.get(10);
    // b_z
    const destinationLen = tryBigIntAsNumber(regs.get(11));
=======
    const serviceId = getServiceId(IN_OUT_REG, regs, this.currentServiceId);

    // k_o
    const keyStartAddress = tryAsMemoryIndex(regs.getU32(8));
    // k_z
    const keyLen = tryAsMemoryIndex(regs.getU32(9));
    // o
    const destinationAddress = tryAsMemoryIndex(regs.getU32(10));
>>>>>>> fb0b78c9

    // allocate extra bytes for the serviceId
    const key = new Uint8Array(SERVICE_ID_BYTES + keyLen);
    writeServiceIdAsLeBytes(this.currentServiceId, key);
<<<<<<< HEAD
    const keyLoadingResult = memory.loadInto(key.subarray(SERVICE_ID_BYTES), keyStartAddress);
    const destinationWriteable = memory.isWriteable(destinationStart, destinationLen);

    // we return OOB in case the destination is not writeable or the key can't be loaded.
    if (keyLoadingResult.isError || !destinationWriteable) {
      regs.set(IN_OUT_REG, HostCallResult.OOB);
      return;
=======
    const pageFault = memory.loadInto(key.subarray(SERVICE_ID_BYTES), keyStartAddress);
    if (pageFault !== null) {
      return Promise.resolve(PvmExecution.Panic);
>>>>>>> fb0b78c9
    }

    const keyHash = blake2b.hashBytes(key);

    // v
    const value = serviceId !== null ? await this.account.read(serviceId, keyHash) : null;

    const valueLength = value === null ? tryAsU64(0) : tryAsU64(value.raw.length);
    const valueBlobOffset = tryAsU64(regs.getU64(11));
    const lengthToWrite = tryAsU64(regs.getU64(12));

    // f
    const offset = minU64(valueBlobOffset, valueLength);
    // l
    const blobLength = minU64(lengthToWrite, tryAsU64(valueLength - offset));

    if (value === null) {
<<<<<<< HEAD
      regs.set(IN_OUT_REG, HostCallResult.NONE);
      return;
    }

    // copy value to the memory and set the length to register 7
    memory.storeFrom(destinationStart, value.raw.subarray(0, destinationLen));
    regs.set(IN_OUT_REG, tryAsU64(value.raw.length));
=======
      regs.setU64(IN_OUT_REG, HostCallResult.NONE);
      return;
    }

    const writePageFault = memory.storeFrom(
      destinationAddress,
      // NOTE casting to `U32` is safe here, since we are bounded by `valueLength`.
      value.raw.subarray(Number(offset), Number(offset + blobLength)),
    );
    if (writePageFault !== null) {
      return Promise.resolve(PvmExecution.Panic);
    }
    regs.setU64(IN_OUT_REG, valueLength);
>>>>>>> fb0b78c9
  }
}<|MERGE_RESOLUTION|>--- conflicted
+++ resolved
@@ -1,27 +1,14 @@
 import type { ServiceId } from "@typeberry/block";
 import type { BytesBlob } from "@typeberry/bytes";
 import { type Blake2bHash, blake2b } from "@typeberry/hash";
-<<<<<<< HEAD
+import { minU64, tryAsU64 } from "@typeberry/numbers";
 import { tryAsU64, tryBigIntAsNumber } from "@typeberry/numbers";
 import type { HostCallHandler, HostCallMemory, HostCallRegisters } from "@typeberry/pvm-host-calls";
-import { type PvmExecution, tryAsHostCallIndex } from "@typeberry/pvm-host-calls/host-call-handler";
-import { type GasCounter, tryAsSmallGas } from "@typeberry/pvm-interpreter/gas";
-import { HostCallResult } from "./results";
-import { CURRENT_SERVICE_ID, SERVICE_ID_BYTES, legacyGetServiceId, writeServiceIdAsLeBytes } from "./utils";
-=======
-import { minU64, tryAsU64 } from "@typeberry/numbers";
-import type { HostCallHandler } from "@typeberry/pvm-host-calls";
-import {
-  type Memory,
-  PvmExecution,
-  type Registers,
-  tryAsHostCallIndex,
-} from "@typeberry/pvm-host-calls/host-call-handler";
+import { PvmExecution, tryAsHostCallIndex } from "@typeberry/pvm-host-calls/host-call-handler";
 import { type GasCounter, tryAsSmallGas } from "@typeberry/pvm-interpreter/gas";
 import { tryAsMemoryIndex } from "@typeberry/pvm-interpreter/memory/memory-index";
 import { HostCallResult } from "./results";
 import { CURRENT_SERVICE_ID, SERVICE_ID_BYTES, getServiceId, writeServiceIdAsLeBytes } from "./utils";
->>>>>>> fb0b78c9
 
 /** Account data interface for Read host call. */
 export interface Accounts {
@@ -49,43 +36,21 @@
 
   async execute(_gas: GasCounter, regs: HostCallRegisters, memory: HostCallMemory): Promise<undefined | PvmExecution> {
     // a
-<<<<<<< HEAD
-    const serviceId = legacyGetServiceId(IN_OUT_REG, regs, this.currentServiceId);
-    // k_0
-    const keyStartAddress = regs.get(8);
-    // k_z
-    const keyLen = tryBigIntAsNumber(regs.get(9));
-    // b_0
-    const destinationStart = regs.get(10);
-    // b_z
-    const destinationLen = tryBigIntAsNumber(regs.get(11));
-=======
     const serviceId = getServiceId(IN_OUT_REG, regs, this.currentServiceId);
 
     // k_o
-    const keyStartAddress = tryAsMemoryIndex(regs.getU32(8));
+    const keyStartAddress = regs.get(8);
     // k_z
-    const keyLen = tryAsMemoryIndex(regs.getU32(9));
+    const keyLen = tryAsMemoryIndex(tryBigIntAsNumber(regs.get(9)));
     // o
-    const destinationAddress = tryAsMemoryIndex(regs.getU32(10));
->>>>>>> fb0b78c9
+    const destinationAddress = regs.get(10);
 
     // allocate extra bytes for the serviceId
     const key = new Uint8Array(SERVICE_ID_BYTES + keyLen);
     writeServiceIdAsLeBytes(this.currentServiceId, key);
-<<<<<<< HEAD
-    const keyLoadingResult = memory.loadInto(key.subarray(SERVICE_ID_BYTES), keyStartAddress);
-    const destinationWriteable = memory.isWriteable(destinationStart, destinationLen);
-
-    // we return OOB in case the destination is not writeable or the key can't be loaded.
-    if (keyLoadingResult.isError || !destinationWriteable) {
-      regs.set(IN_OUT_REG, HostCallResult.OOB);
-      return;
-=======
-    const pageFault = memory.loadInto(key.subarray(SERVICE_ID_BYTES), keyStartAddress);
-    if (pageFault !== null) {
+    const memoryReadResult = memory.loadInto(key.subarray(SERVICE_ID_BYTES), keyStartAddress);
+    if (memoryReadResult.isError) {
       return Promise.resolve(PvmExecution.Panic);
->>>>>>> fb0b78c9
     }
 
     const keyHash = blake2b.hashBytes(key);
@@ -94,8 +59,8 @@
     const value = serviceId !== null ? await this.account.read(serviceId, keyHash) : null;
 
     const valueLength = value === null ? tryAsU64(0) : tryAsU64(value.raw.length);
-    const valueBlobOffset = tryAsU64(regs.getU64(11));
-    const lengthToWrite = tryAsU64(regs.getU64(12));
+    const valueBlobOffset = regs.get(11);
+    const lengthToWrite = regs.get(12);
 
     // f
     const offset = minU64(valueBlobOffset, valueLength);
@@ -103,28 +68,18 @@
     const blobLength = minU64(lengthToWrite, tryAsU64(valueLength - offset));
 
     if (value === null) {
-<<<<<<< HEAD
       regs.set(IN_OUT_REG, HostCallResult.NONE);
       return;
     }
 
-    // copy value to the memory and set the length to register 7
-    memory.storeFrom(destinationStart, value.raw.subarray(0, destinationLen));
-    regs.set(IN_OUT_REG, tryAsU64(value.raw.length));
-=======
-      regs.setU64(IN_OUT_REG, HostCallResult.NONE);
-      return;
-    }
-
-    const writePageFault = memory.storeFrom(
+    const writeResult = memory.storeFrom(
       destinationAddress,
       // NOTE casting to `U32` is safe here, since we are bounded by `valueLength`.
       value.raw.subarray(Number(offset), Number(offset + blobLength)),
     );
-    if (writePageFault !== null) {
+    if (writeResult.isError) {
       return Promise.resolve(PvmExecution.Panic);
     }
-    regs.setU64(IN_OUT_REG, valueLength);
->>>>>>> fb0b78c9
+    regs.set(IN_OUT_REG, valueLength);
   }
 }