--- conflicted
+++ resolved
@@ -43,12 +43,8 @@
 
   public checkpointCalled = 0;
   public yieldHash: OpaqueHash | null = null;
-<<<<<<< HEAD
   public authQueueResponse: Result<OK, UpdatePrivilegesError> = Result.ok(OK);
-  public forgetPreimageResponse: Result<OK, null> = Result.ok(OK);
-=======
   public forgetPreimageResponse: Result<OK, ForgetPreimageError> = Result.ok(OK);
->>>>>>> ddea0697
   public newServiceResponse: Result<ServiceId, NewServiceError> = Result.ok(tryAsServiceId(0));
   public privilegedServicesResponse: Result<OK, UpdatePrivilegesError> = Result.ok(OK);
   public ejectReturnValue: Result<OK, EjectError> = Result.ok(OK);
