--- conflicted
+++ resolved
@@ -7,15 +7,9 @@
   tryAsServiceGas,
   tryAsServiceId,
 } from "@typeberry/block";
-<<<<<<< HEAD
 import type { AUTHORIZATION_QUEUE_SIZE } from "@typeberry/block/gp-constants.js";
 import type { PreimageHash } from "@typeberry/block/preimage.js";
-import type { Bytes } from "@typeberry/bytes";
-=======
-import type { AUTHORIZATION_QUEUE_SIZE } from "@typeberry/block/gp-constants";
-import type { PreimageHash } from "@typeberry/block/preimage";
 import { Bytes, type BytesBlob } from "@typeberry/bytes";
->>>>>>> e5d791cc
 import { type FixedSizeArray, HashDictionary } from "@typeberry/collections";
 import { type Blake2bHash, HASH_SIZE, type OpaqueHash, blake2b } from "@typeberry/hash";
 import { type U64, maxU64, sumU32, sumU64, tryAsU32, tryAsU64 } from "@typeberry/numbers";
@@ -29,11 +23,7 @@
   tryAsLookupHistorySlots,
 } from "@typeberry/state";
 import { OK, Result, assertNever, check, ensure } from "@typeberry/utils";
-<<<<<<< HEAD
-import { clampU64ToU32 } from "../utils.js";
-=======
-import { clampU64ToU32, writeServiceIdAsLeBytes } from "../utils";
->>>>>>> e5d791cc
+import { clampU64ToU32, writeServiceIdAsLeBytes } from "../utils.js";
 import {
   EjectError,
   type PartialState,
