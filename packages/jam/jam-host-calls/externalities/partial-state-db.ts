--- conflicted
+++ resolved
@@ -56,27 +56,23 @@
  * https://graypaper.fluffylabs.dev/#/9a08063/370202370502?v=0.6.6 */
 const REQUIRED_NUMBER_OF_STORAGE_ITEMS_FOR_EJECT = 2;
 
-type StateSlice = Pick<State, "services" | "timeslot">;
+type StateSlice = Pick<State, "getService" | "timeslot">;
+
 export class PartialStateDb implements PartialState {
   public readonly updatedState: StateUpdate = new StateUpdate();
   private checkpointedState: StateUpdate | null = null;
+    /** `x_i`: next service id we are going to create. */
   private nextNewServiceId: ServiceId;
 
   constructor(
     private readonly state: StateSlice,
     /** `x_s` */
     private readonly currentServiceId: ServiceId,
-    /** `x_i`: next service id we are going to create. */
     nextNewServiceIdCandidate: ServiceId,
   ) {
-<<<<<<< HEAD
+    this.nextNewServiceId = this.getNextAvailableServiceId(nextNewServiceIdCandidate);
+
     const service = this.state.getService(this.currentServiceId);
-=======
-    const service = this.state.services.get(this.currentServiceId);
-
-    this.nextNewServiceId = this.getNextAvailableServiceId(nextNewServiceIdCandidate);
-
->>>>>>> 21d48192
     if (service === undefined) {
       throw new Error(`Invalid state initialization. Service info missing for ${this.currentServiceId}.`);
     }
