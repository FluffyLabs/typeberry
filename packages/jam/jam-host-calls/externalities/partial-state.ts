--- conflicted
+++ resolved
@@ -1,13 +1,7 @@
 import type { CodeHash, CoreIndex, PerValidator, ServiceGas, ServiceId, TimeSlot } from "@typeberry/block";
-<<<<<<< HEAD
 import { type AUTHORIZATION_QUEUE_SIZE, W_T } from "@typeberry/block/gp-constants.js";
 import type { PreimageHash } from "@typeberry/block/preimage.js";
-import type { Bytes } from "@typeberry/bytes";
-=======
-import { type AUTHORIZATION_QUEUE_SIZE, W_T } from "@typeberry/block/gp-constants";
-import type { PreimageHash } from "@typeberry/block/preimage";
 import type { Bytes, BytesBlob } from "@typeberry/bytes";
->>>>>>> e5d791cc
 import type { FixedSizeArray } from "@typeberry/collections";
 import type { Blake2bHash, OpaqueHash } from "@typeberry/hash";
 import type { U64 } from "@typeberry/numbers";
