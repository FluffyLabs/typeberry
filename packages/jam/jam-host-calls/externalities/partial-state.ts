--- conflicted
+++ resolved
@@ -257,13 +257,8 @@
   /** Update authorization queue for given core and authorize a service for this core. */
   updateAuthorizationQueue(
     coreIndex: CoreIndex,
-<<<<<<< HEAD
     authQueue: AuthorizationQueue,
-    authManager: ServiceId | null,
-=======
-    authQueue: FixedSizeArray<Blake2bHash, AUTHORIZATION_QUEUE_SIZE>,
-    assigners: ServiceId | null,
->>>>>>> b0374a80
+    assigner: ServiceId | null,
   ): Result<OK, UpdatePrivilegesError>;
 
   /**
