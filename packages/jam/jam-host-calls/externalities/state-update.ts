import type { CoreIndex, PerValidator, ServiceGas, ServiceId } from "@typeberry/block";
import type { AUTHORIZATION_QUEUE_SIZE } from "@typeberry/block/gp-constants.js";
import type { AuthorizerHash } from "@typeberry/block/work-report.js";
import { type FixedSizeArray, asKnownSize } from "@typeberry/collections";
import type { OpaqueHash } from "@typeberry/hash";
import type { ServicesUpdate, ValidatorData } from "@typeberry/state";
import type { PendingTransfer } from "./pending-transfer.js";

/**
 * State updates that currently accumulating service produced.
 *
 * `x_u`: https://graypaper.fluffylabs.dev/#/9a08063/2f31012f3101?v=0.6.6
 */
export class AccumulationStateUpdate {
<<<<<<< HEAD
  /** Create a copy of another `StateUpdate`. Used by checkpoints. */
  static copyFrom(from: AccumulationStateUpdate): AccumulationStateUpdate {
    const update = new AccumulationStateUpdate(from.serviceId);
    update.newServices.push(...from.newServices);
    update.ejectedServices.push(...from.ejectedServices);
    update.transfers.push(...from.transfers);
    update.lookupHistory.push(...from.lookupHistory);
    update.providedPreimages.push(...from.providedPreimages);
    for (const [k, v] of from.authorizationQueues) {
      update.authorizationQueues.set(k, v);
    }
    update.storage.push(...from.storage);

    update.updatedServiceInfo =
      from.updatedServiceInfo === null ? null : ServiceAccountInfo.create(from.updatedServiceInfo);
    update.validatorsData = from.validatorsData === null ? null : asKnownSize([...from.validatorsData]);
    update.yieldedRoot = from.yieldedRoot;
    update.privilegedServices =
      from.privilegedServices === null
        ? null
        : {
            ...from.privilegedServices,
          };
    return update;
  }

  // TODO [ToDr] Ideally we would use `ServicesUpdate`-format already.
  public intoServicesUpdate(timeslot: TimeSlot): ServicesUpdate {
    return {
      servicesRemoved: this.ejectedServices,
      servicesUpdates: this.newServices
        .map((s) => {
          return UpdateService.create({
            serviceId: s.serviceId,
            serviceInfo: s.data.info,
            lookupHistory: s.data.lookupHistory.values().next().value?.[0] ?? null,
          });
        })
        .concat(
          this.updatedServiceInfo === null
            ? []
            : [
                UpdateService.update({
                  serviceId: this.serviceId,
                  serviceInfo: this.updatedServiceInfo,
                }),
              ],
        ),
      preimages: this.providedPreimages
        .map((p) => {
          return UpdatePreimage.provide({
            serviceId: p.serviceId,
            preimage: p.item,
            slot: timeslot,
          });
        })
        .concat(
          this.lookupHistory.map((x) => {
            if (x.forgotten) {
              return UpdatePreimage.remove({
                serviceId: this.serviceId,
                hash: x.hash,
                length: x.length,
              });
            }
            return UpdatePreimage.updateOrAdd({
              serviceId: this.serviceId,
              lookupHistory: new LookupHistoryItem(x.hash, x.length, x.slots),
            });
          }),
        ),
      storage: this.storage,
    };
  }

  /** Newly created services. */
  public readonly newServices: InMemoryService[] = [];
  /** Services that were successfully ejected. */
  public readonly ejectedServices: ServiceId[] = [];
  /** Pending transfers. */
  public readonly transfers: PendingTransfer[] = [];
  /** Lookup History to update preimages. */
  public readonly lookupHistory: PreimageUpdate[] = [];
  /** Newly provided preimages. */
  public readonly providedPreimages: NewPreimage[] = [];
=======
>>>>>>> d6dd9b99
  /** Updated authorization queues for cores. */
  public readonly authorizationQueues: Map<CoreIndex, FixedSizeArray<AuthorizerHash, AUTHORIZATION_QUEUE_SIZE>> =
    new Map();
  /** Yielded accumulation root. */
  public yieldedRoot: OpaqueHash | null = null;
  /** New validators data. */
  public validatorsData: PerValidator<ValidatorData> | null = null;
  /** Updated priviliged services. */
  public privilegedServices: {
    manager: ServiceId;
    authorizer: ServiceId;
    validators: ServiceId;
    autoAccumulate: [ServiceId, ServiceGas][];
  } | null = null;

  private constructor(
    /** Services state updates. */
    public readonly services: ServicesUpdate,
    /** Pending transfers. */
    public readonly transfers: PendingTransfer[],
  ) {}

  /** Create new empty state update. */
  static empty(): AccumulationStateUpdate {
    return new AccumulationStateUpdate(
      {
        servicesUpdates: [],
        servicesRemoved: [],
        preimages: [],
        storage: [],
      },
      [],
    );
  }

  /** Create a state update with some existing, yet uncommited services updates. */
  static new(update: ServicesUpdate): AccumulationStateUpdate {
    return new AccumulationStateUpdate(update, []);
  }

  /** Create a copy of another `StateUpdate`. Used by checkpoints. */
  static copyFrom(from: AccumulationStateUpdate): AccumulationStateUpdate {
    const serviceUpdates: ServicesUpdate = {
      servicesUpdates: [...from.services.servicesUpdates],
      servicesRemoved: [...from.services.servicesRemoved],
      preimages: [...from.services.preimages],
      storage: [...from.services.storage],
    };
    const transfers = [...from.transfers];
    const update = new AccumulationStateUpdate(serviceUpdates, transfers);
    // update entries
    for (const [k, v] of from.authorizationQueues) {
      update.authorizationQueues.set(k, v);
    }
    update.yieldedRoot = from.yieldedRoot;
    update.validatorsData = from.validatorsData === null ? null : asKnownSize([...from.validatorsData]);
    update.privilegedServices =
      from.privilegedServices === null
        ? null
        : {
            ...from.privilegedServices,
          };
    return update;
  }
}<|MERGE_RESOLUTION|>--- conflicted
+++ resolved
@@ -12,94 +12,6 @@
  * `x_u`: https://graypaper.fluffylabs.dev/#/9a08063/2f31012f3101?v=0.6.6
  */
 export class AccumulationStateUpdate {
-<<<<<<< HEAD
-  /** Create a copy of another `StateUpdate`. Used by checkpoints. */
-  static copyFrom(from: AccumulationStateUpdate): AccumulationStateUpdate {
-    const update = new AccumulationStateUpdate(from.serviceId);
-    update.newServices.push(...from.newServices);
-    update.ejectedServices.push(...from.ejectedServices);
-    update.transfers.push(...from.transfers);
-    update.lookupHistory.push(...from.lookupHistory);
-    update.providedPreimages.push(...from.providedPreimages);
-    for (const [k, v] of from.authorizationQueues) {
-      update.authorizationQueues.set(k, v);
-    }
-    update.storage.push(...from.storage);
-
-    update.updatedServiceInfo =
-      from.updatedServiceInfo === null ? null : ServiceAccountInfo.create(from.updatedServiceInfo);
-    update.validatorsData = from.validatorsData === null ? null : asKnownSize([...from.validatorsData]);
-    update.yieldedRoot = from.yieldedRoot;
-    update.privilegedServices =
-      from.privilegedServices === null
-        ? null
-        : {
-            ...from.privilegedServices,
-          };
-    return update;
-  }
-
-  // TODO [ToDr] Ideally we would use `ServicesUpdate`-format already.
-  public intoServicesUpdate(timeslot: TimeSlot): ServicesUpdate {
-    return {
-      servicesRemoved: this.ejectedServices,
-      servicesUpdates: this.newServices
-        .map((s) => {
-          return UpdateService.create({
-            serviceId: s.serviceId,
-            serviceInfo: s.data.info,
-            lookupHistory: s.data.lookupHistory.values().next().value?.[0] ?? null,
-          });
-        })
-        .concat(
-          this.updatedServiceInfo === null
-            ? []
-            : [
-                UpdateService.update({
-                  serviceId: this.serviceId,
-                  serviceInfo: this.updatedServiceInfo,
-                }),
-              ],
-        ),
-      preimages: this.providedPreimages
-        .map((p) => {
-          return UpdatePreimage.provide({
-            serviceId: p.serviceId,
-            preimage: p.item,
-            slot: timeslot,
-          });
-        })
-        .concat(
-          this.lookupHistory.map((x) => {
-            if (x.forgotten) {
-              return UpdatePreimage.remove({
-                serviceId: this.serviceId,
-                hash: x.hash,
-                length: x.length,
-              });
-            }
-            return UpdatePreimage.updateOrAdd({
-              serviceId: this.serviceId,
-              lookupHistory: new LookupHistoryItem(x.hash, x.length, x.slots),
-            });
-          }),
-        ),
-      storage: this.storage,
-    };
-  }
-
-  /** Newly created services. */
-  public readonly newServices: InMemoryService[] = [];
-  /** Services that were successfully ejected. */
-  public readonly ejectedServices: ServiceId[] = [];
-  /** Pending transfers. */
-  public readonly transfers: PendingTransfer[] = [];
-  /** Lookup History to update preimages. */
-  public readonly lookupHistory: PreimageUpdate[] = [];
-  /** Newly provided preimages. */
-  public readonly providedPreimages: NewPreimage[] = [];
-=======
->>>>>>> d6dd9b99
   /** Updated authorization queues for cores. */
   public readonly authorizationQueues: Map<CoreIndex, FixedSizeArray<AuthorizerHash, AUTHORIZATION_QUEUE_SIZE>> =
     new Map();
