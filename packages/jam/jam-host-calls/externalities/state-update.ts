import type { CoreIndex, PerValidator, ServiceGas, ServiceId } from "@typeberry/block";
import type { AUTHORIZATION_QUEUE_SIZE } from "@typeberry/block/gp-constants.js";
import { type FixedSizeArray, asKnownSize } from "@typeberry/collections";
import type { Blake2bHash, OpaqueHash } from "@typeberry/hash";
import { type Service, ServiceAccountInfo, type ValidatorData } from "@typeberry/state";
<<<<<<< HEAD
import type { PreimageUpdate } from "./partial-state-db.js";
import type { PendingTransfer } from "./pending-transfer.js";
=======
import type { NewPreimage, PreimageUpdate } from "./partial-state-db";
import type { PendingTransfer } from "./pending-transfer";
>>>>>>> e5d791cc

/**
 * State updates that currently accumulating service produced.
 *
 * `x_u`: https://graypaper.fluffylabs.dev/#/9a08063/2f31012f3101?v=0.6.6
 */
export class StateUpdate {
  /** Create a copy of another `StateUpdate`. Used by checkpoints. */
  static copyFrom(from: StateUpdate): StateUpdate {
    const update = new StateUpdate();
    update.newServices.push(...from.newServices);
    update.ejectedServices.push(...from.ejectedServices);
    update.transfers.push(...from.transfers);
    update.lookupHistory.push(...from.lookupHistory);
    update.providedPreimages.push(...from.providedPreimages);
    for (const [k, v] of from.authorizationQueues) {
      update.authorizationQueues.set(k, v);
    }

    update.updatedServiceInfo =
      from.updatedServiceInfo === null ? null : ServiceAccountInfo.create(from.updatedServiceInfo);
    update.validatorsData = from.validatorsData === null ? null : asKnownSize([...from.validatorsData]);
    update.yieldedRoot = from.yieldedRoot;
    update.priviledgedServices =
      from.priviledgedServices === null
        ? null
        : {
            ...from.priviledgedServices,
          };

    return update;
  }

  /** Newly created services. */
  public readonly newServices: Service[] = [];
  /** Services that were successfully ejected. */
  public readonly ejectedServices: ServiceId[] = [];
  /** Pending transfers. */
  public readonly transfers: PendingTransfer[] = [];
  /** Lookup History to update preimages. */
  public readonly lookupHistory: PreimageUpdate[] = [];
  /** Newly provided preimages. */
  public readonly providedPreimages: NewPreimage[] = [];
  /** Updated authorization queues for cores. */
  public readonly authorizationQueues: Map<CoreIndex, FixedSizeArray<Blake2bHash, AUTHORIZATION_QUEUE_SIZE>> =
    new Map();

  /** Current service updated info. */
  public updatedServiceInfo: ServiceAccountInfo | null = null;

  /** Yielded accumulation root. */
  public yieldedRoot: OpaqueHash | null = null;
  /** New validators data. */
  public validatorsData: PerValidator<ValidatorData> | null = null;
  /** Updated priviliged services. */
  public priviledgedServices: {
    manager: ServiceId;
    authorizer: ServiceId;
    validators: ServiceId;
    autoAccumulate: [ServiceId, ServiceGas][];
  } | null = null;
}<|MERGE_RESOLUTION|>--- conflicted
+++ resolved
@@ -3,13 +3,8 @@
 import { type FixedSizeArray, asKnownSize } from "@typeberry/collections";
 import type { Blake2bHash, OpaqueHash } from "@typeberry/hash";
 import { type Service, ServiceAccountInfo, type ValidatorData } from "@typeberry/state";
-<<<<<<< HEAD
-import type { PreimageUpdate } from "./partial-state-db.js";
+import type { NewPreimage, PreimageUpdate } from "./partial-state-db.js";
 import type { PendingTransfer } from "./pending-transfer.js";
-=======
-import type { NewPreimage, PreimageUpdate } from "./partial-state-db";
-import type { PendingTransfer } from "./pending-transfer";
->>>>>>> e5d791cc
 
 /**
  * State updates that currently accumulating service produced.
