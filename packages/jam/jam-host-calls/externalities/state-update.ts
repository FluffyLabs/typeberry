<<<<<<< HEAD
import { type CoreIndex, type PerValidator, tryAsCoreIndex } from "@typeberry/block";
=======
import type { CoreIndex, PerValidator, ServiceGas, ServiceId } from "@typeberry/block";
>>>>>>> ffaff74f
import type { AUTHORIZATION_QUEUE_SIZE } from "@typeberry/block/gp-constants.js";
import type { AuthorizerHash } from "@typeberry/block/work-report.js";
import { type FixedSizeArray, asKnownSize } from "@typeberry/collections";
import type { OpaqueHash } from "@typeberry/hash";
<<<<<<< HEAD
import type { PrivilegedServices, ServicesUpdate, State, ValidatorData } from "@typeberry/state";
=======
import type { ServicesUpdate, ValidatorData } from "@typeberry/state";
>>>>>>> ffaff74f
import type { PendingTransfer } from "./pending-transfer.js";

/** Update of the state entries coming from accumulation of a single service. */
export type ServiceStateUpdate = Partial<Pick<State, "privilegedServices" | "authQueues" | "designatedValidatorData">> &
  ServicesUpdate;

/**
 * State updates that currently accumulating service produced.
 *
 * `x_u`: https://graypaper.fluffylabs.dev/#/9a08063/2f31012f3101?v=0.6.6
 */
export class AccumulationStateUpdate {
  /** Updated authorization queues for cores. */
  public readonly authorizationQueues: Map<CoreIndex, FixedSizeArray<AuthorizerHash, AUTHORIZATION_QUEUE_SIZE>> =
    new Map();
  /** Yielded accumulation root. */
  public yieldedRoot: OpaqueHash | null = null;
  /** New validators data. */
  public validatorsData: PerValidator<ValidatorData> | null = null;
  /** Updated priviliged services. */
<<<<<<< HEAD
  public privilegedServices: PrivilegedServices | null = null;
=======
  public privilegedServices: {
    manager: ServiceId;
    authorizer: ServiceId;
    validators: ServiceId;
    autoAccumulate: [ServiceId, ServiceGas][];
  } | null = null;
>>>>>>> ffaff74f

  private constructor(
    /** Services state updates. */
    public readonly services: ServicesUpdate,
    /** Pending transfers. */
    public readonly transfers: PendingTransfer[],
  ) {}

  /** Create new empty state update. */
  static empty(): AccumulationStateUpdate {
    return new AccumulationStateUpdate(
      {
        servicesUpdates: [],
        servicesRemoved: [],
        preimages: [],
        storage: [],
      },
      [],
    );
  }

  /** Create a state update with some existing, yet uncommited services updates. */
<<<<<<< HEAD
  static new(update: ServiceStateUpdate): AccumulationStateUpdate {
    const stateUpdate = new AccumulationStateUpdate(update, []);
    stateUpdate.privilegedServices = update.privilegedServices ?? null;
    let coreIndex = 0;
    for (const v of update.authQueues ?? []) {
      stateUpdate.authorizationQueues.set(tryAsCoreIndex(coreIndex), v);
      coreIndex++;
    }

    for (
      let coreIndex = tryAsCoreIndex(0);
      coreIndex < (update.authQueues?.length ?? 0);
      coreIndex = tryAsCoreIndex(coreIndex + 1)
    ) {
      const queue = update.authQueues?.[coreIndex];
      if (queue !== undefined) {
        stateUpdate.authorizationQueues.set(coreIndex, queue);
      }
    }
    stateUpdate.validatorsData = update.designatedValidatorData ?? null;
    return stateUpdate;
  }

  /** Create a copy of another `StateUpdate`. Used by checkpoints. */
  static copyFrom(from: AccumulationStateUpdate): AccumulationStateUpdate {
    const serviceUpdates: ServicesUpdate = {
      servicesUpdates: [...from.services.servicesUpdates],
      servicesRemoved: [...from.services.servicesRemoved],
      preimages: [...from.services.preimages],
      storage: [...from.services.storage],
    };
    const transfers = [...from.transfers];
    const update = new AccumulationStateUpdate(serviceUpdates, transfers);
    // update entries
    for (const [k, v] of from.authorizationQueues) {
      update.authorizationQueues.set(k, v);
    }
    update.yieldedRoot = from.yieldedRoot;
    update.validatorsData = from.validatorsData === null ? null : asKnownSize([...from.validatorsData]);
    update.privilegedServices =
      from.privilegedServices === null
        ? null
        : {
            ...from.privilegedServices,
          };
    return update;
  }
=======
  static new(update: ServicesUpdate): AccumulationStateUpdate {
    return new AccumulationStateUpdate(update, []);
  }

  /** Create a copy of another `StateUpdate`. Used by checkpoints. */
  static copyFrom(from: AccumulationStateUpdate): AccumulationStateUpdate {
    const serviceUpdates: ServicesUpdate = {
      servicesUpdates: [...from.services.servicesUpdates],
      servicesRemoved: [...from.services.servicesRemoved],
      preimages: [...from.services.preimages],
      storage: [...from.services.storage],
    };
    const transfers = [...from.transfers];
    const update = new AccumulationStateUpdate(serviceUpdates, transfers);
    // update entries
    for (const [k, v] of from.authorizationQueues) {
      update.authorizationQueues.set(k, v);
    }
    update.yieldedRoot = from.yieldedRoot;
    update.validatorsData = from.validatorsData === null ? null : asKnownSize([...from.validatorsData]);
    update.privilegedServices =
      from.privilegedServices === null
        ? null
        : {
            ...from.privilegedServices,
          };
    return update;
  }
>>>>>>> ffaff74f
}<|MERGE_RESOLUTION|>--- conflicted
+++ resolved
@@ -1,17 +1,9 @@
-<<<<<<< HEAD
-import { type CoreIndex, type PerValidator, tryAsCoreIndex } from "@typeberry/block";
-=======
-import type { CoreIndex, PerValidator, ServiceGas, ServiceId } from "@typeberry/block";
->>>>>>> ffaff74f
+import type { CoreIndex, PerValidator } from "@typeberry/block";
 import type { AUTHORIZATION_QUEUE_SIZE } from "@typeberry/block/gp-constants.js";
 import type { AuthorizerHash } from "@typeberry/block/work-report.js";
 import { type FixedSizeArray, asKnownSize } from "@typeberry/collections";
 import type { OpaqueHash } from "@typeberry/hash";
-<<<<<<< HEAD
-import type { PrivilegedServices, ServicesUpdate, State, ValidatorData } from "@typeberry/state";
-=======
-import type { ServicesUpdate, ValidatorData } from "@typeberry/state";
->>>>>>> ffaff74f
+import { PrivilegedServices, type ServicesUpdate, type State, type ValidatorData } from "@typeberry/state";
 import type { PendingTransfer } from "./pending-transfer.js";
 
 /** Update of the state entries coming from accumulation of a single service. */
@@ -32,16 +24,7 @@
   /** New validators data. */
   public validatorsData: PerValidator<ValidatorData> | null = null;
   /** Updated priviliged services. */
-<<<<<<< HEAD
   public privilegedServices: PrivilegedServices | null = null;
-=======
-  public privilegedServices: {
-    manager: ServiceId;
-    authorizer: ServiceId;
-    validators: ServiceId;
-    autoAccumulate: [ServiceId, ServiceGas][];
-  } | null = null;
->>>>>>> ffaff74f
 
   private constructor(
     /** Services state updates. */
@@ -64,55 +47,6 @@
   }
 
   /** Create a state update with some existing, yet uncommited services updates. */
-<<<<<<< HEAD
-  static new(update: ServiceStateUpdate): AccumulationStateUpdate {
-    const stateUpdate = new AccumulationStateUpdate(update, []);
-    stateUpdate.privilegedServices = update.privilegedServices ?? null;
-    let coreIndex = 0;
-    for (const v of update.authQueues ?? []) {
-      stateUpdate.authorizationQueues.set(tryAsCoreIndex(coreIndex), v);
-      coreIndex++;
-    }
-
-    for (
-      let coreIndex = tryAsCoreIndex(0);
-      coreIndex < (update.authQueues?.length ?? 0);
-      coreIndex = tryAsCoreIndex(coreIndex + 1)
-    ) {
-      const queue = update.authQueues?.[coreIndex];
-      if (queue !== undefined) {
-        stateUpdate.authorizationQueues.set(coreIndex, queue);
-      }
-    }
-    stateUpdate.validatorsData = update.designatedValidatorData ?? null;
-    return stateUpdate;
-  }
-
-  /** Create a copy of another `StateUpdate`. Used by checkpoints. */
-  static copyFrom(from: AccumulationStateUpdate): AccumulationStateUpdate {
-    const serviceUpdates: ServicesUpdate = {
-      servicesUpdates: [...from.services.servicesUpdates],
-      servicesRemoved: [...from.services.servicesRemoved],
-      preimages: [...from.services.preimages],
-      storage: [...from.services.storage],
-    };
-    const transfers = [...from.transfers];
-    const update = new AccumulationStateUpdate(serviceUpdates, transfers);
-    // update entries
-    for (const [k, v] of from.authorizationQueues) {
-      update.authorizationQueues.set(k, v);
-    }
-    update.yieldedRoot = from.yieldedRoot;
-    update.validatorsData = from.validatorsData === null ? null : asKnownSize([...from.validatorsData]);
-    update.privilegedServices =
-      from.privilegedServices === null
-        ? null
-        : {
-            ...from.privilegedServices,
-          };
-    return update;
-  }
-=======
   static new(update: ServicesUpdate): AccumulationStateUpdate {
     return new AccumulationStateUpdate(update, []);
   }
@@ -134,12 +68,7 @@
     update.yieldedRoot = from.yieldedRoot;
     update.validatorsData = from.validatorsData === null ? null : asKnownSize([...from.validatorsData]);
     update.privilegedServices =
-      from.privilegedServices === null
-        ? null
-        : {
-            ...from.privilegedServices,
-          };
+      from.privilegedServices === null ? null : PrivilegedServices.create({ ...from.privilegedServices });
     return update;
   }
->>>>>>> ffaff74f
 }