--- conflicted
+++ resolved
@@ -705,13 +705,8 @@
     );
 
     const manager = tryAsServiceId(1);
-<<<<<<< HEAD
-    const authorizer = tryAsPerCore(new Array(tinyChainSpec.coresCount).fill(tryAsServiceId(2)), tinyChainSpec);
-    const validators = tryAsServiceId(3);
-=======
-    const authManager = tryAsServiceId(2);
+    const authManager = tryAsPerCore(new Array(tinyChainSpec.coresCount).fill(tryAsServiceId(2)), tinyChainSpec);
     const validatorsManager = tryAsServiceId(3);
->>>>>>> 6f9fb996
     const autoAccumulate: [ServiceId, ServiceGas][] = [
       [tryAsServiceId(4), tryAsServiceGas(10n)],
       [tryAsServiceId(5), tryAsServiceGas(20n)],
