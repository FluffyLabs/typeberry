import assert from "node:assert/strict";
import { describe, it } from "node:test";
import {
  BANDERSNATCH_KEY_BYTES,
  BLS_KEY_BYTES,
  type CodeHash,
  type ServiceGas,
  type ServiceId,
  tryAsCoreIndex,
  tryAsServiceGas,
  tryAsServiceId,
  tryAsTimeSlot,
} from "@typeberry/block";
<<<<<<< HEAD
import { AUTHORIZATION_QUEUE_SIZE } from "@typeberry/block/gp-constants.js";
import type { PreimageHash } from "@typeberry/block/preimage.js";
import { Bytes } from "@typeberry/bytes";
=======
import { AUTHORIZATION_QUEUE_SIZE } from "@typeberry/block/gp-constants";
import type { PreimageHash } from "@typeberry/block/preimage";
import { Bytes, BytesBlob } from "@typeberry/bytes";
>>>>>>> e5d791cc
import { FixedSizeArray, HashDictionary, asKnownSize } from "@typeberry/collections";
import { ED25519_KEY_BYTES } from "@typeberry/crypto";
import { HASH_SIZE, blake2b } from "@typeberry/hash";
import { type U32, type U64, tryAsU32, tryAsU64 } from "@typeberry/numbers";
import {
  LookupHistoryItem,
  type LookupHistorySlots,
  PreimageItem,
  Service,
  ServiceAccountInfo,
  type State,
  VALIDATOR_META_BYTES,
  ValidatorData,
  tryAsLookupHistorySlots,
} from "@typeberry/state";
import { testState } from "@typeberry/state/test.utils.js";
import { OK, Result, ensure } from "@typeberry/utils";
<<<<<<< HEAD
import { PartialStateDb, PreimageUpdate } from "./partial-state-db.js";
import { PreimageStatusKind, RequestPreimageError, TRANSFER_MEMO_BYTES, TransferError } from "./partial-state.js";
import { PendingTransfer } from "./pending-transfer.js";
=======
import { writeServiceIdAsLeBytes } from "../utils";
import {
  EjectError,
  PreimageStatusKind,
  ProvidePreimageError,
  RequestPreimageError,
  TRANSFER_MEMO_BYTES,
  TransferError,
} from "./partial-state";
import { NewPreimage, PartialStateDb, PreimageUpdate } from "./partial-state-db";
import { PendingTransfer } from "./pending-transfer";
>>>>>>> e5d791cc

describe("PartialState.checkPreimageStatus", () => {
  it("should check preimage status from state", () => {
    const mockState = testState();
    const partialState = new PartialStateDb(mockState, tryAsServiceId(0), tryAsServiceId(10));
    const preimageHash = Bytes.parseBytes(
      "0xc16326432b5b3213dfd1609495e13c6b276cb474d679645337e5c2c09f19b53c",
      HASH_SIZE,
    ).asOpaque();

    const status = partialState.checkPreimageStatus(preimageHash, tryAsU64(35));
    assert.deepStrictEqual(status, {
      status: PreimageStatusKind.Available,
      data: [0],
    });
  });

  it("should return preimage status when its in updated state", () => {
    const mockState = testState();
    const partialState = new PartialStateDb(mockState, tryAsServiceId(0), tryAsServiceId(10));

    const preimageHash = Bytes.parseBytes(
      "0xc16326432b5b3213dfd1609495e13c6b276cb474d679645337e5c2c09f19b53c",
      HASH_SIZE,
    ).asOpaque();
    const length = tryAsU64(35);

    partialState.updatedState.lookupHistory.push(
      PreimageUpdate.update(new LookupHistoryItem(preimageHash, tryAsU32(Number(length)), tryAsLookupHistorySlots([]))),
    );

    const status = partialState.checkPreimageStatus(preimageHash, length);
    assert.deepStrictEqual(status, {
      status: PreimageStatusKind.Requested,
    });
  });
});

describe("PartialState.requestPreimage", () => {
  it("should request a preimage and update service info", () => {
    const mockState = testState();
    const maybeService = mockState.services.get(tryAsServiceId(0));
    const service = ensure<Service | undefined, Service>(maybeService, maybeService !== undefined);

    const partialState = new PartialStateDb(mockState, tryAsServiceId(0), tryAsServiceId(10));
    const preimageHash = Bytes.fill(HASH_SIZE, 0xa).asOpaque();

    const status = partialState.requestPreimage(preimageHash, tryAsU64(5));
    assert.deepStrictEqual(status, Result.ok(OK));

    assert.deepStrictEqual(partialState.updatedState.lookupHistory, [
      PreimageUpdate.update(new LookupHistoryItem(preimageHash, tryAsU32(5), tryAsLookupHistorySlots([]))),
    ]);
    assert.deepStrictEqual(
      partialState.updatedState.updatedServiceInfo,
      ServiceAccountInfo.create({
        ...service.data.info,
        storageUtilisationBytes: tryAsU64(service.data.info.storageUtilisationBytes + 5n),
        storageUtilisationCount: tryAsU32(service.data.info.storageUtilisationCount + 1),
      }),
    );
  });

  it("should request a preimage and update service info", () => {
    const mockState = testState();
    const maybeService = mockState.services.get(tryAsServiceId(0));
    const service = ensure<Service | undefined, Service>(maybeService, maybeService !== undefined);

    const partialState = new PartialStateDb(mockState, tryAsServiceId(0), tryAsServiceId(10));
    const preimageHash = Bytes.fill(HASH_SIZE, 0xa).asOpaque();

    const status = partialState.requestPreimage(preimageHash, tryAsU64(5));
    assert.deepStrictEqual(status, Result.ok(OK));

    assert.deepStrictEqual(partialState.updatedState.lookupHistory, [
      PreimageUpdate.update(new LookupHistoryItem(preimageHash, tryAsU32(5), tryAsLookupHistorySlots([]))),
    ]);
    assert.deepStrictEqual(
      partialState.updatedState.updatedServiceInfo,
      ServiceAccountInfo.create({
        ...service.data.info,
        storageUtilisationBytes: tryAsU64(service.data.info.storageUtilisationBytes + 5n),
        storageUtilisationCount: tryAsU32(service.data.info.storageUtilisationCount + 1),
      }),
    );
  });

  it("should fail if preimage is already requested", () => {
    const mockState = testState();
    const partialState = new PartialStateDb(mockState, tryAsServiceId(0), tryAsServiceId(10));
    const preimageHash = Bytes.fill(HASH_SIZE, 0xa).asOpaque();

    const status = partialState.requestPreimage(preimageHash, tryAsU64(5));
    assert.deepStrictEqual(status, Result.ok(OK));

    const status2 = partialState.requestPreimage(preimageHash, tryAsU64(5));
    assert.deepStrictEqual(status2, Result.error(RequestPreimageError.AlreadyRequested));
  });

  it("should fail if preimage is already available", () => {
    const mockState = testState();
    const partialState = new PartialStateDb(mockState, tryAsServiceId(0), tryAsServiceId(10));
    const preimageHash = Bytes.parseBytes(
      "0xc16326432b5b3213dfd1609495e13c6b276cb474d679645337e5c2c09f19b53c",
      HASH_SIZE,
    ).asOpaque();

    const status = partialState.requestPreimage(preimageHash, tryAsU64(35));
    assert.deepStrictEqual(status, Result.error(RequestPreimageError.AlreadyAvailable));
  });

  it("should fail if balance is insufficient", () => {
    const mockState = testState();
    const partialState = new PartialStateDb(mockState, tryAsServiceId(0), tryAsServiceId(10));
    const preimageHash = Bytes.fill(HASH_SIZE, 0xa).asOpaque();

    const status = partialState.requestPreimage(preimageHash, tryAsU64(2n ** 64n - 1n));
    assert.deepStrictEqual(status, Result.error(RequestPreimageError.InsufficientFunds));
  });
});

describe("PartialState.forgetPreimage", () => {
  it("should error if preimage does not exist", () => {
    const mockState = testState();
    const partialState = new PartialStateDb(mockState, tryAsServiceId(0), tryAsServiceId(10));
    const hash = Bytes.fill(HASH_SIZE, 0x01).asOpaque();

    const result = partialState.forgetPreimage(hash, tryAsU64(42));
    assert.deepStrictEqual(result, Result.error(null));
  });

  it("should error if preimage is already forgotten", () => {
    const mockState = testState();
    const hash = Bytes.fill(HASH_SIZE, 0x02).asOpaque();
    const length = tryAsU64(42);

    const partialState = new PartialStateDb(mockState, tryAsServiceId(0), tryAsServiceId(10));
    partialState.updatedState.lookupHistory.push(
      PreimageUpdate.forget(new LookupHistoryItem(hash, tryAsU32(Number(length)), tryAsLookupHistorySlots([]))),
    );

    const result = partialState.forgetPreimage(hash, length);
    assert.deepStrictEqual(result, Result.error(null));
  });

  it("should forget a requested preimage", () => {
    const mockState = testState();
    const hash = Bytes.fill(HASH_SIZE, 0x03).asOpaque();
    const length = tryAsU64(42);

    const partialState = new PartialStateDb(mockState, tryAsServiceId(0), tryAsServiceId(10));
    partialState.requestPreimage(hash, length);

    const result = partialState.forgetPreimage(hash, length);
    assert.deepStrictEqual(result, Result.ok(OK));

    assert.deepStrictEqual(partialState.updatedState.lookupHistory, [
      PreimageUpdate.forget(new LookupHistoryItem(hash, tryAsU32(Number(length)), tryAsLookupHistorySlots([]))),
    ]);
  });

  it("should forget an unavailable preimage if it is old enough", () => {
    const mockState = {
      ...testState(),
      timeslot: tryAsTimeSlot(100000),
    };

    const hash = Bytes.fill(HASH_SIZE, 0x04).asOpaque();
    const length = tryAsU64(42);
    const oldSlot = tryAsTimeSlot(0); // very old

    const partialState = new PartialStateDb(mockState, tryAsServiceId(0), tryAsServiceId(10));
    partialState.updatedState.lookupHistory.push(
      PreimageUpdate.update(
        new LookupHistoryItem(hash, tryAsU32(Number(length)), tryAsLookupHistorySlots([oldSlot, oldSlot])),
      ),
    );

    const result = partialState.forgetPreimage(hash, length);
    assert.deepStrictEqual(result, Result.ok(OK));

    assert.deepStrictEqual(partialState.updatedState.lookupHistory, [
      PreimageUpdate.forget(
        new LookupHistoryItem(hash, tryAsU32(Number(length)), tryAsLookupHistorySlots([oldSlot, oldSlot])),
      ),
    ]);
  });

  it("should not forget an unavailable preimage if it is recent", () => {
    const mockState = {
      ...testState(),
      timeslot: tryAsTimeSlot(100),
    };

    const hash = Bytes.fill(HASH_SIZE, 0x05).asOpaque();
    const length = tryAsU64(42);
    const recentSlot = tryAsTimeSlot(90); // within expunge period

    const partialState = new PartialStateDb(mockState, tryAsServiceId(0), tryAsServiceId(10));
    partialState.updatedState.lookupHistory.push(
      PreimageUpdate.update(
        new LookupHistoryItem(hash, tryAsU32(Number(length)), tryAsLookupHistorySlots([recentSlot])),
      ),
    );

    const result = partialState.forgetPreimage(hash, length);
    assert.deepStrictEqual(result, Result.ok(OK));
  });

  it("should update lookup history for available preimage", () => {
    const mockState = {
      ...testState(),
      timeslot: tryAsTimeSlot(100),
    };

    const hash = Bytes.fill(HASH_SIZE, 0x06).asOpaque();
    const length = tryAsU64(42);
    const availableSlot = tryAsTimeSlot(80);

    const partialState = new PartialStateDb(mockState, tryAsServiceId(0), tryAsServiceId(10));
    partialState.updatedState.lookupHistory.push(
      PreimageUpdate.update(
        new LookupHistoryItem(hash, tryAsU32(Number(length)), tryAsLookupHistorySlots([availableSlot])),
      ),
    );

    const result = partialState.forgetPreimage(hash, length);
    assert.deepStrictEqual(result, Result.ok(OK));

    assert.deepStrictEqual(partialState.updatedState.lookupHistory, [
      PreimageUpdate.update(
        new LookupHistoryItem(
          hash,
          tryAsU32(Number(length)),
          tryAsLookupHistorySlots([availableSlot, mockState.timeslot]),
        ),
      ),
    ]);
  });

  it("should update history for reavailable preimage if old", () => {
    const mockState = {
      ...testState(),
      timeslot: tryAsTimeSlot(100000),
    };

    const hash = Bytes.fill(HASH_SIZE, 0x07).asOpaque();
    const length = tryAsU64(42);
    const y = tryAsTimeSlot(0);
    const z = tryAsTimeSlot(70);

    const partialState = new PartialStateDb(mockState, tryAsServiceId(0), tryAsServiceId(10));
    partialState.updatedState.lookupHistory.push(
      PreimageUpdate.update(
        new LookupHistoryItem(hash, tryAsU32(Number(length)), tryAsLookupHistorySlots([tryAsTimeSlot(0), y, z])),
      ),
    );

    const result = partialState.forgetPreimage(hash, length);
    assert.deepStrictEqual(result, Result.ok(OK));

    assert.deepStrictEqual(partialState.updatedState.lookupHistory, [
      PreimageUpdate.update(
        new LookupHistoryItem(hash, tryAsU32(Number(length)), tryAsLookupHistorySlots([z, mockState.timeslot])),
      ),
    ]);
  });

  it("should not update history for reavailable preimage if too recent", () => {
    const mockState = {
      ...testState(),
      timeslot: tryAsTimeSlot(100),
    };

    const hash = Bytes.fill(HASH_SIZE, 0x08).asOpaque();
    const length = tryAsU64(42);
    const y = tryAsTimeSlot(95); // too recent
    const z = tryAsTimeSlot(70);

    const partialState = new PartialStateDb(mockState, tryAsServiceId(0), tryAsServiceId(10));
    partialState.updatedState.lookupHistory.push(
      PreimageUpdate.update(
        new LookupHistoryItem(hash, tryAsU32(Number(length)), tryAsLookupHistorySlots([tryAsTimeSlot(0), y, z])),
      ),
    );

    const result = partialState.forgetPreimage(hash, length);
    assert.deepStrictEqual(result, Result.error(null));
  });
});

describe("PartialState.newService", () => {
  it("should create a new service and update balance + next service ID", () => {
    const mockState = testState();
    const maybeService = mockState.services.get(tryAsServiceId(0));
    const service = ensure<Service | undefined, Service>(maybeService, maybeService !== undefined);

    const partialState = new PartialStateDb(mockState, tryAsServiceId(0), tryAsServiceId(10));

    const codeHash = Bytes.fill(HASH_SIZE, 0x11).asOpaque();
    const codeLength = tryAsU32(100);
    const codeLengthU64 = tryAsU64(codeLength);
    const accumulateMinGas = tryAsServiceGas(10n);
    const onTransferMinGas = tryAsServiceGas(20n);

    const items = tryAsU32(2); // 2 * 1 + 0
    const bytes = tryAsU64(81 + codeLength);
    const thresholdForNew = ServiceAccountInfo.calculateThresholdBalance(items, bytes);
    const expectedBalance = tryAsU64(service.data.info.balance - thresholdForNew);

    // when
    const result = partialState.newService(codeHash, codeLengthU64, accumulateMinGas, onTransferMinGas);

    // then
    const expectedServiceId = tryAsServiceId(10);

    assert.deepStrictEqual(result, Result.ok(expectedServiceId));

    // Verify new service entry
    assert.deepStrictEqual(partialState.updatedState.newServices, [
      new Service(expectedServiceId, {
        info: ServiceAccountInfo.create({
          codeHash,
          balance: thresholdForNew,
          accumulateMinGas,
          onTransferMinGas,
          storageUtilisationBytes: bytes,
          storageUtilisationCount: items,
        }),
        preimages: HashDictionary.new(),
        lookupHistory: (() => {
          const map = HashDictionary.new<PreimageHash, LookupHistoryItem[]>();
          map.set(codeHash, [new LookupHistoryItem(codeHash, codeLength, tryAsLookupHistorySlots([]))]);
          return map;
        })(),
        storage: [],
      }),
    ]);

    // Verify source balance is reduced
    assert.deepStrictEqual(
      partialState.updatedState.updatedServiceInfo,
      ServiceAccountInfo.create({
        ...service.data.info,
        balance: expectedBalance,
      }),
    );

    // Verify next service ID bumped
    assert.deepStrictEqual(partialState.getNextNewServiceId(), tryAsServiceId(4294966836));
  });

  it("should return an error if there are insufficient funds", () => {
    const mockState = testState();
    const maybeService = mockState.services.get(tryAsServiceId(0));
    const service = ensure<Service | undefined, Service>(maybeService, maybeService !== undefined);

    const updatedService = new Service(service.id, {
      ...service.data,
      info: ServiceAccountInfo.create({
        ...service.data.info,
        // lower the balance a bit
        balance: tryAsU64(2 ** 32),
      }),
    });
    mockState.services.set(tryAsServiceId(0), updatedService);

    const partialState = new PartialStateDb(mockState, tryAsServiceId(0), tryAsServiceId(10));

    const codeHash = Bytes.fill(HASH_SIZE, 0x12).asOpaque();
    // artificially large to exceed balance
    const codeLength = tryAsU64(2 ** 32 + 1);
    const accumulateMinGas = tryAsServiceGas(10n);
    const onTransferMinGas = tryAsServiceGas(20n);

    // when
    const result = partialState.newService(codeHash, codeLength, accumulateMinGas, onTransferMinGas);

    // then
    assert.deepStrictEqual(result, Result.error("insufficient funds"));

    // Verify no side effects
    assert.deepStrictEqual(partialState.updatedState.newServices, []);
    assert.strictEqual(partialState.updatedState.updatedServiceInfo, null);
  });
});

describe("PartialState.updateValidatorsData", () => {
  it("should update validators data", () => {
    const mockState = testState();
    const partialState = new PartialStateDb(mockState, tryAsServiceId(0), tryAsServiceId(10));

    // when
    partialState.updateValidatorsData(
      asKnownSize([
        ValidatorData.create({
          bandersnatch: Bytes.fill(BANDERSNATCH_KEY_BYTES, 0x1).asOpaque(),
          ed25519: Bytes.fill(ED25519_KEY_BYTES, 0x2).asOpaque(),
          bls: Bytes.fill(BLS_KEY_BYTES, 0x3).asOpaque(),
          metadata: Bytes.fill(VALIDATOR_META_BYTES, 0x4).asOpaque(),
        }),
      ]),
    );

    // then
    assert.deepStrictEqual(partialState.updatedState.validatorsData?.length, 1);
  });
});

describe("PartialState.checkpoint", () => {
  it("should checkpoint the updates", () => {
    const mockState = testState();
    const partialState = new PartialStateDb(mockState, tryAsServiceId(0), tryAsServiceId(10));
    const preimageHash = Bytes.fill(HASH_SIZE, 0xa).asOpaque();
    // put something into updated state
    const status = partialState.requestPreimage(preimageHash, tryAsU64(5));
    assert.deepStrictEqual(status, Result.ok(OK));

    // when
    partialState.checkpoint();

    // then
    assert.deepStrictEqual(partialState.getStateUpdates()[1], partialState.updatedState);
  });
});

describe("PartialState.upgradeService", () => {
  it("should update the service with new code hash and gas limits", () => {
    const mockState = testState();
    const maybeService = mockState.services.get(tryAsServiceId(0));
    const service = ensure<Service | undefined, Service>(maybeService, maybeService !== undefined);

    const partialState = new PartialStateDb(mockState, tryAsServiceId(0), tryAsServiceId(10));

    const codeHash = Bytes.fill(HASH_SIZE, 0xcd).asOpaque();
    const gas = tryAsU64(1_000n);
    const allowance = tryAsU64(2_000n);

    // when
    partialState.upgradeService(codeHash, gas, allowance);

    // then
    assert.deepStrictEqual(
      partialState.updatedState.updatedServiceInfo,
      ServiceAccountInfo.create({
        ...service.data.info,
        codeHash,
        accumulateMinGas: tryAsServiceGas(gas),
        onTransferMinGas: tryAsServiceGas(allowance),
      }),
    );
  });
});

describe("PartialState.updateAuthorizationQueue", () => {
  it("should update the authorization queue for a given core index", () => {
    const mockState = testState();
    const partialState = new PartialStateDb(mockState, tryAsServiceId(0), tryAsServiceId(10));

    const coreIndex = tryAsCoreIndex(0);
    const queue = FixedSizeArray.new(
      Array.from({ length: AUTHORIZATION_QUEUE_SIZE }, () => Bytes.fill(HASH_SIZE, 0xee)),
      AUTHORIZATION_QUEUE_SIZE,
    );

    // when
    partialState.updateAuthorizationQueue(coreIndex, queue);

    // then
    assert.deepStrictEqual(partialState.updatedState.authorizationQueues.get(coreIndex), queue);
  });
});

describe("PartialState.updatePrivilegedServices", () => {
  it("should update privileged services", () => {
    const mockState = testState();
    const partialState = new PartialStateDb(mockState, tryAsServiceId(0), tryAsServiceId(10));

    const manager = tryAsServiceId(1);
    const authorizer = tryAsServiceId(2);
    const validators = tryAsServiceId(3);
    const autoAccumulate: [ServiceId, ServiceGas][] = [
      [tryAsServiceId(4), tryAsServiceGas(10n)],
      [tryAsServiceId(5), tryAsServiceGas(20n)],
    ];

    // when
    partialState.updatePrivilegedServices(manager, authorizer, validators, autoAccumulate);

    // then
    assert.deepStrictEqual(partialState.updatedState.priviledgedServices, {
      manager,
      authorizer,
      validators,
      autoAccumulate,
    });
  });
});

describe("PartialState.transfer", () => {
  const testStateWithSecondService = () => {
    const mockState = testState();
    const maybeService = mockState.services.get(tryAsServiceId(0));
    const service = ensure<Service | undefined, Service>(maybeService, maybeService !== undefined);
    mockState.services.set(
      tryAsServiceId(1),
      new Service(tryAsServiceId(1), {
        info: ServiceAccountInfo.create({
          ...service.data.info,
          onTransferMinGas: tryAsServiceGas(1000),
        }),
        preimages: HashDictionary.new(),
        lookupHistory: HashDictionary.new(),
        storage: [],
      }),
    );
    return {
      mockState,
      service,
    };
  };

  it("should perform a successful transfer", () => {
    const { mockState, service } = testStateWithSecondService();
    const partialState = new PartialStateDb(mockState, tryAsServiceId(0), tryAsServiceId(10));

    const destinationId = tryAsServiceId(1);
    const amount = tryAsU64(500n);
    const gas = tryAsServiceGas(1_000n);
    const memo = Bytes.fill(TRANSFER_MEMO_BYTES, 0xaa);

    const newBalance = service.data.info.balance - amount;

    // when
    const result = partialState.transfer(destinationId, amount, gas, memo);

    // then
    assert.deepStrictEqual(result, Result.ok(OK));
    assert.deepStrictEqual(partialState.updatedState.transfers, [
      PendingTransfer.create({
        source: tryAsServiceId(0),
        destination: destinationId,
        amount,
        memo,
        gas,
      }),
    ]);
    assert.deepStrictEqual(
      partialState.updatedState.updatedServiceInfo,
      ServiceAccountInfo.create({
        ...service.data.info,
        balance: tryAsU64(newBalance),
      }),
    );
  });

  it("should return DestinationNotFound error if destination doesnt exist", () => {
    const { mockState } = testStateWithSecondService();
    const partialState = new PartialStateDb(mockState, tryAsServiceId(0), tryAsServiceId(10));

    const amount = tryAsU64(100n);
    const gas = tryAsServiceGas(1_000n);
    const memo = Bytes.fill(TRANSFER_MEMO_BYTES, 0xbb);

    // when
    const result = partialState.transfer(tryAsServiceId(4), amount, gas, memo);

    // then
    assert.deepStrictEqual(result, Result.error(TransferError.DestinationNotFound));
  });

  it("should return GasTooLow error if gas is below destination's minimum", () => {
    const { mockState } = testStateWithSecondService();
    const partialState = new PartialStateDb(mockState, tryAsServiceId(0), tryAsServiceId(10));

    const destinationId = tryAsServiceId(1);
    const amount = tryAsU64(100n);
    const gas = tryAsServiceGas(999n); // too low
    const memo = Bytes.fill(TRANSFER_MEMO_BYTES, 0xcc);

    // when
    const result = partialState.transfer(destinationId, amount, gas, memo);

    // then
    assert.deepStrictEqual(result, Result.error(TransferError.GasTooLow));
  });

  it("should return BalanceBelowThreshold error if balance would fall too low", () => {
    const { mockState } = testStateWithSecondService();
    const partialState = new PartialStateDb(mockState, tryAsServiceId(0), tryAsServiceId(10));

    const destinationId = tryAsServiceId(1);
    const amount = tryAsU64(9_999_999_999n); // dangerously high
    const gas = tryAsServiceGas(1_000n);
    const memo = Bytes.fill(TRANSFER_MEMO_BYTES, 0xdd);

    // when
    const result = partialState.transfer(destinationId, amount, gas, memo);

    // then
    assert.deepStrictEqual(result, Result.error(TransferError.BalanceBelowThreshold));
  });
});

describe("PartialState.yield", () => {
  it("should yield root", () => {
    const mockState = testState();
    const partialState = new PartialStateDb(mockState, tryAsServiceId(0), tryAsServiceId(10));

    // when
    partialState.yield(Bytes.fill(HASH_SIZE, 0xef));

    // then
    assert.deepStrictEqual(partialState.updatedState.yieldedRoot, Bytes.fill(HASH_SIZE, 0xef));
  });
});

describe("PartialState.providePreimage", () => {
  const testStateWithSecondService = ({
    requested = false,
    available = false,
    self = false,
  }: {
    requested?: boolean;
    available?: boolean;
    self?: boolean;
  } = {}) => {
    const mockState = testState();
    const maybeService = mockState.services.get(tryAsServiceId(0));
    const service = ensure<Service | undefined, Service>(maybeService, maybeService !== undefined);

    const preimageBlob = BytesBlob.blobFromNumbers([0xaa, 0xbb, 0xcc, 0xdd]);
    const preimage = PreimageItem.create({
      hash: blake2b.hashBytes(preimageBlob).asOpaque(),
      blob: preimageBlob,
    });

    const secondService = new Service(tryAsServiceId(1), {
      info: ServiceAccountInfo.create({
        ...service.data.info,
        onTransferMinGas: tryAsServiceGas(1000),
      }),
      preimages: HashDictionary.new(),
      lookupHistory: HashDictionary.new(),
      storage: [],
    });

    if (self) {
      if (requested) {
        service.data.lookupHistory.set(preimage.hash, [
          new LookupHistoryItem(preimage.hash, tryAsU32(preimage.blob.length), tryAsLookupHistorySlots([])),
        ]);
      }
      if (available) {
        service.data.preimages.set(preimage.hash, preimage);
      }
    } else {
      if (requested) {
        secondService.data.lookupHistory.set(preimage.hash, [
          new LookupHistoryItem(preimage.hash, tryAsU32(preimage.blob.length), tryAsLookupHistorySlots([])),
        ]);
      }
      if (available) {
        secondService.data.preimages.set(preimage.hash, preimage);
      }
    }

    mockState.services.set(secondService.id, secondService);

    return {
      mockState,
      preimage,
    };
  };

  it("should provide a preimage for other service", () => {
    const { mockState, preimage } = testStateWithSecondService({
      self: false,
      requested: true,
    });

    const partialState = new PartialStateDb(mockState, tryAsServiceId(0), tryAsServiceId(10));

    const serviceId = tryAsServiceId(1);
    assert.deepStrictEqual(partialState.updatedState.providedPreimages, []);

    // when
    const result = partialState.providePreimage(serviceId, preimage.blob);

    // then
    assert.deepStrictEqual(result, Result.ok(OK));
    assert.deepStrictEqual(partialState.updatedState.providedPreimages, [
      NewPreimage.create({
        serviceId: tryAsServiceId(1),
        item: PreimageItem.create({
          hash: preimage.hash,
          blob: preimage.blob,
        }),
      }),
    ]);
  });

  it("should provide a preimage for itself", () => {
    const { mockState, preimage } = testStateWithSecondService({ self: true, requested: true });

    const partialState = new PartialStateDb(mockState, tryAsServiceId(0), tryAsServiceId(10));

    const serviceId = tryAsServiceId(0);
    assert.deepStrictEqual(partialState.updatedState.providedPreimages, []);

    // when
    const result = partialState.providePreimage(serviceId, preimage.blob);

    // then
    assert.deepStrictEqual(result, Result.ok(OK));
    assert.deepStrictEqual(partialState.updatedState.providedPreimages, [
      NewPreimage.create({
        serviceId: tryAsServiceId(0),
        item: PreimageItem.create({
          hash: preimage.hash,
          blob: preimage.blob,
        }),
      }),
    ]);
  });

  it("should return error if preimage was not requested", () => {
    const { mockState, preimage } = testStateWithSecondService({
      self: false,
      requested: false,
    });

    const partialState = new PartialStateDb(mockState, tryAsServiceId(0), tryAsServiceId(10));

    const serviceId = tryAsServiceId(1);
    assert.deepStrictEqual(partialState.updatedState.providedPreimages, []);

    // when
    const result = partialState.providePreimage(serviceId, preimage.blob);

    // then
    assert.deepStrictEqual(result, Result.error(ProvidePreimageError.WasNotRequested));
    assert.deepStrictEqual(partialState.updatedState.providedPreimages, []);
  });

  it("should return error if preimage is requested and already available for other service", () => {
    const { mockState, preimage } = testStateWithSecondService({
      self: false,
      requested: true,
      available: true,
    });

    const partialState = new PartialStateDb(mockState, tryAsServiceId(0), tryAsServiceId(10));
    partialState.updatedState.providedPreimages.push(
      NewPreimage.create({
        serviceId: tryAsServiceId(1),
        item: PreimageItem.create({
          hash: preimage.hash,
          blob: preimage.blob,
        }),
      }),
    );

    const serviceId = tryAsServiceId(1);

    // when
    const result = partialState.providePreimage(serviceId, preimage.blob);

    // then
    assert.deepStrictEqual(result, Result.error(ProvidePreimageError.AlreadyProvided));
    assert.deepStrictEqual(partialState.updatedState.providedPreimages, [
      NewPreimage.create({
        serviceId: tryAsServiceId(1),
        item: PreimageItem.create({
          hash: preimage.hash,
          blob: preimage.blob,
        }),
      }),
    ]);
  });

  it("should return error if preimage is requested and already provided for self", () => {
    const { mockState, preimage } = testStateWithSecondService({
      self: true,
      requested: true,
      available: true,
    });

    const partialState = new PartialStateDb(mockState, tryAsServiceId(0), tryAsServiceId(10));
    partialState.updatedState.providedPreimages.push(
      NewPreimage.create({
        serviceId: tryAsServiceId(0),
        item: PreimageItem.create({
          hash: preimage.hash,
          blob: preimage.blob,
        }),
      }),
    );

    const serviceId = tryAsServiceId(0);

    // when
    const result = partialState.providePreimage(serviceId, preimage.blob);

    // then
    assert.deepStrictEqual(result, Result.error(ProvidePreimageError.AlreadyProvided));
    assert.deepStrictEqual(partialState.updatedState.providedPreimages, [
      NewPreimage.create({
        serviceId: tryAsServiceId(0),
        item: PreimageItem.create({
          hash: preimage.hash,
          blob: preimage.blob,
        }),
      }),
    ]);
  });

  it("should return ok and then error if preimage is provided twice for self", () => {
    const { mockState, preimage } = testStateWithSecondService({
      self: true,
      requested: true,
      available: false,
    });

    const partialState = new PartialStateDb(mockState, tryAsServiceId(0), tryAsServiceId(10));

    const serviceId = tryAsServiceId(0);
    assert.deepStrictEqual(partialState.updatedState.providedPreimages, []);

    // when
    const resultok = partialState.providePreimage(serviceId, preimage.blob);
    const resulterr = partialState.providePreimage(serviceId, preimage.blob);

    // then
    assert.deepStrictEqual(resultok, Result.ok(OK));
    assert.deepStrictEqual(resulterr, Result.error(ProvidePreimageError.AlreadyProvided));
    assert.deepStrictEqual(partialState.updatedState.providedPreimages, [
      NewPreimage.create({
        serviceId: tryAsServiceId(0),
        item: PreimageItem.create({
          hash: preimage.hash,
          blob: preimage.blob,
        }),
      }),
    ]);
  });

  it("should return ok and then error if preimage is provided twice for other", () => {
    const { mockState, preimage } = testStateWithSecondService({
      self: false,
      requested: true,
      available: false,
    });

    const partialState = new PartialStateDb(mockState, tryAsServiceId(0), tryAsServiceId(10));

    const serviceId = tryAsServiceId(1);
    assert.deepStrictEqual(partialState.updatedState.providedPreimages, []);

    // when
    const resultok = partialState.providePreimage(serviceId, preimage.blob);
    const resulterr = partialState.providePreimage(serviceId, preimage.blob);

    // then
    assert.deepStrictEqual(resultok, Result.ok(OK));
    assert.deepStrictEqual(resulterr, Result.error(ProvidePreimageError.AlreadyProvided));
    assert.deepStrictEqual(partialState.updatedState.providedPreimages, [
      NewPreimage.create({
        serviceId: tryAsServiceId(1),
        item: PreimageItem.create({
          hash: preimage.hash,
          blob: preimage.blob,
        }),
      }),
    ]);
  });
});

describe("PartialState.eject", () => {
  function setupEjectableService(
    mockState: State,
    overrides: {
      codeHash?: CodeHash;
      storageUtilisationCount?: U32;
      storageUtilisationBytes?: U64;
      tombstone?: {
        hash: PreimageHash;
        length: U32;
        slots: LookupHistorySlots;
      };
    } = {},
  ): ServiceId {
    const destinationId = tryAsServiceId(1);

    const baseService = mockState.services.get(tryAsServiceId(0));
    if (baseService === undefined) {
      throw new Error("Missing required service!");
    }
    const codeHash =
      overrides.codeHash ??
      (() => {
        const expected = Bytes.zero(HASH_SIZE).asOpaque<CodeHash>();
        writeServiceIdAsLeBytes(tryAsServiceId(0), expected.raw);
        return expected;
      })();

    const storageUtilisationCount = overrides.storageUtilisationCount ?? tryAsU32(2);

    const storageUtilisationBytes =
      overrides.storageUtilisationBytes ?? tryAsU64(81 + (overrides.tombstone?.length ?? 0));

    const destinationService = new Service(destinationId, {
      info: ServiceAccountInfo.create({
        ...baseService.data.info,
        codeHash,
        storageUtilisationCount,
        storageUtilisationBytes,
      }),
      preimages: HashDictionary.new(),
      lookupHistory: HashDictionary.new(),
      storage: [],
    });

    if (overrides.tombstone !== undefined) {
      const { hash, length, slots } = overrides.tombstone;
      const item = new LookupHistoryItem(hash, length, slots);
      destinationService.data.lookupHistory.set(hash, [item]);
      if (item.slots.length === 1 || item.slots.length === 2) {
        destinationService.data.preimages.set(
          hash,
          PreimageItem.create({
            hash,
            blob: BytesBlob.blobFrom(new Uint8Array(length)),
          }),
        );
      }
    }

    mockState.services.set(destinationId, destinationService);
    return destinationId;
  }
  it("should return InvalidService if destination is null", () => {
    const mockState = testState();
    const partialState = new PartialStateDb(mockState, tryAsServiceId(0), tryAsServiceId(10));

    const tombstone = Bytes.fill(HASH_SIZE, 0xef).asOpaque();

    // when
    const result = partialState.eject(null, tombstone);

    // then
    assert.deepStrictEqual(result, Result.error(EjectError.InvalidService, "Service missing"));
    assert.deepStrictEqual(partialState.updatedState.ejectedServices, []);
  });

  it("should return InvalidService if destination service does not exist", () => {
    const mockState = testState();
    const partialState = new PartialStateDb(mockState, tryAsServiceId(0), tryAsServiceId(10));

    const nonExistentServiceId = tryAsServiceId(99); // not present in mockState
    const tombstone = Bytes.fill(HASH_SIZE, 0xee).asOpaque();

    // when
    const result = partialState.eject(nonExistentServiceId, tombstone);

    // then
    assert.deepStrictEqual(result, Result.error(EjectError.InvalidService, "Service missing"));
    assert.deepStrictEqual(partialState.updatedState.ejectedServices, []);
  });

  it("should return InvalidService if destination service codeHash does not match expected pattern", () => {
    const mockState = testState();
    const destinationId = setupEjectableService(mockState, {
      codeHash: Bytes.fill(HASH_SIZE, 0x99).asOpaque(), // wrong codeHash
    });

    const tombstone = Bytes.fill(HASH_SIZE, 0xec).asOpaque();
    const partialState = new PartialStateDb(mockState, tryAsServiceId(0), tryAsServiceId(10));

    // when
    const result = partialState.eject(destinationId, tombstone);

    // then
    assert.deepStrictEqual(result, Result.error(EjectError.InvalidService, "Invalid code hash"));
    assert.deepStrictEqual(partialState.updatedState.ejectedServices, []);
  });

  it("should return InvalidPreimage if storageUtilisationCount is not equal to required value", () => {
    const mockState = testState();
    const destinationId = setupEjectableService(mockState, {
      storageUtilisationCount: tryAsU32(2 + 1), // off by 1
    });

    const tombstone = Bytes.fill(HASH_SIZE, 0xeb).asOpaque();
    const partialState = new PartialStateDb(mockState, tryAsServiceId(0), tryAsServiceId(10));

    // when
    const result = partialState.eject(destinationId, tombstone);

    // then
    assert.deepStrictEqual(result, Result.error(EjectError.InvalidPreimage, "Too many storage items"));
    assert.deepStrictEqual(partialState.updatedState.ejectedServices, []);
  });

  it("should return InvalidPreimage if the tombstone preimage is missing", () => {
    const mockState = testState();
    const tombstone = Bytes.fill(HASH_SIZE, 0xea).asOpaque();

    // destination service has valid codeHash and config, but no preimage or lookup history
    const destinationId = setupEjectableService(mockState);

    const partialState = new PartialStateDb(mockState, tryAsServiceId(0), tryAsServiceId(10));

    // when
    const result = partialState.eject(destinationId, tombstone);

    // then
    assert.deepStrictEqual(result, Result.error(EjectError.InvalidPreimage, "Tombstone available: wrong status"));
    assert.deepStrictEqual(partialState.updatedState.ejectedServices, []);
  });

  it("should return InvalidPreimage if tombstone preimage exists but has wrong status", () => {
    const mockState = testState();
    const tombstone = Bytes.fill(HASH_SIZE, 0xe9).asOpaque<PreimageHash>();
    const length = tryAsU32(100);

    const destinationId = setupEjectableService(mockState, {
      tombstone: {
        hash: tombstone,
        length,
        // available
        slots: tryAsLookupHistorySlots([1].map((x) => tryAsTimeSlot(x))),
      },
    });

    const partialState = new PartialStateDb(mockState, tryAsServiceId(0), tryAsServiceId(10));

    // when
    const result = partialState.eject(destinationId, tombstone);

    // then
    assert.deepStrictEqual(result, Result.error(EjectError.InvalidPreimage, "Tombstone available: wrong status"));
    assert.deepStrictEqual(partialState.updatedState.ejectedServices, []);
  });

  it("should return InvalidPreimage if tombstone preimage exists but is not expired", () => {
    const mockState = testState();
    const tombstone = Bytes.fill(HASH_SIZE, 0xe9).asOpaque<PreimageHash>();
    const length = tryAsU32(13);

    const destinationId = setupEjectableService(mockState, {
      tombstone: {
        hash: tombstone,
        length,
        // unavailable
        slots: tryAsLookupHistorySlots([1, 2].map((x) => tryAsTimeSlot(x))),
      },
    });

    const partialState = new PartialStateDb(mockState, tryAsServiceId(0), tryAsServiceId(10));

    // when
    const result = partialState.eject(destinationId, tombstone);

    // then
    assert.deepStrictEqual(result, Result.error(EjectError.InvalidPreimage, "Tombstone available: not expired"));
    assert.deepStrictEqual(partialState.updatedState.ejectedServices, []);
  });

  it("should return InvalidService if summing balances would overflow", () => {
    const mockState: State = {
      ...testState(),
      timeslot: tryAsTimeSlot(1_000_000),
    };
    const tombstone = Bytes.fill(HASH_SIZE, 0xe8).asOpaque();
    const length = tryAsU32(100);

    const destinationId = setupEjectableService(mockState, {
      tombstone: {
        hash: tombstone,
        length,
        slots: tryAsLookupHistorySlots([0, 1].map((x) => tryAsTimeSlot(x))),
      },
    });

    const partialState = new PartialStateDb(mockState, tryAsServiceId(0), tryAsServiceId(10));

    // set the balance to overflow
    const currentService = mockState.services.get(tryAsServiceId(0));
    if (currentService === undefined) {
      throw new Error("missing required service!");
    }
    partialState.updatedState.updatedServiceInfo = ServiceAccountInfo.create({
      ...currentService.data.info,
      balance: tryAsU64(2n ** 64n - 1n),
    });

    // when
    const result = partialState.eject(destinationId, tombstone);

    // then
    assert.deepStrictEqual(result, Result.error(EjectError.InvalidService, "Balance overflow"));
    assert.deepStrictEqual(partialState.updatedState.ejectedServices, []);
  });

  it("should return OK", () => {
    const mockState: State = {
      ...testState(),
      timeslot: tryAsTimeSlot(1_000_000),
    };
    const tombstone = Bytes.fill(HASH_SIZE, 0xe8).asOpaque();
    const length = tryAsU32(100);

    const destinationId = setupEjectableService(mockState, {
      tombstone: {
        hash: tombstone,
        length,
        slots: tryAsLookupHistorySlots([0, 1].map((x) => tryAsTimeSlot(x))),
      },
    });

    const partialState = new PartialStateDb(mockState, tryAsServiceId(0), tryAsServiceId(10));

    // when
    const result = partialState.eject(destinationId, tombstone);

    // then
    assert.deepStrictEqual(result, Result.ok(OK));
    assert.deepStrictEqual(partialState.updatedState.ejectedServices, [destinationId]);
  });
});<|MERGE_RESOLUTION|>--- conflicted
+++ resolved
@@ -11,15 +11,9 @@
   tryAsServiceId,
   tryAsTimeSlot,
 } from "@typeberry/block";
-<<<<<<< HEAD
 import { AUTHORIZATION_QUEUE_SIZE } from "@typeberry/block/gp-constants.js";
 import type { PreimageHash } from "@typeberry/block/preimage.js";
-import { Bytes } from "@typeberry/bytes";
-=======
-import { AUTHORIZATION_QUEUE_SIZE } from "@typeberry/block/gp-constants";
-import type { PreimageHash } from "@typeberry/block/preimage";
 import { Bytes, BytesBlob } from "@typeberry/bytes";
->>>>>>> e5d791cc
 import { FixedSizeArray, HashDictionary, asKnownSize } from "@typeberry/collections";
 import { ED25519_KEY_BYTES } from "@typeberry/crypto";
 import { HASH_SIZE, blake2b } from "@typeberry/hash";
@@ -37,12 +31,8 @@
 } from "@typeberry/state";
 import { testState } from "@typeberry/state/test.utils.js";
 import { OK, Result, ensure } from "@typeberry/utils";
-<<<<<<< HEAD
-import { PartialStateDb, PreimageUpdate } from "./partial-state-db.js";
-import { PreimageStatusKind, RequestPreimageError, TRANSFER_MEMO_BYTES, TransferError } from "./partial-state.js";
-import { PendingTransfer } from "./pending-transfer.js";
-=======
-import { writeServiceIdAsLeBytes } from "../utils";
+import { writeServiceIdAsLeBytes } from "../utils.js";
+import { NewPreimage, PartialStateDb, PreimageUpdate } from "./partial-state-db.js";
 import {
   EjectError,
   PreimageStatusKind,
@@ -50,10 +40,8 @@
   RequestPreimageError,
   TRANSFER_MEMO_BYTES,
   TransferError,
-} from "./partial-state";
-import { NewPreimage, PartialStateDb, PreimageUpdate } from "./partial-state-db";
-import { PendingTransfer } from "./pending-transfer";
->>>>>>> e5d791cc
+} from "./partial-state.js";
+import { PendingTransfer } from "./pending-transfer.js";
 
 describe("PartialState.checkPreimageStatus", () => {
   it("should check preimage status from state", () => {
