--- conflicted
+++ resolved
@@ -18,11 +18,13 @@
 import { HASH_SIZE, blake2b } from "@typeberry/hash";
 import { type U32, type U64, tryAsU32, tryAsU64 } from "@typeberry/numbers";
 import {
+  AutoAccumulate,
   InMemoryService,
   InMemoryState,
   LookupHistoryItem,
   type LookupHistorySlots,
   PreimageItem,
+  PrivilegedServices,
   type Service,
   ServiceAccountInfo,
   StorageItem,
@@ -72,11 +74,7 @@
   it("should return preimage status when its in updated state", () => {
     const mockState = testState();
     const serviceId = tryAsServiceId(0);
-<<<<<<< HEAD
     const partialState = new PartialStateDb(tinyChainSpec, mockState, serviceId, tryAsServiceId(10), tryAsTimeSlot(16));
-=======
-    const partialState = new PartialStateDb(mockState, serviceId, tryAsServiceId(10));
->>>>>>> ffaff74f
 
     const preimageHash = Bytes.parseBytes(
       "0xc16326432b5b3213dfd1609495e13c6b276cb474d679645337e5c2c09f19b53c",
@@ -105,11 +103,7 @@
     const maybeService = mockState.services.get(serviceId);
     const service = ensure<Service | undefined, Service>(maybeService, maybeService !== undefined);
 
-<<<<<<< HEAD
     const partialState = new PartialStateDb(tinyChainSpec, mockState, serviceId, tryAsServiceId(10), tryAsTimeSlot(16));
-=======
-    const partialState = new PartialStateDb(mockState, serviceId, tryAsServiceId(10));
->>>>>>> ffaff74f
     const preimageHash = Bytes.fill(HASH_SIZE, 0xa).asOpaque();
 
     const status = partialState.requestPreimage(preimageHash, tryAsU64(5));
@@ -126,13 +120,8 @@
         serviceId,
         serviceInfo: ServiceAccountInfo.create({
           ...service.getInfo(),
-<<<<<<< HEAD
           storageUtilisationBytes: tryAsU64(service.getInfo().storageUtilisationBytes + 5n + 81n),
           storageUtilisationCount: tryAsU32(service.getInfo().storageUtilisationCount + 2),
-=======
-          storageUtilisationBytes: tryAsU64(service.getInfo().storageUtilisationBytes + 5n),
-          storageUtilisationCount: tryAsU32(service.getInfo().storageUtilisationCount + 1),
->>>>>>> ffaff74f
         }),
       }),
     ]);
@@ -167,13 +156,8 @@
         serviceId,
         serviceInfo: ServiceAccountInfo.create({
           ...service.getInfo(),
-<<<<<<< HEAD
           storageUtilisationBytes: tryAsU64(service.getInfo().storageUtilisationBytes + 5n + 81n),
           storageUtilisationCount: tryAsU32(service.getInfo().storageUtilisationCount + 2),
-=======
-          storageUtilisationBytes: tryAsU64(service.getInfo().storageUtilisationBytes + 5n),
-          storageUtilisationCount: tryAsU32(service.getInfo().storageUtilisationCount + 1),
->>>>>>> ffaff74f
         }),
       }),
     ]);
@@ -253,11 +237,7 @@
     const hash = Bytes.fill(HASH_SIZE, 0x02).asOpaque();
     const length = tryAsU64(42);
 
-<<<<<<< HEAD
     const partialState = new PartialStateDb(tinyChainSpec, mockState, serviceId, tryAsServiceId(10), tryAsTimeSlot(16));
-=======
-    const partialState = new PartialStateDb(mockState, serviceId, tryAsServiceId(10));
->>>>>>> ffaff74f
     partialState.updatedState.services.preimages.push(
       UpdatePreimage.remove({
         serviceId,
@@ -276,11 +256,7 @@
     const hash = Bytes.fill(HASH_SIZE, 0x03).asOpaque();
     const length = tryAsU64(42);
 
-<<<<<<< HEAD
     const partialState = new PartialStateDb(tinyChainSpec, mockState, serviceId, tryAsServiceId(10), tryAsTimeSlot(16));
-=======
-    const partialState = new PartialStateDb(mockState, serviceId, tryAsServiceId(10));
->>>>>>> ffaff74f
     partialState.requestPreimage(hash, length);
 
     const result = partialState.forgetPreimage(hash, length);
@@ -309,17 +285,13 @@
     const length = tryAsU64(42);
     const oldSlot = tryAsTimeSlot(0); // very old
 
-<<<<<<< HEAD
-    const partialState = new PartialStateDb(
-      tinyChainSpec,
-      mockState,
-      tryAsServiceId(0),
-      tryAsServiceId(10),
-      tryAsTimeSlot(16),
-    );
-=======
-    const partialState = new PartialStateDb(mockState, tryAsServiceId(0), tryAsServiceId(10));
->>>>>>> ffaff74f
+    const partialState = new PartialStateDb(
+      tinyChainSpec,
+      mockState,
+      tryAsServiceId(0),
+      tryAsServiceId(10),
+      tryAsTimeSlot(16),
+    );
     partialState.updatedState.services.preimages.push(
       UpdatePreimage.updateOrAdd({
         serviceId: tryAsServiceId(0),
@@ -361,17 +333,13 @@
     const length = tryAsU64(42);
     const recentSlot = tryAsTimeSlot(90); // within expunge period
 
-<<<<<<< HEAD
-    const partialState = new PartialStateDb(
-      tinyChainSpec,
-      mockState,
-      tryAsServiceId(0),
-      tryAsServiceId(10),
-      tryAsTimeSlot(16),
-    );
-=======
-    const partialState = new PartialStateDb(mockState, tryAsServiceId(0), tryAsServiceId(10));
->>>>>>> ffaff74f
+    const partialState = new PartialStateDb(
+      tinyChainSpec,
+      mockState,
+      tryAsServiceId(0),
+      tryAsServiceId(10),
+      tryAsTimeSlot(16),
+    );
     partialState.updatedState.services.preimages.push(
       UpdatePreimage.updateOrAdd({
         serviceId: tryAsServiceId(0),
@@ -393,7 +361,6 @@
     const length = tryAsU64(42);
     const availableSlot = tryAsTimeSlot(80);
 
-<<<<<<< HEAD
     const partialState = new PartialStateDb(
       tinyChainSpec,
       mockState,
@@ -401,9 +368,6 @@
       tryAsServiceId(10),
       tryAsTimeSlot(100),
     );
-=======
-    const partialState = new PartialStateDb(mockState, tryAsServiceId(0), tryAsServiceId(10));
->>>>>>> ffaff74f
     partialState.updatedState.services.preimages.push(
       UpdatePreimage.updateOrAdd({
         serviceId: tryAsServiceId(0),
@@ -441,7 +405,6 @@
     const y = tryAsTimeSlot(0);
     const z = tryAsTimeSlot(70);
 
-<<<<<<< HEAD
     const partialState = new PartialStateDb(
       tinyChainSpec,
       mockState,
@@ -449,9 +412,6 @@
       tryAsServiceId(10),
       tryAsTimeSlot(100000),
     );
-=======
-    const partialState = new PartialStateDb(mockState, tryAsServiceId(0), tryAsServiceId(10));
->>>>>>> ffaff74f
     partialState.updatedState.services.preimages.push(
       UpdatePreimage.updateOrAdd({
         serviceId: tryAsServiceId(0),
@@ -497,17 +457,13 @@
     const y = tryAsTimeSlot(95); // too recent
     const z = tryAsTimeSlot(70);
 
-<<<<<<< HEAD
-    const partialState = new PartialStateDb(
-      tinyChainSpec,
-      mockState,
-      tryAsServiceId(0),
-      tryAsServiceId(10),
-      tryAsTimeSlot(16),
-    );
-=======
-    const partialState = new PartialStateDb(mockState, tryAsServiceId(0), tryAsServiceId(10));
->>>>>>> ffaff74f
+    const partialState = new PartialStateDb(
+      tinyChainSpec,
+      mockState,
+      tryAsServiceId(0),
+      tryAsServiceId(10),
+      tryAsTimeSlot(16),
+    );
     partialState.updatedState.services.preimages.push(
       UpdatePreimage.updateOrAdd({
         serviceId: tryAsServiceId(0),
@@ -748,23 +704,28 @@
     );
 
     const manager = tryAsServiceId(1);
-    const authorizer = tryAsServiceId(2);
-    const validators = tryAsServiceId(3);
+    const authManager = tryAsServiceId(2);
+    const validatorsManager = tryAsServiceId(3);
     const autoAccumulate: [ServiceId, ServiceGas][] = [
       [tryAsServiceId(4), tryAsServiceGas(10n)],
       [tryAsServiceId(5), tryAsServiceGas(20n)],
     ];
 
     // when
-    partialState.updatePrivilegedServices(manager, authorizer, validators, autoAccumulate);
-
-    // then
-    assert.deepStrictEqual(partialState.updatedState.privilegedServices, {
-      manager,
-      authorizer,
-      validators,
-      autoAccumulate,
-    });
+    partialState.updatePrivilegedServices(manager, authManager, validatorsManager, autoAccumulate);
+
+    // then
+    assert.deepStrictEqual(
+      partialState.updatedState.privilegedServices,
+      PrivilegedServices.create({
+        manager,
+        authManager,
+        validatorsManager,
+        autoAccumulateServices: autoAccumulate.map(([service, gasLimit]) =>
+          AutoAccumulate.create({ gasLimit, service }),
+        ),
+      }),
+    );
   });
 });
 
@@ -1076,17 +1037,13 @@
       available: true,
     });
 
-<<<<<<< HEAD
-    const partialState = new PartialStateDb(
-      tinyChainSpec,
-      mockState,
-      tryAsServiceId(0),
-      tryAsServiceId(10),
-      tryAsTimeSlot(16),
-    );
-=======
-    const partialState = new PartialStateDb(mockState, tryAsServiceId(0), tryAsServiceId(10));
->>>>>>> ffaff74f
+    const partialState = new PartialStateDb(
+      tinyChainSpec,
+      mockState,
+      tryAsServiceId(0),
+      tryAsServiceId(10),
+      tryAsTimeSlot(16),
+    );
     partialState.updatedState.services.preimages.push(
       UpdatePreimage.provide({
         serviceId: tryAsServiceId(1),
@@ -1124,17 +1081,13 @@
       available: true,
     });
 
-<<<<<<< HEAD
-    const partialState = new PartialStateDb(
-      tinyChainSpec,
-      mockState,
-      tryAsServiceId(0),
-      tryAsServiceId(10),
-      tryAsTimeSlot(16),
-    );
-=======
-    const partialState = new PartialStateDb(mockState, tryAsServiceId(0), tryAsServiceId(10));
->>>>>>> ffaff74f
+    const partialState = new PartialStateDb(
+      tinyChainSpec,
+      mockState,
+      tryAsServiceId(0),
+      tryAsServiceId(10),
+      tryAsTimeSlot(16),
+    );
     const serviceId = tryAsServiceId(0);
 
     // when
