import assert from "node:assert/strict";
import { describe, it } from "node:test";
import {
  type CodeHash,
  type ServiceGas,
  type ServiceId,
  tryAsCoreIndex,
  tryAsServiceGas,
  tryAsServiceId,
  tryAsTimeSlot,
} from "@typeberry/block";
import { AUTHORIZATION_QUEUE_SIZE } from "@typeberry/block/gp-constants.js";
import type { PreimageHash } from "@typeberry/block/preimage.js";
import { Bytes, BytesBlob } from "@typeberry/bytes";
import { FixedSizeArray, HashDictionary, asKnownSize } from "@typeberry/collections";
import { tinyChainSpec } from "@typeberry/config";
import { BANDERSNATCH_KEY_BYTES, BLS_KEY_BYTES, ED25519_KEY_BYTES } from "@typeberry/crypto";
import { HASH_SIZE, blake2b } from "@typeberry/hash";
import { type U32, type U64, tryAsU32, tryAsU64 } from "@typeberry/numbers";
import {
  AutoAccumulate,
  InMemoryService,
  InMemoryState,
  LookupHistoryItem,
  type LookupHistorySlots,
  PreimageItem,
  PrivilegedServices,
  type Service,
  ServiceAccountInfo,
  StorageItem,
  type StorageKey,
  UpdatePreimage,
  UpdateService,
  VALIDATOR_META_BYTES,
  ValidatorData,
  tryAsLookupHistorySlots,
  tryAsPerCore,
} from "@typeberry/state";
import { testState } from "@typeberry/state/test.utils.js";
import { Compatibility, GpVersion, OK, Result, deepEqual, ensure } from "@typeberry/utils";
import { writeServiceIdAsLeBytes } from "../utils.js";
import { AccumulateExternalities } from "./accumulate-externalities.js";
import {
  EjectError,
  ForgetPreimageError,
  NewServiceError,
  PreimageStatusKind,
  ProvidePreimageError,
  RequestPreimageError,
  TRANSFER_MEMO_BYTES,
  TransferError,
} from "./partial-state.js";
import { PendingTransfer } from "./pending-transfer.js";
import { PartiallyUpdatedState } from "./state-update.js";

function partiallyUpdatedState() {
  return new PartiallyUpdatedState(testState());
}

describe("PartialState.checkPreimageStatus", () => {
  it("should check preimage status from state", () => {
    const state = partiallyUpdatedState();
    const partialState = new AccumulateExternalities(
      tinyChainSpec,
      state,
      tryAsServiceId(0),
      tryAsServiceId(10),
      tryAsTimeSlot(16),
    );
    const preimageHash = Bytes.parseBytes(
      "0xc16326432b5b3213dfd1609495e13c6b276cb474d679645337e5c2c09f19b53c",
      HASH_SIZE,
    ).asOpaque();

    const status = partialState.checkPreimageStatus(preimageHash, tryAsU64(35));
    assert.deepStrictEqual(status, {
      status: PreimageStatusKind.Available,
      data: [0],
    });
  });

  it("should return preimage status when its in updated state", () => {
    const state = partiallyUpdatedState();
    const serviceId = tryAsServiceId(0);
    const partialState = new AccumulateExternalities(
      tinyChainSpec,
      state,
      serviceId,
      tryAsServiceId(10),
      tryAsTimeSlot(16),
    );

    const preimageHash = Bytes.parseBytes(
      "0xc16326432b5b3213dfd1609495e13c6b276cb474d679645337e5c2c09f19b53c",
      HASH_SIZE,
    ).asOpaque();
    const length = tryAsU64(35);

    state.stateUpdate.services.preimages.push(
      UpdatePreimage.updateOrAdd({
        serviceId,
        lookupHistory: new LookupHistoryItem(preimageHash, tryAsU32(Number(length)), tryAsLookupHistorySlots([])),
      }),
    );

    const status = partialState.checkPreimageStatus(preimageHash, length);
    assert.deepStrictEqual(status, {
      status: PreimageStatusKind.Requested,
    });
  });
});

describe("PartialState.requestPreimage", () => {
  it("should request a preimage and update service info", () => {
    const state = partiallyUpdatedState();
    const serviceId = tryAsServiceId(0);
    const maybeService = state.state.services.get(serviceId);
    const service = ensure<Service | undefined, Service>(maybeService, maybeService !== undefined);

    const partialState = new AccumulateExternalities(
      tinyChainSpec,
      state,
      serviceId,
      tryAsServiceId(10),
      tryAsTimeSlot(16),
    );
    const preimageHash = Bytes.fill(HASH_SIZE, 0xa).asOpaque();

    const status = partialState.requestPreimage(preimageHash, tryAsU64(5));
    assert.deepStrictEqual(status, Result.ok(OK));

    assert.deepStrictEqual(state.stateUpdate.services.preimages, [
      UpdatePreimage.updateOrAdd({
        serviceId,
        lookupHistory: new LookupHistoryItem(preimageHash, tryAsU32(5), tryAsLookupHistorySlots([])),
      }),
    ]);
    assert.deepStrictEqual(state.stateUpdate.services.servicesUpdates, [
      UpdateService.update({
        serviceId,
        serviceInfo: ServiceAccountInfo.create({
          ...service.getInfo(),
          storageUtilisationBytes: tryAsU64(service.getInfo().storageUtilisationBytes + 5n + 81n),
          storageUtilisationCount: tryAsU32(service.getInfo().storageUtilisationCount + 2),
        }),
      }),
    ]);
  });

  it("should request a preimage and update service info", () => {
    const state = partiallyUpdatedState();
    const serviceId = tryAsServiceId(0);
    const maybeService = state.state.services.get(serviceId);
    const service = ensure<Service | undefined, Service>(maybeService, maybeService !== undefined);

    const partialState = new AccumulateExternalities(
      tinyChainSpec,
      state,
      tryAsServiceId(0),
      tryAsServiceId(10),
      tryAsTimeSlot(16),
    );
    const preimageHash = Bytes.fill(HASH_SIZE, 0xa).asOpaque();

    const status = partialState.requestPreimage(preimageHash, tryAsU64(5));
    assert.deepStrictEqual(status, Result.ok(OK));

    assert.deepStrictEqual(state.stateUpdate.services.preimages, [
      UpdatePreimage.updateOrAdd({
        serviceId,
        lookupHistory: new LookupHistoryItem(preimageHash, tryAsU32(5), tryAsLookupHistorySlots([])),
      }),
    ]);
    assert.deepStrictEqual(state.stateUpdate.services.servicesUpdates, [
      UpdateService.update({
        serviceId,
        serviceInfo: ServiceAccountInfo.create({
          ...service.getInfo(),
          storageUtilisationBytes: tryAsU64(service.getInfo().storageUtilisationBytes + 5n + 81n),
          storageUtilisationCount: tryAsU32(service.getInfo().storageUtilisationCount + 2),
        }),
      }),
    ]);
  });

  it("should fail if preimage is already requested", () => {
    const state = partiallyUpdatedState();
    const partialState = new AccumulateExternalities(
      tinyChainSpec,
      state,
      tryAsServiceId(0),
      tryAsServiceId(10),
      tryAsTimeSlot(16),
    );
    const preimageHash = Bytes.fill(HASH_SIZE, 0xa).asOpaque();

    const status = partialState.requestPreimage(preimageHash, tryAsU64(5));
    assert.deepStrictEqual(status, Result.ok(OK));

    const status2 = partialState.requestPreimage(preimageHash, tryAsU64(5));
    assert.deepStrictEqual(status2, Result.error(RequestPreimageError.AlreadyRequested));
  });

  it("should fail if preimage is already available", () => {
    const state = partiallyUpdatedState();
    const partialState = new AccumulateExternalities(
      tinyChainSpec,
      state,
      tryAsServiceId(0),
      tryAsServiceId(10),
      tryAsTimeSlot(16),
    );
    const preimageHash = Bytes.parseBytes(
      "0xc16326432b5b3213dfd1609495e13c6b276cb474d679645337e5c2c09f19b53c",
      HASH_SIZE,
    ).asOpaque();

    const status = partialState.requestPreimage(preimageHash, tryAsU64(35));
    assert.deepStrictEqual(status, Result.error(RequestPreimageError.AlreadyAvailable));
  });

  it("should fail if balance is insufficient", () => {
    const state = partiallyUpdatedState();
    const partialState = new AccumulateExternalities(
      tinyChainSpec,
      state,
      tryAsServiceId(0),
      tryAsServiceId(10),
      tryAsTimeSlot(16),
    );
    const preimageHash = Bytes.fill(HASH_SIZE, 0xa).asOpaque();

    const status = partialState.requestPreimage(preimageHash, tryAsU64(2n ** 64n - 1n));
    assert.deepStrictEqual(status, Result.error(RequestPreimageError.InsufficientFunds));
  });
});

describe("PartialState.forgetPreimage", () => {
  it("should error if preimage does not exist", () => {
    const state = partiallyUpdatedState();
    const partialState = new AccumulateExternalities(
      tinyChainSpec,
      state,
      tryAsServiceId(0),
      tryAsServiceId(10),
      tryAsTimeSlot(16),
    );
    const hash = Bytes.fill(HASH_SIZE, 0x01).asOpaque();

    const result = partialState.forgetPreimage(hash, tryAsU64(42));
    assert.deepStrictEqual(result, Result.error(ForgetPreimageError.NotFound));
  });

  it("should error if preimage is already forgotten", () => {
    const state = partiallyUpdatedState();
    const serviceId = tryAsServiceId(0);
    const hash = Bytes.parseBytes(
      "0xc16326432b5b3213dfd1609495e13c6b276cb474d679645337e5c2c09f19b53c",
      HASH_SIZE,
    ).asOpaque();
    const length = tryAsU64(35);

    const partialState = new AccumulateExternalities(
      tinyChainSpec,
      state,
      serviceId,
      tryAsServiceId(10),
      tryAsTimeSlot(50),
    );
    state.stateUpdate.services.preimages.push(
      UpdatePreimage.updateOrAdd({
        serviceId,
        lookupHistory: new LookupHistoryItem(
          hash,
          tryAsU32(Number(length)),
          tryAsLookupHistorySlots([tryAsTimeSlot(0), tryAsTimeSlot(1)]),
        ),
      }),
    );

    const result1 = partialState.forgetPreimage(hash, length);
    assert.deepStrictEqual(result1, Result.ok(OK));

    state.state.applyUpdate(state.stateUpdate.services);

    const result2 = partialState.forgetPreimage(hash, length);
    assert.deepStrictEqual(result2, Result.error(ForgetPreimageError.NotFound));
  });

  it("should forget a requested preimage", () => {
    const state = partiallyUpdatedState();
    const serviceId = tryAsServiceId(0);
    const hash = Bytes.fill(HASH_SIZE, 0x03).asOpaque();
    const length = tryAsU64(42);

    const partialState = new AccumulateExternalities(
      tinyChainSpec,
      state,
      serviceId,
      tryAsServiceId(10),
      tryAsTimeSlot(16),
    );
    partialState.requestPreimage(hash, length);

    const result = partialState.forgetPreimage(hash, length);
    assert.deepStrictEqual(result, Result.ok(OK));

    assert.deepStrictEqual(state.stateUpdate.services.preimages, [
      UpdatePreimage.updateOrAdd({
        serviceId,
        lookupHistory: new LookupHistoryItem(hash, tryAsU32(Number(length)), tryAsLookupHistorySlots([])),
      }),
      UpdatePreimage.remove({
        serviceId,
        hash,
        length: tryAsU32(Number(length)),
      }),
    ]);
  });

  it("should forget an unavailable preimage if it is old enough", () => {
    const state = partiallyUpdatedState();
    state.state.applyUpdate({
      timeslot: tryAsTimeSlot(100000),
    });

    const hash = Bytes.fill(HASH_SIZE, 0x04).asOpaque();
    const length = tryAsU64(42);
    const oldSlot = tryAsTimeSlot(0); // very old

    const partialState = new AccumulateExternalities(
      tinyChainSpec,
      state,
      tryAsServiceId(0),
      tryAsServiceId(10),
      tryAsTimeSlot(50),
    );
    state.stateUpdate.services.preimages.push(
      UpdatePreimage.updateOrAdd({
        serviceId: tryAsServiceId(0),
        lookupHistory: new LookupHistoryItem(
          hash,
          tryAsU32(Number(length)),
          tryAsLookupHistorySlots([oldSlot, oldSlot]),
        ),
      }),
    );

    const result = partialState.forgetPreimage(hash, length);
    assert.deepStrictEqual(result, Result.ok(OK));

    assert.deepStrictEqual(state.stateUpdate.services.preimages, [
      UpdatePreimage.updateOrAdd({
        serviceId: tryAsServiceId(0),
        lookupHistory: new LookupHistoryItem(
          hash,
          tryAsU32(Number(length)),
          tryAsLookupHistorySlots([oldSlot, oldSlot]),
        ),
      }),
      UpdatePreimage.remove({
        serviceId: tryAsServiceId(0),
        hash,
        length: tryAsU32(Number(length)),
      }),
    ]);
  });

  it("should not forget an unavailable preimage if it is recent", () => {
    const state = partiallyUpdatedState();
    state.state.applyUpdate({
      timeslot: tryAsTimeSlot(100),
    });

    const hash = Bytes.fill(HASH_SIZE, 0x05).asOpaque();
    const length = tryAsU64(42);
    const recentSlot = tryAsTimeSlot(90); // within expunge period

    const partialState = new AccumulateExternalities(
      tinyChainSpec,
      state,
      tryAsServiceId(0),
      tryAsServiceId(10),
      tryAsTimeSlot(16),
    );
    state.stateUpdate.services.preimages.push(
      UpdatePreimage.updateOrAdd({
        serviceId: tryAsServiceId(0),
        lookupHistory: new LookupHistoryItem(hash, tryAsU32(Number(length)), tryAsLookupHistorySlots([recentSlot])),
      }),
    );

    const result = partialState.forgetPreimage(hash, length);
    assert.deepStrictEqual(result, Result.ok(OK));
  });

  it("should update lookup history for available preimage", () => {
    const state = partiallyUpdatedState();
    state.state.applyUpdate({
      timeslot: tryAsTimeSlot(100),
    });

    const hash = Bytes.fill(HASH_SIZE, 0x06).asOpaque();
    const length = tryAsU64(42);
    const availableSlot = tryAsTimeSlot(80);

    const partialState = new AccumulateExternalities(
      tinyChainSpec,
      state,
      tryAsServiceId(0),
      tryAsServiceId(10),
      tryAsTimeSlot(100),
    );
    state.stateUpdate.services.preimages.push(
      UpdatePreimage.updateOrAdd({
        serviceId: tryAsServiceId(0),
        lookupHistory: new LookupHistoryItem(hash, tryAsU32(Number(length)), tryAsLookupHistorySlots([availableSlot])),
      }),
    );

    const result = partialState.forgetPreimage(hash, length);
    assert.deepStrictEqual(result, Result.ok(OK));

    assert.deepStrictEqual(state.stateUpdate.services.preimages, [
      UpdatePreimage.updateOrAdd({
        serviceId: tryAsServiceId(0),
        lookupHistory: new LookupHistoryItem(hash, tryAsU32(Number(length)), tryAsLookupHistorySlots([availableSlot])),
      }),
      UpdatePreimage.updateOrAdd({
        serviceId: tryAsServiceId(0),
        lookupHistory: new LookupHistoryItem(
          hash,
          tryAsU32(Number(length)),
          tryAsLookupHistorySlots([availableSlot, state.state.timeslot]),
        ),
      }),
    ]);
  });

  it("should update history for reavailable preimage if old", () => {
    const state = partiallyUpdatedState();
    state.state.applyUpdate({
      timeslot: tryAsTimeSlot(100000),
    });

    const hash = Bytes.fill(HASH_SIZE, 0x07).asOpaque();
    const length = tryAsU64(42);
    const y = tryAsTimeSlot(0);
    const z = tryAsTimeSlot(70);

    const partialState = new AccumulateExternalities(
      tinyChainSpec,
      state,
      tryAsServiceId(0),
      tryAsServiceId(10),
      tryAsTimeSlot(100000),
    );
    state.stateUpdate.services.preimages.push(
      UpdatePreimage.updateOrAdd({
        serviceId: tryAsServiceId(0),
        lookupHistory: new LookupHistoryItem(
          hash,
          tryAsU32(Number(length)),
          tryAsLookupHistorySlots([tryAsTimeSlot(0), y, z]),
        ),
      }),
    );

    const result = partialState.forgetPreimage(hash, length);
    assert.deepStrictEqual(result, Result.ok(OK));

    assert.deepStrictEqual(state.stateUpdate.services.preimages, [
      UpdatePreimage.updateOrAdd({
        serviceId: tryAsServiceId(0),
        lookupHistory: new LookupHistoryItem(
          hash,
          tryAsU32(Number(length)),
          tryAsLookupHistorySlots([tryAsTimeSlot(0), y, z]),
        ),
      }),
      UpdatePreimage.updateOrAdd({
        serviceId: tryAsServiceId(0),
        lookupHistory: new LookupHistoryItem(
          hash,
          tryAsU32(Number(length)),
          tryAsLookupHistorySlots([z, state.state.timeslot]),
        ),
      }),
    ]);
  });

  it("should not forget reavailable preimage if too recent", () => {
    const state = partiallyUpdatedState();
    state.state.applyUpdate({
      timeslot: tryAsTimeSlot(100),
    });

    const hash = Bytes.fill(HASH_SIZE, 0x08).asOpaque();
    const length = tryAsU64(42);
    const y = tryAsTimeSlot(95); // too recent
    const z = tryAsTimeSlot(70);

    const partialState = new AccumulateExternalities(
      tinyChainSpec,
      state,
      tryAsServiceId(0),
      tryAsServiceId(10),
      tryAsTimeSlot(100),
    );
    state.stateUpdate.services.preimages.push(
      UpdatePreimage.updateOrAdd({
        serviceId: tryAsServiceId(0),
        lookupHistory: new LookupHistoryItem(
          hash,
          tryAsU32(Number(length)),
          tryAsLookupHistorySlots([tryAsTimeSlot(0), y, z]),
        ),
      }),
    );

    const result = partialState.forgetPreimage(hash, length);
    assert.deepStrictEqual(result, Result.error(ForgetPreimageError.NotExpired));
  });

  it("should not forget unavailable preimage if too recent", () => {
    const state = partiallyUpdatedState();

    const hash = Bytes.fill(HASH_SIZE, 0x08).asOpaque();
    const length = tryAsU64(42);

    const partialState = new AccumulateExternalities(
      tinyChainSpec,
      state,
      tryAsServiceId(0),
      tryAsServiceId(10),
      tryAsTimeSlot(2),
    );
    state.stateUpdate.services.preimages.push(
      UpdatePreimage.updateOrAdd({
        serviceId: tryAsServiceId(0),
        lookupHistory: new LookupHistoryItem(
          hash,
          tryAsU32(Number(length)),
          tryAsLookupHistorySlots([tryAsTimeSlot(0), tryAsTimeSlot(1)]),
        ),
      }),
    );

    const result = partialState.forgetPreimage(hash, length);
    assert.deepStrictEqual(result, Result.error(ForgetPreimageError.NotExpired));
  });
});

describe("PartialState.newService", () => {
  const itPost067 = Compatibility.isGreaterOrEqual(GpVersion.V0_6_7) ? it : it.skip;
  it("should create a new service and update balance + next service ID", () => {
    const state = partiallyUpdatedState();
    const maybeService = state.state.services.get(tryAsServiceId(0));
    const service = ensure<InMemoryService | undefined, InMemoryService>(maybeService, maybeService !== undefined);

    const partialState = new AccumulateExternalities(
      tinyChainSpec,
      state,
      tryAsServiceId(0),
      tryAsServiceId(10),
      tryAsTimeSlot(16),
    );

    const codeHash = Bytes.fill(HASH_SIZE, 0x11).asOpaque();
    const codeLength = tryAsU32(100);
    const codeLengthU64 = tryAsU64(codeLength);
    const accumulateMinGas = tryAsServiceGas(10n);
    const onTransferMinGas = tryAsServiceGas(20n);
    // NOTE compatibility is neede here, as we are using `calculateThresholdBalance`
    // which throws an error when `gratisStorage > 0` is provided for GP versions earlier than 0.6.7.
    const gratisStorage = Compatibility.isGreaterOrEqual(GpVersion.V0_6_7) ? tryAsU64(50) : tryAsU64(0);

    const items = tryAsU32(2); // 2 * 1 + 0
    const bytes = tryAsU64(81 + codeLength);
    const thresholdForNew = ServiceAccountInfo.calculateThresholdBalance(items, bytes, gratisStorage);
    const expectedBalance = tryAsU64(service.data.info.balance - thresholdForNew);

    // when
    const result = partialState.newService(codeHash, codeLengthU64, accumulateMinGas, onTransferMinGas, gratisStorage);

    // then
    const expectedServiceId = tryAsServiceId(10);

    assert.deepStrictEqual(result, Result.ok(expectedServiceId));

    // Verify service updates
    assert.deepStrictEqual(state.stateUpdate.services.servicesUpdates, [
      UpdateService.update({
        serviceId: tryAsServiceId(0),
        serviceInfo: ServiceAccountInfo.create({
          ...service.data.info,
          balance: expectedBalance,
        }),
      }),
      UpdateService.create({
        serviceId: expectedServiceId,
        serviceInfo: ServiceAccountInfo.create({
          codeHash,
          balance: thresholdForNew,
          accumulateMinGas,
          onTransferMinGas,
          storageUtilisationBytes: bytes,
          gratisStorage: gratisStorage,
          storageUtilisationCount: items,
          created: tryAsTimeSlot(16),
          lastAccumulation: tryAsTimeSlot(0),
          parentService: service.serviceId,
        }),
        lookupHistory: new LookupHistoryItem(codeHash, codeLength, tryAsLookupHistorySlots([])),
      }),
    ]);

    // Verify next service ID bumped
    assert.deepStrictEqual(partialState.getNextNewServiceId(), tryAsServiceId(4294966836));
  });

  it("should return an error if there are insufficient funds", () => {
    const state = partiallyUpdatedState();
    const maybeService = state.state.services.get(tryAsServiceId(0));
    const service = ensure<InMemoryService | undefined, InMemoryService>(maybeService, maybeService !== undefined);

    const updatedService = new InMemoryService(service.serviceId, {
      ...service.data,
      info: ServiceAccountInfo.create({
        ...service.data.info,
        // lower the balance a bit
        balance: tryAsU64(2 ** 24),
      }),
    });
    state.state.services.set(tryAsServiceId(0), updatedService);

    const partialState = new AccumulateExternalities(
      tinyChainSpec,
      state,
      tryAsServiceId(0),
      tryAsServiceId(10),
      tryAsTimeSlot(16),
    );

    const codeHash = Bytes.fill(HASH_SIZE, 0x12).asOpaque();
    // artificially large to exceed balance
    const codeLength = tryAsU64(2 ** 32 + 1);
    const accumulateMinGas = tryAsServiceGas(10n);
    const onTransferMinGas = tryAsServiceGas(20n);
    // NOTE compatibility is needed since newService uses calculateThresholdBalance internally
    const gratisStorage = Compatibility.isGreaterOrEqual(GpVersion.V0_6_7) ? tryAsU64(1024) : tryAsU64(0);

    // when
    const result = partialState.newService(codeHash, codeLength, accumulateMinGas, onTransferMinGas, gratisStorage);

    // then
    assert.deepStrictEqual(result, Result.error(NewServiceError.InsufficientFunds));

    // Verify no side effects
    assert.deepStrictEqual(state.stateUpdate.services.servicesUpdates, []);
  });

  itPost067("should return an error if service is unprivileged to set gratis storage", () => {
    const state = partiallyUpdatedState();
    // setting different service than our privileged manager
    state.stateUpdate.privilegedServices = {
      ...state.state.privilegedServices,
      manager: tryAsServiceId(1),
    };
    const maybeService = state.state.services.get(tryAsServiceId(0));
    const service = ensure<InMemoryService | undefined, InMemoryService>(maybeService, maybeService !== undefined);

    const updatedService = new InMemoryService(service.serviceId, {
      ...service.data,
      info: ServiceAccountInfo.create({
        ...service.data.info,
        balance: tryAsU64(2 ** 32),
      }),
    });
    state.state.services.set(tryAsServiceId(0), updatedService);

    const partialState = new AccumulateExternalities(
      tinyChainSpec,
      state,
      tryAsServiceId(0),
      tryAsServiceId(10),
      tryAsTimeSlot(16),
    );

    const codeHash = Bytes.fill(HASH_SIZE, 0x12).asOpaque();
    const codeLength = tryAsU64(1024);
    const accumulateMinGas = tryAsServiceGas(10n);
    const onTransferMinGas = tryAsServiceGas(20n);
    // setting gratisStorage
    const gratisStorage = tryAsU64(1024);

    // when
    const result = partialState.newService(codeHash, codeLength, accumulateMinGas, onTransferMinGas, gratisStorage);

    // then
    assert.deepStrictEqual(result, Result.error(NewServiceError.UnprivilegedService));

    // Verify no side effects
    assert.deepStrictEqual(state.stateUpdate.services.servicesUpdates, []);
  });
});

describe("PartialState.updateValidatorsData", () => {
  it("should update validators data", () => {
    const state = partiallyUpdatedState();
    const partialState = new AccumulateExternalities(
      tinyChainSpec,
      state,
      tryAsServiceId(0),
      tryAsServiceId(10),
      tryAsTimeSlot(16),
    );

    // when
    partialState.updateValidatorsData(
      asKnownSize([
        ValidatorData.create({
          bandersnatch: Bytes.fill(BANDERSNATCH_KEY_BYTES, 0x1).asOpaque(),
          ed25519: Bytes.fill(ED25519_KEY_BYTES, 0x2).asOpaque(),
          bls: Bytes.fill(BLS_KEY_BYTES, 0x3).asOpaque(),
          metadata: Bytes.fill(VALIDATOR_META_BYTES, 0x4).asOpaque(),
        }),
      ]),
    );

    // then
    assert.deepStrictEqual(state.stateUpdate.validatorsData?.length, 1);
  });
});

describe("PartialState.checkpoint", () => {
  it("should checkpoint the updates", () => {
    const state = partiallyUpdatedState();
    const partialState = new AccumulateExternalities(
      tinyChainSpec,
      state,
      tryAsServiceId(0),
      tryAsServiceId(10),
      tryAsTimeSlot(16),
    );
    const preimageHash = Bytes.fill(HASH_SIZE, 0xa).asOpaque();
    // put something into updated state
    const status = partialState.requestPreimage(preimageHash, tryAsU64(5));
    assert.deepStrictEqual(status, Result.ok(OK));

    // when
    partialState.checkpoint();

    // then
    assert.deepStrictEqual(partialState.getStateUpdates()[1], state.stateUpdate);
  });
});

describe("PartialState.upgradeService", () => {
  it("should update the service with new code hash and gas limits", () => {
    const state = partiallyUpdatedState();
    const maybeService = state.state.services.get(tryAsServiceId(0));
    const service = ensure<Service | undefined, Service>(maybeService, maybeService !== undefined);

    const partialState = new AccumulateExternalities(
      tinyChainSpec,
      state,
      tryAsServiceId(0),
      tryAsServiceId(10),
      tryAsTimeSlot(16),
    );

    const codeHash = Bytes.fill(HASH_SIZE, 0xcd).asOpaque();
    const gas = tryAsU64(1_000n);
    const allowance = tryAsU64(2_000n);

    // when
    partialState.upgradeService(codeHash, gas, allowance);

    // then
    assert.deepStrictEqual(state.stateUpdate.services.servicesUpdates, [
      UpdateService.update({
        serviceId: tryAsServiceId(0),
        serviceInfo: ServiceAccountInfo.create({
          ...service.getInfo(),
          codeHash,
          accumulateMinGas: tryAsServiceGas(gas),
          onTransferMinGas: tryAsServiceGas(allowance),
        }),
      }),
    ]);
  });
});

describe("PartialState.updateAuthorizationQueue", () => {
  it("should update the authorization queue for a given core index", () => {
    const state = partiallyUpdatedState();
    const partialState = new AccumulateExternalities(
      tinyChainSpec,
      state,
      tryAsServiceId(0),
      tryAsServiceId(10),
      tryAsTimeSlot(16),
    );

    const coreIndex = tryAsCoreIndex(0);
    const queue = FixedSizeArray.new(
      Array.from({ length: AUTHORIZATION_QUEUE_SIZE }, () => Bytes.fill(HASH_SIZE, 0xee).asOpaque()),
      AUTHORIZATION_QUEUE_SIZE,
    );

    // when
    partialState.updateAuthorizationQueue(coreIndex, queue);

    // then
    assert.deepStrictEqual(state.stateUpdate.authorizationQueues.get(coreIndex), queue);
  });
});

describe("PartialState.updatePrivilegedServices", () => {
  it("should update privileged services", () => {
    const state = partiallyUpdatedState();
    const partialState = new AccumulateExternalities(
      tinyChainSpec,
      state,
      tryAsServiceId(0),
      tryAsServiceId(10),
      tryAsTimeSlot(16),
    );

    const manager = tryAsServiceId(1);
    const authManager = tryAsPerCore(new Array(tinyChainSpec.coresCount).fill(tryAsServiceId(2)), tinyChainSpec);
    const validatorsManager = tryAsServiceId(3);
    const autoAccumulate: [ServiceId, ServiceGas][] = [
      [tryAsServiceId(4), tryAsServiceGas(10n)],
      [tryAsServiceId(5), tryAsServiceGas(20n)],
    ];

    // when
    partialState.updatePrivilegedServices(manager, authManager, validatorsManager, autoAccumulate);

    // then
    assert.deepStrictEqual(
      state.stateUpdate.privilegedServices,
      PrivilegedServices.create({
        manager,
        authManager,
        validatorsManager,
        autoAccumulateServices: autoAccumulate.map(([service, gasLimit]) =>
          AutoAccumulate.create({ gasLimit, service }),
        ),
      }),
    );
  });
});

describe("PartialState.transfer", () => {
  const partiallyUpdatedStateWithSecondService = () => {
    const state = partiallyUpdatedState();
    const maybeService = state.state.services.get(tryAsServiceId(0));
    const service = ensure<InMemoryService | undefined, InMemoryService>(maybeService, maybeService !== undefined);
    state.state.services.set(
      tryAsServiceId(1),
      new InMemoryService(tryAsServiceId(1), {
        info: ServiceAccountInfo.create({
          ...service.data.info,
          onTransferMinGas: tryAsServiceGas(1000),
        }),
        preimages: HashDictionary.new(),
        lookupHistory: HashDictionary.new(),
        storage: new Map(),
      }),
    );
    return {
      state,
      service,
    };
  };

  it("should perform a successful transfer", () => {
    const { state, service } = partiallyUpdatedStateWithSecondService();
    const partialState = new AccumulateExternalities(
      tinyChainSpec,
      state,
      tryAsServiceId(0),
      tryAsServiceId(10),
      tryAsTimeSlot(16),
    );

    const destinationId = tryAsServiceId(1);
    const amount = tryAsU64(500n);
    const gas = tryAsServiceGas(1_000n);
    const memo = Bytes.fill(TRANSFER_MEMO_BYTES, 0xaa);

    const newBalance = service.data.info.balance - amount;

    // when
    const result = partialState.transfer(destinationId, amount, gas, memo);

    // then
    assert.deepStrictEqual(result, Result.ok(OK));
    assert.deepStrictEqual(state.stateUpdate.transfers, [
      PendingTransfer.create({
        source: tryAsServiceId(0),
        destination: destinationId,
        amount,
        memo,
        gas,
      }),
    ]);
    assert.deepStrictEqual(state.stateUpdate.services.servicesUpdates, [
      UpdateService.update({
        serviceId: tryAsServiceId(0),
        serviceInfo: ServiceAccountInfo.create({
          ...service.data.info,
          balance: tryAsU64(newBalance),
        }),
      }),
    ]);
  });

  it("should return DestinationNotFound error if destination doesnt exist", () => {
    const { state } = partiallyUpdatedStateWithSecondService();
    const partialState = new AccumulateExternalities(
      tinyChainSpec,
      state,
      tryAsServiceId(0),
      tryAsServiceId(10),
      tryAsTimeSlot(16),
    );

    const amount = tryAsU64(100n);
    const gas = tryAsServiceGas(1_000n);
    const memo = Bytes.fill(TRANSFER_MEMO_BYTES, 0xbb);

    // when
    const result = partialState.transfer(tryAsServiceId(4), amount, gas, memo);

    // then
    assert.deepStrictEqual(result, Result.error(TransferError.DestinationNotFound));
  });

  it("should return GasTooLow error if gas is below destination's minimum", () => {
    const { state } = partiallyUpdatedStateWithSecondService();
    const partialState = new AccumulateExternalities(
      tinyChainSpec,
      state,
      tryAsServiceId(0),
      tryAsServiceId(10),
      tryAsTimeSlot(16),
    );

    const destinationId = tryAsServiceId(1);
    const amount = tryAsU64(100n);
    const gas = tryAsServiceGas(999n); // too low
    const memo = Bytes.fill(TRANSFER_MEMO_BYTES, 0xcc);

    // when
    const result = partialState.transfer(destinationId, amount, gas, memo);

    // then
    assert.deepStrictEqual(result, Result.error(TransferError.GasTooLow));
  });

  it("should return BalanceBelowThreshold error if balance would fall too low", () => {
    const { state } = partiallyUpdatedStateWithSecondService();
    const partialState = new AccumulateExternalities(
      tinyChainSpec,
      state,
      tryAsServiceId(0),
      tryAsServiceId(10),
      tryAsTimeSlot(16),
    );

    const destinationId = tryAsServiceId(1);
    const amount = tryAsU64(9_999_999_999n); // dangerously high
    const gas = tryAsServiceGas(1_000n);
    const memo = Bytes.fill(TRANSFER_MEMO_BYTES, 0xdd);

    // when
    const result = partialState.transfer(destinationId, amount, gas, memo);

    // then
    assert.deepStrictEqual(result, Result.error(TransferError.BalanceBelowThreshold));
  });
});

describe("PartialState.yield", () => {
  it("should yield root", () => {
    const currentServiceId = tryAsServiceId(0);
    const state = partiallyUpdatedState();
    const partialState = new AccumulateExternalities(
      tinyChainSpec,
      state,
      currentServiceId,
      tryAsServiceId(10),
      tryAsTimeSlot(16),
    );
    const expectedYieldedRoots = new Map<ServiceId, Bytes<32>>();
    expectedYieldedRoots.set(currentServiceId, Bytes.fill(HASH_SIZE, 0xef));
    // when
    partialState.yield(Bytes.fill(HASH_SIZE, 0xef));

    // then
    deepEqual(state.stateUpdate.yieldedRoots, expectedYieldedRoots);
  });
});

describe("PartialState.providePreimage", () => {
  const partiallyUpdatedStateWithSecondService = ({
    requested = false,
    available = false,
    self = false,
  }: {
    requested?: boolean;
    available?: boolean;
    self?: boolean;
  } = {}) => {
    const state = partiallyUpdatedState();
    const maybeService = state.state.services.get(tryAsServiceId(0));
    const service = ensure<InMemoryService | undefined, InMemoryService>(maybeService, maybeService !== undefined);

    const preimageBlob = BytesBlob.blobFromNumbers([0xaa, 0xbb, 0xcc, 0xdd]);
    const preimage = PreimageItem.create({
      hash: blake2b.hashBytes(preimageBlob).asOpaque(),
      blob: preimageBlob,
    });

    const preimages = HashDictionary.fromEntries(available ? [[preimage.hash, preimage]] : []);
    const lookupHistory = HashDictionary.fromEntries(
      requested
        ? [
            [
              preimage.hash,
              [new LookupHistoryItem(preimage.hash, tryAsU32(preimage.blob.length), tryAsLookupHistorySlots([]))],
            ],
          ]
        : [],
    );

    if (self) {
      // we need to replace the existing service
      state.state.services.set(
        service.serviceId,
        new InMemoryService(service.serviceId, {
          ...service.data,
          preimages,
          lookupHistory,
        }),
      );
    }

    const secondService = new InMemoryService(tryAsServiceId(1), {
      info: ServiceAccountInfo.create({
        ...service.data.info,
        onTransferMinGas: tryAsServiceGas(1000),
      }),
      preimages: self ? HashDictionary.new() : preimages,
      lookupHistory: self ? HashDictionary.new() : lookupHistory,
      storage: new Map(),
    });
    state.state.services.set(secondService.serviceId, secondService);

    return {
      state,
      preimage,
    };
  };

  it("should provide a preimage for other service", () => {
    const { state, preimage } = partiallyUpdatedStateWithSecondService({
      self: false,
      requested: true,
    });

    const partialState = new AccumulateExternalities(
      tinyChainSpec,
      state,
      tryAsServiceId(0),
      tryAsServiceId(10),
      tryAsTimeSlot(16),
    );

    const serviceId = tryAsServiceId(1);
    assert.deepStrictEqual(state.stateUpdate.services.preimages.length, 0);

    // when
    const result = partialState.providePreimage(serviceId, preimage.blob);

    // then
    assert.deepStrictEqual(result, Result.ok(OK));
    assert.deepStrictEqual(state.stateUpdate.services.preimages, [
      UpdatePreimage.provide({
        serviceId: tryAsServiceId(1),
        preimage: PreimageItem.create({
          hash: preimage.hash,
          blob: preimage.blob,
        }),
        slot: state.state.timeslot,
      }),
    ]);
  });

  it("should provide a preimage for itself", () => {
    const { state, preimage } = partiallyUpdatedStateWithSecondService({ self: true, requested: true });

    const partialState = new AccumulateExternalities(
      tinyChainSpec,
      state,
      tryAsServiceId(0),
      tryAsServiceId(10),
      tryAsTimeSlot(16),
    );

    const serviceId = tryAsServiceId(0);
    assert.deepStrictEqual(state.stateUpdate.services.preimages.length, 0);

    // when
    const result = partialState.providePreimage(serviceId, preimage.blob);

    // then
    assert.deepStrictEqual(result, Result.ok(OK));
    assert.deepStrictEqual(state.stateUpdate.services.preimages, [
      UpdatePreimage.provide({
        serviceId: tryAsServiceId(0),
        preimage: PreimageItem.create({
          hash: preimage.hash,
          blob: preimage.blob,
        }),
        slot: state.state.timeslot,
      }),
    ]);
  });

  it("should return error if preimage was not requested", () => {
    const { state, preimage } = partiallyUpdatedStateWithSecondService({
      self: false,
      requested: false,
    });

    const partialState = new AccumulateExternalities(
      tinyChainSpec,
      state,
      tryAsServiceId(0),
      tryAsServiceId(10),
      tryAsTimeSlot(16),
    );

    const serviceId = tryAsServiceId(1);
    assert.deepStrictEqual(state.stateUpdate.services.preimages.length, 0);

    // when
    const result = partialState.providePreimage(serviceId, preimage.blob);

    // then
    assert.deepStrictEqual(result, Result.error(ProvidePreimageError.WasNotRequested));
    assert.deepStrictEqual(state.stateUpdate.services.preimages.length, 0);
  });

  it("should return error if preimage is requested and already available for other service", () => {
    const { state, preimage } = partiallyUpdatedStateWithSecondService({
      self: false,
      requested: true,
      available: true,
    });

    const partialState = new AccumulateExternalities(
      tinyChainSpec,
      state,
      tryAsServiceId(0),
      tryAsServiceId(10),
      tryAsTimeSlot(16),
    );
    state.stateUpdate.services.preimages.push(
      UpdatePreimage.provide({
        serviceId: tryAsServiceId(1),
        preimage: PreimageItem.create({
          hash: preimage.hash,
          blob: preimage.blob,
        }),
        slot: state.state.timeslot,
      }),
    );

    const serviceId = tryAsServiceId(1);

    // when
    const result = partialState.providePreimage(serviceId, preimage.blob);

    // then
    assert.deepStrictEqual(result, Result.error(ProvidePreimageError.WasNotRequested));
    assert.deepStrictEqual(state.stateUpdate.services.preimages, [
      UpdatePreimage.provide({
        serviceId: tryAsServiceId(1),
        preimage: PreimageItem.create({
          hash: preimage.hash,
          blob: preimage.blob,
        }),
        slot: state.state.timeslot,
      }),
    ]);
  });

  it("should return error if preimage is requested and already provided for self", () => {
    const { state, preimage } = partiallyUpdatedStateWithSecondService({
      self: true,
      requested: true,
      available: true,
    });

    const partialState = new AccumulateExternalities(
      tinyChainSpec,
      state,
      tryAsServiceId(0),
      tryAsServiceId(10),
      tryAsTimeSlot(16),
    );
    const serviceId = tryAsServiceId(0);

    // when
    const result = partialState.providePreimage(serviceId, preimage.blob);

    // then
    assert.deepStrictEqual(result, Result.error(ProvidePreimageError.AlreadyProvided));
    assert.deepStrictEqual(state.stateUpdate.services.preimages, []);
  });

  it("should return ok and then error if preimage is provided twice for self", () => {
    const { state, preimage } = partiallyUpdatedStateWithSecondService({
      self: true,
      requested: true,
      available: false,
    });

    const partialState = new AccumulateExternalities(
      tinyChainSpec,
      state,
      tryAsServiceId(0),
      tryAsServiceId(10),
      tryAsTimeSlot(16),
    );

    const serviceId = tryAsServiceId(0);
    assert.deepStrictEqual(state.stateUpdate.services.preimages, []);

    // when
    const resultok = partialState.providePreimage(serviceId, preimage.blob);
    const resulterr = partialState.providePreimage(serviceId, preimage.blob);

    // then
    assert.deepStrictEqual(resultok, Result.ok(OK));
    assert.deepStrictEqual(resulterr, Result.error(ProvidePreimageError.WasNotRequested));
    assert.deepStrictEqual(state.stateUpdate.services.preimages, [
      UpdatePreimage.provide({
        serviceId: tryAsServiceId(0),
        preimage: PreimageItem.create({
          hash: preimage.hash,
          blob: preimage.blob,
        }),
        slot: state.state.timeslot,
      }),
    ]);
  });

  it("should return ok and then error if preimage is provided twice for other", () => {
    const { state, preimage } = partiallyUpdatedStateWithSecondService({
      self: false,
      requested: true,
      available: false,
    });

    const partialState = new AccumulateExternalities(
      tinyChainSpec,
      state,
      tryAsServiceId(0),
      tryAsServiceId(10),
      tryAsTimeSlot(16),
    );

    const serviceId = tryAsServiceId(1);
    assert.deepStrictEqual(state.stateUpdate.services.preimages, []);

    // when
    const resultok = partialState.providePreimage(serviceId, preimage.blob);
    const resulterr = partialState.providePreimage(serviceId, preimage.blob);

    // then
    assert.deepStrictEqual(resultok, Result.ok(OK));
    assert.deepStrictEqual(resulterr, Result.error(ProvidePreimageError.WasNotRequested));
    assert.deepStrictEqual(state.stateUpdate.services.preimages, [
      UpdatePreimage.provide({
        serviceId: tryAsServiceId(1),
        preimage: PreimageItem.create({
          hash: preimage.hash,
          blob: preimage.blob,
        }),
        slot: state.state.timeslot,
      }),
    ]);
  });
});

describe("PartialState.eject", () => {
  function setupEjectableService(
    stateUpdate: InMemoryState,
    overrides: {
      codeHash?: CodeHash;
      storageUtilisationCount?: U32;
      storageUtilisationBytes?: U64;
      tombstone?: {
        hash: PreimageHash;
        length: U32;
        slots: LookupHistorySlots;
      };
    } = {},
  ): ServiceId {
    const destinationId = tryAsServiceId(1);

    const baseService = stateUpdate.services.get(tryAsServiceId(0));
    if (baseService === undefined) {
      throw new Error("Missing required service!");
    }
    const codeHash =
      overrides.codeHash ??
      (() => {
        const expected = Bytes.zero(HASH_SIZE).asOpaque<CodeHash>();
        writeServiceIdAsLeBytes(tryAsServiceId(0), expected.raw);
        return expected;
      })();

    const storageUtilisationCount = overrides.storageUtilisationCount ?? tryAsU32(2);

    const storageUtilisationBytes =
      overrides.storageUtilisationBytes ?? tryAsU64(81 + (overrides.tombstone?.length ?? 0));

    let preimages = HashDictionary.new<PreimageHash, PreimageItem>();
    let lookupHistory = HashDictionary.new<PreimageHash, LookupHistoryItem[]>();
    if (overrides.tombstone !== undefined) {
      const { hash, length, slots } = overrides.tombstone;
      const item = new LookupHistoryItem(hash, length, slots);
      lookupHistory = HashDictionary.fromEntries([[hash, [item]]]);
      if (item.slots.length === 1 || item.slots.length === 2) {
        preimages = HashDictionary.fromEntries([
          [
            hash,
            PreimageItem.create({
              hash,
              blob: BytesBlob.blobFrom(new Uint8Array(length)),
            }),
          ],
        ]);
      }
    }

    const destinationService = new InMemoryService(destinationId, {
      info: ServiceAccountInfo.create({
        ...baseService.data.info,
        codeHash,
        storageUtilisationCount,
        storageUtilisationBytes,
      }),
      preimages,
      lookupHistory,
      storage: new Map(),
    });

    stateUpdate.services.set(destinationId, destinationService);
    return destinationId;
  }
  it("should return InvalidService if destination is null", () => {
    const state = partiallyUpdatedState();
    const partialState = new AccumulateExternalities(
      tinyChainSpec,
      state,
      tryAsServiceId(0),
      tryAsServiceId(10),
      tryAsTimeSlot(16),
    );

    const tombstone = Bytes.fill(HASH_SIZE, 0xef).asOpaque();

    // when
    const result = partialState.eject(null, tombstone);

    // then
    assert.deepStrictEqual(result, Result.error(EjectError.InvalidService, "Service missing"));
    assert.deepStrictEqual(state.stateUpdate.services.servicesRemoved, []);
  });

  it("should return InvalidService if destination service does not exist", () => {
    const state = partiallyUpdatedState();
    const partialState = new AccumulateExternalities(
      tinyChainSpec,
      state,
      tryAsServiceId(0),
      tryAsServiceId(10),
      tryAsTimeSlot(16),
    );

    const nonExistentServiceId = tryAsServiceId(99); // not present in stateUpdate
    const tombstone = Bytes.fill(HASH_SIZE, 0xee).asOpaque();

    // when
    const result = partialState.eject(nonExistentServiceId, tombstone);

    // then
    assert.deepStrictEqual(result, Result.error(EjectError.InvalidService, "Service missing"));
    assert.deepStrictEqual(state.stateUpdate.services.servicesRemoved, []);
  });

  it("should return InvalidService if destination service codeHash does not match expected pattern", () => {
    const state = partiallyUpdatedState();
    const destinationId = setupEjectableService(state.state, {
      codeHash: Bytes.fill(HASH_SIZE, 0x99).asOpaque(), // wrong codeHash
    });

    const tombstone = Bytes.fill(HASH_SIZE, 0xec).asOpaque();
    const partialState = new AccumulateExternalities(
      tinyChainSpec,
      state,
      tryAsServiceId(0),
      tryAsServiceId(10),
      tryAsTimeSlot(16),
    );

    // when
    const result = partialState.eject(destinationId, tombstone);

    // then
    assert.deepStrictEqual(result, Result.error(EjectError.InvalidService, "Invalid code hash"));
    assert.deepStrictEqual(state.stateUpdate.services.servicesRemoved, []);
  });

  it("should return InvalidPreimage if storageUtilisationCount is not equal to required value", () => {
    const state = partiallyUpdatedState();
    const destinationId = setupEjectableService(state.state, {
      storageUtilisationCount: tryAsU32(2 + 1), // off by 1
    });

    const tombstone = Bytes.fill(HASH_SIZE, 0xeb).asOpaque();
    const partialState = new AccumulateExternalities(
      tinyChainSpec,
      state,
      tryAsServiceId(0),
      tryAsServiceId(10),
      tryAsTimeSlot(16),
    );

    // when
    const result = partialState.eject(destinationId, tombstone);

    // then
    assert.deepStrictEqual(result, Result.error(EjectError.InvalidPreimage, "Too many storage items"));
    assert.deepStrictEqual(state.stateUpdate.services.servicesRemoved, []);
  });

  it("should return InvalidPreimage if the tombstone preimage is missing", () => {
    const state = partiallyUpdatedState();
    const tombstone = Bytes.fill(HASH_SIZE, 0xea).asOpaque();

    // destination service has valid codeHash and config, but no preimage or lookup history
    const destinationId = setupEjectableService(state.state);

    const partialState = new AccumulateExternalities(
      tinyChainSpec,
      state,
      tryAsServiceId(0),
      tryAsServiceId(10),
      tryAsTimeSlot(16),
    );

    // when
    const result = partialState.eject(destinationId, tombstone);

    // then
    assert.deepStrictEqual(result, Result.error(EjectError.InvalidPreimage, "Previous code available: wrong status"));
    assert.deepStrictEqual(state.stateUpdate.services.servicesRemoved, []);
  });

  it("should return InvalidPreimage if tombstone preimage exists but has wrong status", () => {
    const state = partiallyUpdatedState();
    const tombstone = Bytes.fill(HASH_SIZE, 0xe9).asOpaque<PreimageHash>();
    const length = tryAsU32(100);

    const destinationId = setupEjectableService(state.state, {
      tombstone: {
        hash: tombstone,
        length,
        // available
        slots: tryAsLookupHistorySlots([1].map((x) => tryAsTimeSlot(x))),
      },
    });

    const partialState = new AccumulateExternalities(
      tinyChainSpec,
      state,
      tryAsServiceId(0),
      tryAsServiceId(10),
      tryAsTimeSlot(16),
    );

    // when
    const result = partialState.eject(destinationId, tombstone);

    // then
    assert.deepStrictEqual(result, Result.error(EjectError.InvalidPreimage, "Previous code available: wrong status"));
    assert.deepStrictEqual(state.stateUpdate.services.servicesRemoved, []);
  });

  it("should return InvalidPreimage if tombstone preimage exists but is not expired", () => {
    const state = partiallyUpdatedState();
    const tombstone = Bytes.fill(HASH_SIZE, 0xe9).asOpaque<PreimageHash>();
    const length = tryAsU32(13);

    const destinationId = setupEjectableService(state.state, {
      tombstone: {
        hash: tombstone,
        length,
        // unavailable
        slots: tryAsLookupHistorySlots([1, 11].map((x) => tryAsTimeSlot(x))),
      },
    });

    const partialState = new AccumulateExternalities(
      tinyChainSpec,
      state,
      tryAsServiceId(0),
      tryAsServiceId(10),
      tryAsTimeSlot(17),
    );

    // when
    const result = partialState.eject(destinationId, tombstone);

    // then
    assert.deepStrictEqual(result, Result.error(EjectError.InvalidPreimage, "Previous code available: not expired"));
    assert.deepStrictEqual(state.stateUpdate.services.servicesRemoved, []);
  });

  it("should return InvalidService if summing balances would overflow", () => {
    const state = partiallyUpdatedState();
    state.state.applyUpdate({
      timeslot: tryAsTimeSlot(1_000_000),
    });
    const tombstone = Bytes.fill(HASH_SIZE, 0xe8).asOpaque();
    const length = tryAsU32(100);

    const destinationId = setupEjectableService(state.state, {
      tombstone: {
        hash: tombstone,
        length,
        slots: tryAsLookupHistorySlots([0, 1].map((x) => tryAsTimeSlot(x))),
      },
    });

    const partialState = new AccumulateExternalities(
      tinyChainSpec,
      state,
      tryAsServiceId(0),
      tryAsServiceId(10),
      tryAsTimeSlot(50),
    );

    // set the balance to overflow
    const currentService = state.state.services.get(tryAsServiceId(0));
    if (currentService === undefined) {
      throw new Error("missing required service!");
    }

    state.updateServiceInfo(
      tryAsServiceId(0),
      ServiceAccountInfo.create({
        ...currentService.data.info,
        balance: tryAsU64(2n ** 64n - 1n),
      }),
    );

    // when
    const result = partialState.eject(destinationId, tombstone);

    // then
    assert.deepStrictEqual(result, Result.error(EjectError.InvalidService, "Balance overflow"));
    assert.deepStrictEqual(state.stateUpdate.services.servicesRemoved, []);
  });

  it("should return OK", () => {
    const state = partiallyUpdatedState();
    state.state.applyUpdate({
      timeslot: tryAsTimeSlot(1_000_000),
    });
    const tombstone = Bytes.fill(HASH_SIZE, 0xe8).asOpaque();
    const length = tryAsU32(100);

    const destinationId = setupEjectableService(state.state, {
      tombstone: {
        hash: tombstone,
        length,
        slots: tryAsLookupHistorySlots([0, 1].map((x) => tryAsTimeSlot(x))),
      },
    });

    const partialState = new AccumulateExternalities(
      tinyChainSpec,
      state,
      tryAsServiceId(0),
      tryAsServiceId(10),
      tryAsTimeSlot(50),
    );

    // when
    const result = partialState.eject(destinationId, tombstone);

    // then
    assert.deepStrictEqual(result, Result.ok(OK));
    assert.deepStrictEqual(state.stateUpdate.services.servicesRemoved, [destinationId]);
  });
});

describe("AccumulateServiceExternalities", () => {
  const prepareState = (serviceArray: InMemoryService[] = []) => {
    const services = new Map<ServiceId, InMemoryService>();

    for (const service of serviceArray) {
      services.set(service.serviceId, service);
    }

    const state = InMemoryState.empty(tinyChainSpec);
    state.services = services;
    return new PartiallyUpdatedState(state);
  };

  const prepareService = (
    serviceId: ServiceId,
    {
      storage,
      preimages,
      info,
    }: {
      storage?: Map<string, StorageItem>;
      preimages?: HashDictionary<PreimageHash, PreimageItem>;
      info?: Partial<ServiceAccountInfo>;
    } = {},
  ) => {
    const initialStorage = storage ?? new Map();
    const storageUtilisationBytes = Array.from(initialStorage.values()).reduce(
      (sum, item) => sum + (item?.value.length ?? 0),
      0,
    );
    const serviceComp = Compatibility.isGreaterOrEqual(GpVersion.V0_6_7)
      ? {
          gratisStorage: tryAsU64(1024),
          created: tryAsTimeSlot(10),
          lastAccumulation: tryAsTimeSlot(15),
          parentService: tryAsServiceId(1),
        }
      : {
          gratisStorage: tryAsU64(0),
          created: tryAsTimeSlot(0),
          lastAccumulation: tryAsTimeSlot(0),
          parentService: tryAsServiceId(0),
        };

    return new InMemoryService(serviceId, {
      info: ServiceAccountInfo.create({
        balance: tryAsU64(2 ** 32),
        accumulateMinGas: tryAsServiceGas(1000),
        storageUtilisationBytes: tryAsU64(storageUtilisationBytes),
        storageUtilisationCount: tryAsU32(initialStorage.size),
        codeHash: Bytes.zero(HASH_SIZE).asOpaque(),
        onTransferMinGas: tryAsServiceGas(1000),
        ...serviceComp,
        ...info,
      }),
      storage: initialStorage,
      preimages: preimages ?? HashDictionary.new(),
      lookupHistory: HashDictionary.new(),
    });
  };

  const preparePreimages = (preimageArray: [PreimageHash, BytesBlob][]) => {
    const preimages: HashDictionary<PreimageHash, PreimageItem> = HashDictionary.new();

    for (const [hash, blob] of preimageArray) {
      const item = PreimageItem.create({ hash, blob });
      preimages.set(hash, item);
    }

    return preimages;
  };

  describe("getInfo", () => {
    it("should return null when serviceId is null", () => {
      const currentServiceId = tryAsServiceId(10_000);
      const serviceId: ServiceId | null = null;
      const state = prepareState([prepareService(currentServiceId)]);
      const expectedServiceInfo: ServiceAccountInfo | null = null;

      const accumulateServiceExternalities = new AccumulateExternalities(
        tinyChainSpec,
        state,
        currentServiceId,
        tryAsServiceId(42),
        tryAsTimeSlot(16),
      );

      const serviceInfo = accumulateServiceExternalities.getServiceInfo(serviceId);

      assert.strictEqual(serviceInfo, expectedServiceInfo);
    });

    it("should return null when serviceId is incorrect", () => {
      const currentServiceId = tryAsServiceId(10_000);
      const serviceId = tryAsServiceId(5);
      const state = prepareState([prepareService(currentServiceId)]);
      const expectedServiceInfo: ServiceAccountInfo | null = null;

      const accumulateServiceExternalities = new AccumulateExternalities(
        tinyChainSpec,
        state,
        currentServiceId,
        tryAsServiceId(42),
        tryAsTimeSlot(16),
      );

      const serviceInfo = accumulateServiceExternalities.getServiceInfo(serviceId);

      assert.strictEqual(serviceInfo, expectedServiceInfo);
    });

    it("should return correct service info", () => {
      const currentServiceId = tryAsServiceId(10_000);
      const serviceId = tryAsServiceId(5);
      const state = prepareState([prepareService(currentServiceId), prepareService(serviceId)]);
      const expectedServiceInfo = prepareService(serviceId).getInfo();

      const accumulateServiceExternalities = new AccumulateExternalities(
        tinyChainSpec,
        state,
        currentServiceId,
        tryAsServiceId(42),
        tryAsTimeSlot(16),
      );

      const serviceInfo = accumulateServiceExternalities.getServiceInfo(serviceId);

      assert.deepStrictEqual(serviceInfo, expectedServiceInfo);
    });
  });

  describe("lookup", () => {
    it("should return null when serviceId is null", () => {
      const currentServiceId = tryAsServiceId(10_000);
      const serviceId: ServiceId | null = null;
      const hash = Bytes.fill(HASH_SIZE, 1).asOpaque();
      const state = prepareState([prepareService(currentServiceId)]);
      const expectedResult: BytesBlob | null = null;

      const accumulateServiceExternalities = new AccumulateExternalities(
        tinyChainSpec,
        state,
        currentServiceId,
        tryAsServiceId(42),
        tryAsTimeSlot(16),
      );

      const result = accumulateServiceExternalities.lookup(serviceId, hash);

      assert.strictEqual(result, expectedResult);
    });

    it("should return null when service does not exist", () => {
      const currentServiceId = tryAsServiceId(10_000);
      const serviceId = tryAsServiceId(0);
      const hash = Bytes.fill(HASH_SIZE, 1).asOpaque();
      const state = prepareState([prepareService(currentServiceId)]);
      const expectedResult: BytesBlob | null = null;

      const accumulateServiceExternalities = new AccumulateExternalities(
        tinyChainSpec,
        state,
        currentServiceId,
        tryAsServiceId(42),
        tryAsTimeSlot(16),
      );

      const result = accumulateServiceExternalities.lookup(serviceId, hash);

      assert.strictEqual(result, expectedResult);
    });

    it("should return null when preimage does not exists", () => {
      const currentServiceId = tryAsServiceId(10_000);
      const requestedHash = Bytes.fill(HASH_SIZE, 1).asOpaque();
      const otherHash = Bytes.fill(HASH_SIZE, 2).asOpaque();
      const preimages = preparePreimages([[otherHash, BytesBlob.empty()]]);
      const service = prepareService(currentServiceId, { preimages });
      const state = prepareState([service]);
      const expectedResult: BytesBlob | null = null;

      const accumulateServiceExternalities = new AccumulateExternalities(
        tinyChainSpec,
        state,
        currentServiceId,
        tryAsServiceId(42),
        tryAsTimeSlot(16),
      );

      const result = accumulateServiceExternalities.lookup(currentServiceId, requestedHash);

      assert.strictEqual(result, expectedResult);
    });

    it("should return return a correct preimage", () => {
      const serviceId = tryAsServiceId(0);
      const expectedResult = BytesBlob.empty();
      const requestedHash = Bytes.fill(HASH_SIZE, 1).asOpaque();
      const preimages = preparePreimages([[requestedHash, expectedResult]]);
      const service = prepareService(serviceId, { preimages });
      const state = prepareState([service]);

      const accumulateServiceExternalities = new AccumulateExternalities(
        tinyChainSpec,
        state,
        serviceId,
        tryAsServiceId(42),
        tryAsTimeSlot(16),
      );

      const result = accumulateServiceExternalities.lookup(serviceId, requestedHash);

      assert.deepStrictEqual(result, expectedResult);
    });
  });

  describe("read / write", () => {
    it("should return null when serviceId is null ", () => {
      const currentServiceId = tryAsServiceId(10_000);
      const serviceId: ServiceId | null = null;
      const hash = Bytes.fill(HASH_SIZE, 1).asOpaque();
      const state = prepareState([prepareService(currentServiceId)]);

      const accumulateServiceExternalities = new AccumulateExternalities(
        tinyChainSpec,
        state,
        currentServiceId,
        tryAsServiceId(42),
        tryAsTimeSlot(16),
      );

      const result = accumulateServiceExternalities.read(serviceId, hash);

      assert.strictEqual(result, null);
    });

    it("should return null when service does not exist ", () => {
      const currentServiceId = tryAsServiceId(10_000);
      const serviceId = tryAsServiceId(33);
      const hash = Bytes.fill(HASH_SIZE, 1).asOpaque();
      const state = prepareState([prepareService(currentServiceId)]);
      const accumulateServiceExternalities = new AccumulateExternalities(
        tinyChainSpec,
        state,
        currentServiceId,
        tryAsServiceId(42),
        tryAsTimeSlot(16),
      );

      const result = accumulateServiceExternalities.read(serviceId, hash);

      assert.strictEqual(result, null);
    });

    it("should correctly read from storage", () => {
      const currentServiceId = tryAsServiceId(10_000);
      const serviceId = tryAsServiceId(33);
      const key: StorageKey = Bytes.fill(HASH_SIZE, 1).asOpaque();
      const initialStorage = new Map<string, StorageItem>();
      const value = BytesBlob.empty();
      initialStorage.set(key.toString(), StorageItem.create({ key, value }));
      const service = prepareService(serviceId, { storage: initialStorage });
      const state = prepareState([prepareService(currentServiceId), service]);

      const accumulateServiceExternalities = new AccumulateExternalities(
        tinyChainSpec,
        state,
        currentServiceId,
        tryAsServiceId(42),
        tryAsTimeSlot(16),
      );

      const result = accumulateServiceExternalities.read(serviceId, key);

      assert.strictEqual(result, value);
    });

    it("should correctly write to storage", () => {
      const currentServiceId = tryAsServiceId(10_000);
      const hash = Bytes.fill(HASH_SIZE, 1).asOpaque();
      const blob = BytesBlob.empty();
      const state = prepareState([prepareService(currentServiceId)]);
      const accumulateServiceExternalities = new AccumulateExternalities(
        tinyChainSpec,
        state,
        currentServiceId,
        tryAsServiceId(42),
        tryAsTimeSlot(16),
      );

      assert.strictEqual(state.stateUpdate.services.storage.length, 0);

      accumulateServiceExternalities.write(hash, tryAsU64(1), blob);

      assert.strictEqual(state.stateUpdate.services.storage.length, 1);
    });

    it("should return new value if there was a write", () => {
      const currentServiceId = tryAsServiceId(10_000);
      const key: StorageKey = Bytes.fill(HASH_SIZE, 2).asOpaque();
      const initialStorage = new Map<string, StorageItem>();
      const value = BytesBlob.empty();
      const newBlob = BytesBlob.parseBlob("0x11111111");
      initialStorage.set(key.toString(), StorageItem.create({ key, value }));

      const state = prepareState([prepareService(currentServiceId, { storage: initialStorage })]);
      const accumulateServiceExternalities = new AccumulateExternalities(
        tinyChainSpec,
        state,
        currentServiceId,
        tryAsServiceId(42),
        tryAsTimeSlot(16),
      );

      accumulateServiceExternalities.write(key, tryAsU64(1), newBlob);

      assert.strictEqual(state.stateUpdate.services.storage.length, 1);

      const result = accumulateServiceExternalities.read(currentServiceId, key);

      assert.deepStrictEqual(result, newBlob);
    });
  });
<<<<<<< HEAD

  describe("readSnapshotLength", () => {
    it("should correctly read from storage", () => {
      const serviceId = tryAsServiceId(33);
      const key: StorageKey = Bytes.fill(HASH_SIZE, 1).asOpaque();
      const initialStorage = new Map<string, StorageItem>();
      const value = BytesBlob.empty();
      initialStorage.set(key.toString(), StorageItem.create({ key, value }));
      const service = prepareService(serviceId, { storage: initialStorage });
      const state = prepareState([service]);

      const accumulateServiceExternalities = new AccumulateExternalities(
        tinyChainSpec,
        state,
        serviceId,
        tryAsServiceId(42),
        tryAsTimeSlot(16),
      );

      const result = accumulateServiceExternalities.readSnapshotLength(key);

      assert.strictEqual(result, value.length);
    });

    it("should return snapshot length even if a new value if was written", () => {
      const currentServiceId = tryAsServiceId(10_000);
      const key: StorageKey = Bytes.fill(HASH_SIZE, 1).asOpaque();
      const initialStorage = new Map<string, StorageItem>();
      const value = BytesBlob.empty();
      const newBlob = BytesBlob.parseBlob("0x11111111");
      initialStorage.set(key.toString(), StorageItem.create({ key, value }));
      const service = prepareService(currentServiceId, { storage: initialStorage });
      const state = prepareState([service]);
      const accumulateServiceExternalities = new AccumulateExternalities(
        tinyChainSpec,
        state,
        currentServiceId,
        tryAsServiceId(42),
        tryAsTimeSlot(16),
      );

      accumulateServiceExternalities.write(key, tryAsU64(0), newBlob);
      const result = accumulateServiceExternalities.readSnapshotLength(key);

      assert.deepStrictEqual(result, value.length);
    });
  });
=======
>>>>>>> ddea0697
});<|MERGE_RESOLUTION|>--- conflicted
+++ resolved
@@ -1939,54 +1939,4 @@
       assert.deepStrictEqual(result, newBlob);
     });
   });
-<<<<<<< HEAD
-
-  describe("readSnapshotLength", () => {
-    it("should correctly read from storage", () => {
-      const serviceId = tryAsServiceId(33);
-      const key: StorageKey = Bytes.fill(HASH_SIZE, 1).asOpaque();
-      const initialStorage = new Map<string, StorageItem>();
-      const value = BytesBlob.empty();
-      initialStorage.set(key.toString(), StorageItem.create({ key, value }));
-      const service = prepareService(serviceId, { storage: initialStorage });
-      const state = prepareState([service]);
-
-      const accumulateServiceExternalities = new AccumulateExternalities(
-        tinyChainSpec,
-        state,
-        serviceId,
-        tryAsServiceId(42),
-        tryAsTimeSlot(16),
-      );
-
-      const result = accumulateServiceExternalities.readSnapshotLength(key);
-
-      assert.strictEqual(result, value.length);
-    });
-
-    it("should return snapshot length even if a new value if was written", () => {
-      const currentServiceId = tryAsServiceId(10_000);
-      const key: StorageKey = Bytes.fill(HASH_SIZE, 1).asOpaque();
-      const initialStorage = new Map<string, StorageItem>();
-      const value = BytesBlob.empty();
-      const newBlob = BytesBlob.parseBlob("0x11111111");
-      initialStorage.set(key.toString(), StorageItem.create({ key, value }));
-      const service = prepareService(currentServiceId, { storage: initialStorage });
-      const state = prepareState([service]);
-      const accumulateServiceExternalities = new AccumulateExternalities(
-        tinyChainSpec,
-        state,
-        currentServiceId,
-        tryAsServiceId(42),
-        tryAsTimeSlot(16),
-      );
-
-      accumulateServiceExternalities.write(key, tryAsU64(0), newBlob);
-      const result = accumulateServiceExternalities.readSnapshotLength(key);
-
-      assert.deepStrictEqual(result, value.length);
-    });
-  });
-=======
->>>>>>> ddea0697
 });