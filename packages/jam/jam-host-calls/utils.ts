--- conflicted
+++ resolved
@@ -1,9 +1,6 @@
 import { type ServiceId, tryAsServiceId } from "@typeberry/block";
-<<<<<<< HEAD
 import { u32AsLeBytes } from "@typeberry/numbers";
-=======
 import { MAX_U64, tryAsU64, u64IntoParts } from "@typeberry/numbers";
->>>>>>> bbf02c39
 import type { Registers } from "@typeberry/pvm-host-calls/host-call-handler";
 import { check } from "@typeberry/utils";
 
