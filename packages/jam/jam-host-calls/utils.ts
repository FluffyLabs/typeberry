import { type ServiceId, tryAsServiceId } from "@typeberry/block";
import { u64IntoParts } from "@typeberry/numbers";
import { u32AsLeBytes } from "@typeberry/numbers";
import type { IHostCallRegisters } from "@typeberry/pvm-host-calls";
import { check } from "@typeberry/utils";

export const SERVICE_ID_BYTES = 4;
export const CURRENT_SERVICE_ID = tryAsServiceId(2 ** 32 - 1);

export function legacyGetServiceId(regNumber: number, regs: IHostCallRegisters, currentServiceId: ServiceId) {
  const serviceId = Number(regs.get(regNumber));
  return serviceId === CURRENT_SERVICE_ID ? currentServiceId : tryAsServiceId(serviceId);
}

<<<<<<< HEAD
export function getServiceId(regNumber: number, regs: HostCallRegisters, currentServiceId: ServiceId): ServiceId {
=======
export function getServiceId(
  regNumber: number,
  regs: IHostCallRegisters,
  currentServiceId: ServiceId,
): ServiceId | null {
>>>>>>> 99a9ed89
  const regValue = regs.get(regNumber);
  if (regValue === 2n ** 64n - 1n) {
    return currentServiceId;
  }

  const { lower } = u64IntoParts(regValue);

  return tryAsServiceId(lower);
}

export function writeServiceIdAsLeBytes(serviceId: ServiceId, destination: Uint8Array) {
  check(destination.length >= SERVICE_ID_BYTES, "Not enough space in the destination.");
  destination.set(u32AsLeBytes(serviceId));
}<|MERGE_RESOLUTION|>--- conflicted
+++ resolved
@@ -12,15 +12,11 @@
   return serviceId === CURRENT_SERVICE_ID ? currentServiceId : tryAsServiceId(serviceId);
 }
 
-<<<<<<< HEAD
-export function getServiceId(regNumber: number, regs: HostCallRegisters, currentServiceId: ServiceId): ServiceId {
-=======
 export function getServiceId(
   regNumber: number,
   regs: IHostCallRegisters,
   currentServiceId: ServiceId,
-): ServiceId | null {
->>>>>>> 99a9ed89
+): ServiceId {
   const regValue = regs.get(regNumber);
   if (regValue === 2n ** 64n - 1n) {
     return currentServiceId;
