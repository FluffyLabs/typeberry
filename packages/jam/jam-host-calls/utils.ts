import { type ServiceId, tryAsServiceId } from "@typeberry/block";
<<<<<<< HEAD
import { tryAsU64, u32AsLeBytes, u64IntoParts } from "@typeberry/numbers";
import type { Registers } from "@typeberry/pvm-host-calls/host-call-handler";
=======
import { u64IntoParts } from "@typeberry/numbers";
import { u32AsLeBytes } from "@typeberry/numbers";
import type { HostCallRegisters } from "@typeberry/pvm-host-calls";
>>>>>>> 45f379fb
import { check } from "@typeberry/utils";

export const SERVICE_ID_BYTES = 4;
export const CURRENT_SERVICE_ID = tryAsServiceId(2 ** 32 - 1);
/**
 * Magic number to indicate that the serviceId is currentServiceId.
 *
 * https://graypaper.fluffylabs.dev/#/cc517d7/305d00306100?v=0.6.5
 */
export const PLACEHOLDER_SERVICE_ID = 2n ** 64n - 1n;

export function legacyGetServiceId(regNumber: number, regs: HostCallRegisters, currentServiceId: ServiceId) {
  const serviceId = Number(regs.get(regNumber));
  return serviceId === CURRENT_SERVICE_ID ? currentServiceId : tryAsServiceId(serviceId);
}

<<<<<<< HEAD
export function getServiceId(regNumber: number, regs: Registers, currentServiceId: ServiceId): ServiceId | null {
  const regValue = regs.getU64(regNumber);
  if (regValue === PLACEHOLDER_SERVICE_ID) {
=======
export function getServiceId(
  regNumber: number,
  regs: HostCallRegisters,
  currentServiceId: ServiceId,
): ServiceId | null {
  const regValue = regs.get(regNumber);
  if (regValue === 2n ** 64n - 1n) {
>>>>>>> 45f379fb
    return currentServiceId;
  }

  const { lower, upper } = u64IntoParts(regValue);

  if (upper === 0) {
    return tryAsServiceId(lower);
  }
  return null;
}

export function writeServiceIdAsLeBytes(serviceId: ServiceId, destination: Uint8Array) {
  check(destination.length >= SERVICE_ID_BYTES, "Not enough space in the destination.");
  destination.set(u32AsLeBytes(serviceId));
}<|MERGE_RESOLUTION|>--- conflicted
+++ resolved
@@ -1,12 +1,7 @@
 import { type ServiceId, tryAsServiceId } from "@typeberry/block";
-<<<<<<< HEAD
-import { tryAsU64, u32AsLeBytes, u64IntoParts } from "@typeberry/numbers";
-import type { Registers } from "@typeberry/pvm-host-calls/host-call-handler";
-=======
 import { u64IntoParts } from "@typeberry/numbers";
 import { u32AsLeBytes } from "@typeberry/numbers";
 import type { HostCallRegisters } from "@typeberry/pvm-host-calls";
->>>>>>> 45f379fb
 import { check } from "@typeberry/utils";
 
 export const SERVICE_ID_BYTES = 4;
@@ -23,19 +18,13 @@
   return serviceId === CURRENT_SERVICE_ID ? currentServiceId : tryAsServiceId(serviceId);
 }
 
-<<<<<<< HEAD
-export function getServiceId(regNumber: number, regs: Registers, currentServiceId: ServiceId): ServiceId | null {
-  const regValue = regs.getU64(regNumber);
-  if (regValue === PLACEHOLDER_SERVICE_ID) {
-=======
 export function getServiceId(
   regNumber: number,
   regs: HostCallRegisters,
   currentServiceId: ServiceId,
 ): ServiceId | null {
   const regValue = regs.get(regNumber);
-  if (regValue === 2n ** 64n - 1n) {
->>>>>>> 45f379fb
+  if (regValue === PLACEHOLDER_SERVICE_ID) {
     return currentServiceId;
   }
 
