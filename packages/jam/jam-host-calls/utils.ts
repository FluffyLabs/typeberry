--- conflicted
+++ resolved
@@ -9,16 +9,7 @@
 export const SERVICE_ID_BYTES = 4;
 export const CURRENT_SERVICE_ID = tryAsServiceId(2 ** 32 - 1);
 
-<<<<<<< HEAD
-export function getServiceId(
-=======
-export function legacyGetServiceId(regNumber: number, regs: IHostCallRegisters, currentServiceId: ServiceId) {
-  const serviceId = Number(regs.get(regNumber));
-  return serviceId === CURRENT_SERVICE_ID ? currentServiceId : tryAsServiceId(serviceId);
-}
-
 export function getServiceIdOrCurrent(
->>>>>>> 80ddef3a
   regNumber: number,
   regs: IHostCallRegisters,
   currentServiceId: ServiceId,
