import {
  BANDERSNATCH_RING_ROOT_BYTES,
  type BandersnatchKey,
  type BandersnatchRingRoot,
  type BandersnatchVrfSignature,
  type EntropyHash,
  type ValidatorIndex,
} from "@typeberry/block";
import type { SignedTicket } from "@typeberry/block/tickets";
import { Bytes, BytesBlob } from "@typeberry/bytes";
import { HASH_SIZE } from "@typeberry/hash";
import { Result } from "@typeberry/utils";
<<<<<<< HEAD
import { batch_verify_tickets, ring_commitment, verify_seal } from "bandersnatch-wasm/pkg";
import { JAM_TICKET_SEAL } from "./constants";
=======
import type { BandernsatchWasm } from "./bandersnatch-wasm";
>>>>>>> 2ff25127

const RESULT_INDEX = 0 as const;

enum ResultValues {
  Ok = 0,
  Error = 1,
}

<<<<<<< HEAD
export async function verifySeal(
  validators: BandersnatchKey[],
  author_index: ValidatorIndex,
  signature: BandersnatchVrfSignature,
  payload: BytesBlob,
  encodedUnsealedHeader: BytesBlob,
): Promise<Result<EntropyHash, null>> {
  const keys = BytesBlob.blobFromParts(validators.map((x) => x.raw)).raw;
  const sealResult = verify_seal(keys, author_index, signature.raw, payload.raw, encodedUnsealedHeader.raw);
=======
export async function getRingCommitment(
  bandersnatch: BandernsatchWasm,
  keys: Uint8Array,
): Promise<Result<BandersnatchRingRoot, null>> {
  const commitmentResult = await bandersnatch.getRingCommitment(keys);
>>>>>>> 2ff25127

  if (sealResult[RESULT_INDEX] === ResultValues.Error) {
    return Result.error(null);
  }

  return Result.ok(Bytes.fromBlob(sealResult.subarray(1), HASH_SIZE).asOpaque());
}

export async function getRingCommitment(validators: BandersnatchKey[]): Promise<Result<BandersnatchRingRoot, null>> {
  const keys = BytesBlob.blobFromParts(validators.map((x) => x.raw)).raw;
  const commitmentResult = ring_commitment(keys);

  if (commitmentResult[RESULT_INDEX] === ResultValues.Error) {
    return Result.error(null);
  }

  return Result.ok(Bytes.fromBlob(commitmentResult.subarray(1), BANDERSNATCH_RING_ROOT_BYTES).asOpaque());
}

export async function verifyTickets(
<<<<<<< HEAD
  validators: BandersnatchKey[],
=======
  bandersnatch: BandernsatchWasm,
  keys: Uint8Array,
>>>>>>> 2ff25127
  tickets: SignedTicket[],
  entropy: EntropyHash,
): Promise<{ isValid: boolean; entropyHash: EntropyHash }[]> {
  const contextLength = entropy.length + JAM_TICKET_SEAL.length + 1;

  const ticketsData = BytesBlob.blobFromParts(
    tickets.map(
      (ticket) =>
        BytesBlob.blobFromParts([ticket.signature.raw, JAM_TICKET_SEAL, entropy.raw, Uint8Array.of(ticket.attempt)])
          .raw,
    ),
  ).raw;

<<<<<<< HEAD
  const keys = BytesBlob.blobFromParts(validators.map((x) => x.raw)).raw;
  const verificationResult = batch_verify_tickets(keys, ticketsData, contextLength);
=======
  const verificationResult = await bandersnatch.verifyTicket(keys, ticketsData, contextLength);
>>>>>>> 2ff25127

  return Array.from(BytesBlob.blobFrom(verificationResult).chunks(33)).map((result) => ({
    isValid: result.raw[RESULT_INDEX] === ResultValues.Ok,
    entropyHash: Bytes.fromBlob(result.raw.subarray(1, 33), HASH_SIZE).asOpaque(),
  }));
}<|MERGE_RESOLUTION|>--- conflicted
+++ resolved
@@ -10,12 +10,8 @@
 import { Bytes, BytesBlob } from "@typeberry/bytes";
 import { HASH_SIZE } from "@typeberry/hash";
 import { Result } from "@typeberry/utils";
-<<<<<<< HEAD
-import { batch_verify_tickets, ring_commitment, verify_seal } from "bandersnatch-wasm/pkg";
+import type { BandernsatchWasm } from "./bandersnatch-wasm";
 import { JAM_TICKET_SEAL } from "./constants";
-=======
-import type { BandernsatchWasm } from "./bandersnatch-wasm";
->>>>>>> 2ff25127
 
 const RESULT_INDEX = 0 as const;
 
@@ -24,23 +20,22 @@
   Error = 1,
 }
 
-<<<<<<< HEAD
 export async function verifySeal(
+  bandersnatch: BandernsatchWasm,
   validators: BandersnatchKey[],
-  author_index: ValidatorIndex,
+  authorIndex: ValidatorIndex,
   signature: BandersnatchVrfSignature,
   payload: BytesBlob,
   encodedUnsealedHeader: BytesBlob,
 ): Promise<Result<EntropyHash, null>> {
   const keys = BytesBlob.blobFromParts(validators.map((x) => x.raw)).raw;
-  const sealResult = verify_seal(keys, author_index, signature.raw, payload.raw, encodedUnsealedHeader.raw);
-=======
-export async function getRingCommitment(
-  bandersnatch: BandernsatchWasm,
-  keys: Uint8Array,
-): Promise<Result<BandersnatchRingRoot, null>> {
-  const commitmentResult = await bandersnatch.getRingCommitment(keys);
->>>>>>> 2ff25127
+  const sealResult = await bandersnatch.verifySeal(
+    keys,
+    authorIndex,
+    signature.raw,
+    payload.raw,
+    encodedUnsealedHeader.raw,
+  );
 
   if (sealResult[RESULT_INDEX] === ResultValues.Error) {
     return Result.error(null);
@@ -49,9 +44,12 @@
   return Result.ok(Bytes.fromBlob(sealResult.subarray(1), HASH_SIZE).asOpaque());
 }
 
-export async function getRingCommitment(validators: BandersnatchKey[]): Promise<Result<BandersnatchRingRoot, null>> {
+export async function getRingCommitment(
+  bandersnatch: BandernsatchWasm,
+  validators: BandersnatchKey[],
+): Promise<Result<BandersnatchRingRoot, null>> {
   const keys = BytesBlob.blobFromParts(validators.map((x) => x.raw)).raw;
-  const commitmentResult = ring_commitment(keys);
+  const commitmentResult = await bandersnatch.getRingCommitment(keys);
 
   if (commitmentResult[RESULT_INDEX] === ResultValues.Error) {
     return Result.error(null);
@@ -61,12 +59,8 @@
 }
 
 export async function verifyTickets(
-<<<<<<< HEAD
+  bandersnatch: BandernsatchWasm,
   validators: BandersnatchKey[],
-=======
-  bandersnatch: BandernsatchWasm,
-  keys: Uint8Array,
->>>>>>> 2ff25127
   tickets: SignedTicket[],
   entropy: EntropyHash,
 ): Promise<{ isValid: boolean; entropyHash: EntropyHash }[]> {
@@ -80,12 +74,8 @@
     ),
   ).raw;
 
-<<<<<<< HEAD
   const keys = BytesBlob.blobFromParts(validators.map((x) => x.raw)).raw;
-  const verificationResult = batch_verify_tickets(keys, ticketsData, contextLength);
-=======
-  const verificationResult = await bandersnatch.verifyTicket(keys, ticketsData, contextLength);
->>>>>>> 2ff25127
+  const verificationResult = await bandersnatch.batchVerifyTicket(keys, ticketsData, contextLength);
 
   return Array.from(BytesBlob.blobFrom(verificationResult).chunks(33)).map((result) => ({
     isValid: result.raw[RESULT_INDEX] === ResultValues.Ok,
