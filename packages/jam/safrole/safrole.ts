import {
  BANDERSNATCH_KEY_BYTES,
  type BandersnatchKey,
  ED25519_KEY_BYTES,
  type EntropyHash,
  EpochMarker,
  type PerEpochBlock,
  type PerValidator,
  type TimeSlot,
  tryAsPerEpochBlock,
} from "@typeberry/block";
import type { SignedTicket, Ticket, TicketsExtrinsic } from "@typeberry/block/tickets";
import { Bytes, bytesBlobComparator } from "@typeberry/bytes";
import { Decoder } from "@typeberry/codec";
import { FixedSizeArray, SortedSet, asKnownSize } from "@typeberry/collections";
import type { ChainSpec } from "@typeberry/config";
import { blake2b } from "@typeberry/hash";
import { tryAsU32, u32AsLeBytes } from "@typeberry/numbers";
import { type State, ValidatorData } from "@typeberry/state";
import { type SafroleSealingKeys, SafroleSealingKeysData } from "@typeberry/state/safrole-data";
import { Result, asOpaqueType } from "@typeberry/utils";
import { getRingCommitment, verifyTickets } from "./bandersnatch";
<<<<<<< HEAD
import type { SafroleSealState } from "./safrole-seal";
=======
import { BandernsatchWasm } from "./bandersnatch-wasm";
>>>>>>> 2ff25127

export const VALIDATOR_META_BYTES = 128;
export type VALIDATOR_META_BYTES = typeof VALIDATOR_META_BYTES;

const ticketComparator = (a: Ticket, b: Ticket) => bytesBlobComparator(a.id, b.id);

type Mutable<T> = {
  -readonly [P in keyof T]: T[P];
};

type MutablePick<T, K extends keyof T> = Mutable<Pick<T, K>>;

export type SafroleState = Pick<State, "designatedValidatorData"> & {
  disputesRecords: Pick<State["disputesRecords"], "punishSet">;
} & MutablePick<
    State,
    | "timeslot"
    | "previousValidatorData"
    | "currentValidatorData"
    | "nextValidatorData"
    | "entropy"
    | "ticketsAccumulator"
    | "sealingKeySeries"
    | "epochRoot"
  >;

export type StateDiff = Partial<SafroleState>;

type TicketsMark = PerEpochBlock<Ticket>;

export type OkResult = {
  epochMark: EpochMarker | null;
  ticketsMark: TicketsMark | null;
};

export type Input = {
  /** Current block time slot. */
  slot: TimeSlot;
  /** Y(H_v): a high-entropy hash yielded from bandersnatch block seal. */
  entropy: EntropyHash;
  /** Current block tickets extrinsic. */
  extrinsic: TicketsExtrinsic;
};

export enum SafroleErrorCode {
  IncorrectData = 1,
  // Timeslot value must be strictly monotonic.
  BadSlot = 2,
  // Received a ticket while in epoch's tail.
  UnexpectedTicket = 3,
  // Tickets must be sorted.
  BadTicketOrder = 4,
  // Invalid ticket ring proof.
  BadTicketProof = 5,
  // Invalid ticket attempt value.
  BadTicketAttempt = 6,
  // Found a ticket duplicate.
  DuplicateTicket = 7,
}

type ValidatorKeys = Pick<
  SafroleState,
  "nextValidatorData" | "currentValidatorData" | "previousValidatorData" | "epochRoot"
>;

export class Safrole {
  constructor(
    private chainSpec: ChainSpec,
<<<<<<< HEAD
    public state: SafroleState,
=======
    private readonly bandersnatch: Promise<BandernsatchWasm> = BandernsatchWasm.new({ synchronous: true }),
>>>>>>> 2ff25127
  ) {}

  /** `e' > e` */
  private isEpochChanged(timeslot: TimeSlot): boolean {
    const stateEpoch = Math.floor(this.state.timeslot / this.chainSpec.epochLength);
    const blockEpoch = Math.floor(timeslot / this.chainSpec.epochLength);
    return blockEpoch > stateEpoch;
  }

  /** `e' === e` */
  private isSameEpoch(timeslot: TimeSlot): boolean {
    const stateEpoch = Math.floor(this.state.timeslot / this.chainSpec.epochLength);
    const blockEpoch = Math.floor(timeslot / this.chainSpec.epochLength);
    return blockEpoch === stateEpoch;
  }

  /** `e' === e + 1` */
  private isNextEpoch(timeslot: TimeSlot): boolean {
    const stateEpoch = Math.floor(this.state.timeslot / this.chainSpec.epochLength);
    const blockEpoch = Math.floor(timeslot / this.chainSpec.epochLength);
    return blockEpoch === stateEpoch + 1;
  }

  /**
   * Returns slot phase index for given timeslot
   *
   * https://graypaper.fluffylabs.dev/#/5f542d7/0d87000d8700
   */
  private getSlotPhaseIndex(timeslot: TimeSlot) {
    return timeslot % this.chainSpec.epochLength;
  }

  private getEntropy(timeslot: TimeSlot, entropyHash: EntropyHash): SafroleState["entropy"] {
    const [randomnessAcc, ...rest] = this.state.entropy;

    /**
     * Randomness accumulator - η′ from GP
     *
     * https://graypaper.fluffylabs.dev/#/5f542d7/0e17020e1702
     */
    const newRandomnessAcc = blake2b.hashBlobs([randomnessAcc.raw, entropyHash]).asOpaque();

    /**
     * Randomness history is shifted when epoch is changed
     *
     * https://graypaper.fluffylabs.dev/#/5f542d7/0e57020e5702
     */

    if (this.isEpochChanged(timeslot)) {
      return FixedSizeArray.new([newRandomnessAcc, randomnessAcc, rest[0], rest[1]], 4);
    }

    return FixedSizeArray.new([newRandomnessAcc, ...rest], 4);
  }

  private async getValidatorKeys(
    timeslot: TimeSlot,
  ): Promise<Result<ValidatorKeys, typeof SafroleErrorCode.IncorrectData>> {
    /**
     * Epoch is not changed so the previous state is returned
     */
    if (!this.isEpochChanged(timeslot)) {
      const { nextValidatorData, currentValidatorData, previousValidatorData, epochRoot } = this.state;
      return Result.ok({ nextValidatorData, currentValidatorData, previousValidatorData, epochRoot });
    }

    /**
     * Epoch is changed so we shift validators and calculate new epoch root commitment
     */
    const postOffenders = this.state.disputesRecords.punishSet;
    const newNextValidators: PerValidator<ValidatorData> = asOpaqueType(
      this.state.designatedValidatorData.map((validator) => {
        const isOffender = postOffenders.has(validator.ed25519) !== false;

        /**
         * Bandersnatch & ed25519 keys of validators that belongs to offenders are replaced with null keys
         *
         * https://graypaper.fluffylabs.dev/#/5f542d7/0ea2000ea200
         */
        if (isOffender) {
          return new ValidatorData(
            Bytes.zero(BANDERSNATCH_KEY_BYTES).asOpaque(),
            Bytes.zero(ED25519_KEY_BYTES).asOpaque(),
            validator.bls,
            validator.metadata,
          );
        }

        return validator;
      }),
    );

    const { nextValidatorData, currentValidatorData } = this.state;

<<<<<<< HEAD
    const epochRootResult = await getRingCommitment(newNextValidators.map((x) => x.bandersnatch));
=======
    const keys = BytesBlob.blobFromParts(newNextValidators.map((x) => x.bandersnatch.raw)).raw;

    const epochRootResult = await getRingCommitment(await this.bandersnatch, keys);
>>>>>>> 2ff25127

    if (epochRootResult.isOk) {
      return Result.ok({
        nextValidatorData: newNextValidators,
        currentValidatorData: nextValidatorData,
        previousValidatorData: currentValidatorData,
        epochRoot: epochRootResult.ok,
      });
    }

    return Result.error(SafroleErrorCode.IncorrectData);
  }

  /**
   * Ticket sequencer that is used in standard mode
   *
   * https://graypaper.fluffylabs.dev/#/5f542d7/0ea7020ea702
   */
  private outsideInSequencer(tickets: Ticket[]) {
    const ticketsLength = tickets.length;
    const reorderedTickets = new Array<Ticket>(ticketsLength);

    const middle = Math.floor(ticketsLength / 2);
    if (ticketsLength % 2 === 1) {
      reorderedTickets[middle] = tickets[middle];
    }

    for (let i = 0; i < middle; i += 1) {
      reorderedTickets[2 * i] = tickets[i];
      reorderedTickets[2 * i + 1] = tickets[ticketsLength - i - 1];
    }

    return tryAsPerEpochBlock(reorderedTickets, this.chainSpec);
  }

  /**
   * Ticket sequencer that is used in fallback mode
   *
   * https://graypaper.fluffylabs.dev/#/5f542d7/0ea7020ea702
   */
  private fallbackKeySequencer(entropy: EntropyHash, newValidators: ValidatorData[]) {
    const epochLength = this.chainSpec.epochLength;
    const result: BandersnatchKey[] = [];
    const validatorsCount = newValidators.length;
    for (let i = tryAsU32(0); i < epochLength; i++) {
      const iAsBytes = u32AsLeBytes(i);
      const bytes = blake2b.hashBlobs([entropy.raw, iAsBytes]).raw;
      const decoder = Decoder.fromBlob(bytes);
      const validatorIndex = decoder.u32() % validatorsCount;
      result.push(newValidators[validatorIndex].bandersnatch);
    }

    return tryAsPerEpochBlock(result, this.chainSpec);
  }

  /**
   * Returns a new slot sealer series that can consist of tickets or keys.
   * In might return 1 of 3 results depends on circumstances:
   * 1. reordered tickets accumulator in case of a new epoch
   * 2. previous state in case of the same epoch
   * 3. fallback keys sequence otherwise
   *
   * https://graypaper.fluffylabs.dev/#/5f542d7/0ea2020ea202
   */
  private getSlotKeySequence(
    timeslot: TimeSlot,
    newValidators: ValidatorData[],
    newEntropy: EntropyHash,
  ): SafroleSealingKeys {
    const m = this.getSlotPhaseIndex(this.state.timeslot);
    if (
      this.isNextEpoch(timeslot) &&
      m >= this.chainSpec.contestLength &&
      this.state.ticketsAccumulator.length === this.chainSpec.epochLength
    ) {
      return SafroleSealingKeysData.tickets(this.outsideInSequencer(this.state.ticketsAccumulator));
    }

    if (this.isSameEpoch(timeslot)) {
      return this.state.sealingKeySeries;
    }

    // TODO [MaSi]: the result of fallback sequencer should be cached
    return SafroleSealingKeysData.keys(this.fallbackKeySequencer(newEntropy, newValidators));
  }

  /**
   * Apply the state changes
   */
  private applyStateChanges(diff: StateDiff): void {
    this.state = Object.assign(this.state, diff);
  }

  /**
   * Returns epoch markers if the epoch is changed and null otherwise
   *
   * https://graypaper.fluffylabs.dev/#/5f542d7/0e6e030e6e03
   */
  private getEpochMark(timeslot: TimeSlot, nextValidators: PerValidator<ValidatorData>): EpochMarker | null {
    if (!this.isEpochChanged(timeslot)) {
      return null;
    }

    const entropy = this.state.entropy;
    return new EpochMarker(
      entropy[0],
      entropy[1],
      asKnownSize(nextValidators.map((validator) => validator.bandersnatch)),
    );
  }

  /**
   * Verify if tickets array has no duplicates and is sorted by id
   */
  private verifyTickets(
    tickets: Ticket[],
  ): Result<null, SafroleErrorCode.BadTicketOrder | SafroleErrorCode.DuplicateTicket> {
    const ticketsLength = tickets.length;

    for (let i = 1; i < ticketsLength; i++) {
      const order = tickets[i - 1].id.compare(tickets[i].id);
      if (order.isEqual()) {
        return Result.error(SafroleErrorCode.DuplicateTicket);
      }

      if (order.isGreater()) {
        return Result.error(SafroleErrorCode.BadTicketOrder);
      }
    }

    return Result.ok(null);
  }

  /**
   * Returns a new tickets accumulator.
   * If the epoch is not changed, it extends the accumulator with tickets from the extrinsic.
   * Otherwise, returns a new accumulator consisting only of tickets from the extrinsic.
   *
   * https://graypaper.fluffylabs.dev/#/5f542d7/0f03010f0301
   */
  private async getNewTicketAccumulator(
    timeslot: TimeSlot,
    extrinsic: SignedTicket[],
    validators: ValidatorData[],
    entropy: EntropyHash,
  ): Promise<Result<Ticket[], SafroleErrorCode>> {
    /**
     * Verify ticket proof of validity
     *
     * https://graypaper.fluffylabs.dev/#/5f542d7/0f59000f5900
     */
<<<<<<< HEAD
    // TODO [ToDr] Verify that ticket attempt is in correct range.
    const verificationResult =
      extrinsic.length === 0
        ? []
        : await verifyTickets(
            validators.map((x) => x.bandersnatch),
            extrinsic,
            entropy,
          );
=======
    const verificationResult = await verifyTickets(await this.bandersnatch, keys, extrinsic, entropy);
>>>>>>> 2ff25127
    const tickets: Ticket[] = extrinsic.map((ticket, i) => ({
      id: verificationResult[i].entropyHash,
      attempt: ticket.attempt,
    }));

    if (!verificationResult.every((x) => x.isValid)) {
      return Result.error(SafroleErrorCode.BadTicketProof);
    }

    /**
     * Verify if tickets are sorted and unique
     *
     * https://graypaper.fluffylabs.dev/#/5f542d7/0fe4000fe400
     */

    const ticketsVerifcationResult = this.verifyTickets(tickets);
    if (ticketsVerifcationResult.isError) {
      return Result.error(ticketsVerifcationResult.error);
    }

    if (this.isEpochChanged(timeslot)) {
      return Result.ok(tickets);
    }

    const ticketsFromState = SortedSet.fromSortedArray(ticketComparator, this.state.ticketsAccumulator);
    const ticketsFromExtrinsic = SortedSet.fromSortedArray(ticketComparator, tickets);
    const mergedTickets = SortedSet.fromTwoSortedCollections(ticketsFromState, ticketsFromExtrinsic);

    if (ticketsFromState.length + ticketsFromExtrinsic.length !== mergedTickets.length) {
      return Result.error(SafroleErrorCode.DuplicateTicket);
    }

    /**
     * Remove tickets if size of accumulator exceeds E (epoch length).
     *
     * https://graypaper.fluffylabs.dev/#/5f542d7/0f89010f8901
     */
    return Result.ok(mergedTickets.array.slice(0, this.chainSpec.epochLength));
  }

  /**
   * Returns winning-tickets markers if the block is the first after the end of the submission period
   * for tickets and if the ticket accumulator is saturated and null otherwise
   *
   * https://graypaper.fluffylabs.dev/#/5f542d7/0ea0030ea003
   */
  private getTicketsMark(timeslot: TimeSlot): TicketsMark | null {
    const m = this.getSlotPhaseIndex(this.state.timeslot);
    const mPrime = this.getSlotPhaseIndex(timeslot);
    if (
      this.isSameEpoch(timeslot) &&
      m < this.chainSpec.contestLength &&
      this.chainSpec.contestLength <= mPrime &&
      this.state.ticketsAccumulator.length === this.chainSpec.epochLength
    ) {
      return this.outsideInSequencer(this.state.ticketsAccumulator);
    }

    return null;
  }

  /**
   * Verify correctness of the ticket extrinsic length.
   *
   * https://graypaper.fluffylabs.dev/#/5f542d7/0f83000f8300
   */
  private isExtrinsicLengthValid(timeslot: TimeSlot, extrinsic: SignedTicket[]) {
    const slotPhase = this.getSlotPhaseIndex(timeslot);

    if (slotPhase < this.chainSpec.contestLength) {
      return extrinsic.length <= this.chainSpec.maxTicketsPerExtrinsic;
    }

    return extrinsic.length === 0;
  }

  /**
   * Verify if attempt values are correct
   *
   * https://graypaper.fluffylabs.dev/#/5f542d7/0f23000f2400
   */
  private areTicketAttemptsValid(tickets: SignedTicket[]) {
    const ticketsLength = tickets.length;
    for (let i = 0; i < ticketsLength; i++) {
      if (tickets[i].attempt >= this.chainSpec.ticketsPerValidator) {
        return false;
      }
    }

    return true;
  }

  getSafroleSealState(timeslot: TimeSlot): SafroleSealState {
    const isFirstInNewEpoch = this.isEpochChanged(timeslot);
    const currentValidatorData = isFirstInNewEpoch ? this.state.nextValidatorData : this.state.currentValidatorData;
    const newEntropy = this.state.entropy[isFirstInNewEpoch ? 1 : 2];
    const currentEntropy = this.state.entropy[isFirstInNewEpoch ? 2 : 3];
    const sealingKeySeries = this.getSlotKeySequence(timeslot, currentValidatorData, newEntropy);

    return {
      currentValidatorData,
      currentEntropy,
      sealingKeySeries,
    };
  }

  async transition(input: Input): Promise<Result<OkResult, SafroleErrorCode>> {
    const newState: StateDiff = {};

    if (this.state.timeslot >= input.slot) {
      return Result.error(SafroleErrorCode.BadSlot);
    }

    if (!this.isExtrinsicLengthValid(input.slot, input.extrinsic)) {
      return Result.error(SafroleErrorCode.UnexpectedTicket);
    }

    if (!this.areTicketAttemptsValid(input.extrinsic)) {
      return Result.error(SafroleErrorCode.BadTicketAttempt);
    }

    const validatorKeysResult = await this.getValidatorKeys(input.slot);

    if (validatorKeysResult.isError) {
      return Result.error(validatorKeysResult.error);
    }

    const { nextValidatorData, currentValidatorData, previousValidatorData, epochRoot } = validatorKeysResult.ok;
    newState.nextValidatorData = nextValidatorData;
    newState.currentValidatorData = currentValidatorData;
    newState.previousValidatorData = previousValidatorData;
    newState.epochRoot = epochRoot;
    newState.timeslot = input.slot;
    newState.entropy = this.getEntropy(input.slot, input.entropy);

    newState.sealingKeySeries = this.getSlotKeySequence(input.slot, currentValidatorData, newState.entropy[2]);
    const newTicketsAccumulatorResult = await this.getNewTicketAccumulator(
      input.slot,
      input.extrinsic,
      this.state.nextValidatorData,
      newState.entropy[2],
    );

    if (newTicketsAccumulatorResult.isError) {
      return Result.error(newTicketsAccumulatorResult.error);
    }

    newState.ticketsAccumulator = asKnownSize(newTicketsAccumulatorResult.ok);

    const result = {
      epochMark: this.getEpochMark(input.slot, nextValidatorData),
      ticketsMark: this.getTicketsMark(input.slot),
    };

    this.applyStateChanges(newState);

    return Result.ok(result);
  }
}<|MERGE_RESOLUTION|>--- conflicted
+++ resolved
@@ -20,11 +20,8 @@
 import { type SafroleSealingKeys, SafroleSealingKeysData } from "@typeberry/state/safrole-data";
 import { Result, asOpaqueType } from "@typeberry/utils";
 import { getRingCommitment, verifyTickets } from "./bandersnatch";
-<<<<<<< HEAD
+import { BandernsatchWasm } from "./bandersnatch-wasm";
 import type { SafroleSealState } from "./safrole-seal";
-=======
-import { BandernsatchWasm } from "./bandersnatch-wasm";
->>>>>>> 2ff25127
 
 export const VALIDATOR_META_BYTES = 128;
 export type VALIDATOR_META_BYTES = typeof VALIDATOR_META_BYTES;
@@ -93,11 +90,8 @@
 export class Safrole {
   constructor(
     private chainSpec: ChainSpec,
-<<<<<<< HEAD
     public state: SafroleState,
-=======
     private readonly bandersnatch: Promise<BandernsatchWasm> = BandernsatchWasm.new({ synchronous: true }),
->>>>>>> 2ff25127
   ) {}
 
   /** `e' > e` */
@@ -191,14 +185,10 @@
     );
 
     const { nextValidatorData, currentValidatorData } = this.state;
-
-<<<<<<< HEAD
-    const epochRootResult = await getRingCommitment(newNextValidators.map((x) => x.bandersnatch));
-=======
-    const keys = BytesBlob.blobFromParts(newNextValidators.map((x) => x.bandersnatch.raw)).raw;
-
-    const epochRootResult = await getRingCommitment(await this.bandersnatch, keys);
->>>>>>> 2ff25127
+    const epochRootResult = await getRingCommitment(
+      await this.bandersnatch,
+      newNextValidators.map((x) => x.bandersnatch),
+    );
 
     if (epochRootResult.isOk) {
       return Result.ok({
@@ -350,19 +340,17 @@
      *
      * https://graypaper.fluffylabs.dev/#/5f542d7/0f59000f5900
      */
-<<<<<<< HEAD
     // TODO [ToDr] Verify that ticket attempt is in correct range.
     const verificationResult =
       extrinsic.length === 0
         ? []
         : await verifyTickets(
+            await this.bandersnatch,
             validators.map((x) => x.bandersnatch),
             extrinsic,
             entropy,
           );
-=======
-    const verificationResult = await verifyTickets(await this.bandersnatch, keys, extrinsic, entropy);
->>>>>>> 2ff25127
+
     const tickets: Ticket[] = extrinsic.map((ticket, i) => ({
       id: verificationResult[i].entropyHash,
       attempt: ticket.attempt,
