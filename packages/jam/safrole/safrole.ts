--- conflicted
+++ resolved
@@ -18,19 +18,12 @@
 import { blake2b } from "@typeberry/hash";
 import { tryAsU32, u32AsLeBytes } from "@typeberry/numbers";
 import { type State, ValidatorData } from "@typeberry/state";
-<<<<<<< HEAD
 import { type SafroleSealingKeys, SafroleSealingKeysData } from "@typeberry/state/safrole-data.js";
 import { Result, asOpaqueType } from "@typeberry/utils";
+import type { MutablePick } from "@typeberry/utils/mutable-pick.js";
 import { BandernsatchWasm } from "./bandersnatch-wasm/index.js";
 import bandersnatch from "./bandersnatch.js";
 import type { SafroleSealState } from "./safrole-seal.js";
-=======
-import { type SafroleSealingKeys, SafroleSealingKeysData } from "@typeberry/state/safrole-data";
-import { type MutablePick, Result, asOpaqueType } from "@typeberry/utils";
-import { getRingCommitment, verifyTickets } from "./bandersnatch";
-import { BandernsatchWasm } from "./bandersnatch-wasm";
-import type { SafroleSealState } from "./safrole-seal";
->>>>>>> e5d791cc
 
 export const VALIDATOR_META_BYTES = 128;
 export type VALIDATOR_META_BYTES = typeof VALIDATOR_META_BYTES;
