import {
  type EntropyHash,
  EpochMarker,
  type PerEpochBlock,
  type PerValidator,
  type TimeSlot,
  ValidatorKeys,
  tryAsPerEpochBlock,
} from "@typeberry/block";
import type { SignedTicket, Ticket, TicketsExtrinsic } from "@typeberry/block/tickets.js";
import { Bytes, bytesBlobComparator } from "@typeberry/bytes";
import { Decoder } from "@typeberry/codec";
import { FixedSizeArray, SortedSet, asKnownSize } from "@typeberry/collections";
import type { ChainSpec } from "@typeberry/config";
import { BANDERSNATCH_KEY_BYTES, type BandersnatchKey, ED25519_KEY_BYTES } from "@typeberry/crypto";
import { blake2b } from "@typeberry/hash";
import { tryAsU32, u32AsLeBytes } from "@typeberry/numbers";
import { type State, ValidatorData } from "@typeberry/state";
<<<<<<< HEAD
import { type SafroleSealingKeys, SafroleSealingKeysData } from "@typeberry/state/safrole-data";
import { type MutablePick, Result, asOpaqueType } from "@typeberry/utils";
import { getRingCommitment, verifyTickets } from "./bandersnatch-vrf";
import { BandernsatchWasm } from "./bandersnatch-wasm";
import type { SafroleSealState } from "./safrole-seal";
=======
import { type SafroleSealingKeys, SafroleSealingKeysData } from "@typeberry/state/safrole-data.js";
import { Result, asOpaqueType } from "@typeberry/utils";
import { BandernsatchWasm } from "./bandersnatch-wasm/index.js";
import bandersnatch from "./bandersnatch.js";
import type { SafroleSealState } from "./safrole-seal.js";
>>>>>>> c087862e

export const VALIDATOR_META_BYTES = 128;
export type VALIDATOR_META_BYTES = typeof VALIDATOR_META_BYTES;

const ticketComparator = (a: Ticket, b: Ticket) => bytesBlobComparator(a.id, b.id);

export type SafroleState = Pick<
  State,
  | "disputesRecords"
  | "designatedValidatorData"
  | "timeslot"
  | "previousValidatorData"
  | "currentValidatorData"
  | "nextValidatorData"
  | "entropy"
  | "ticketsAccumulator"
  | "sealingKeySeries"
  | "epochRoot"
>;

export type SafroleStateUpdate = Pick<
  SafroleState,
  | "nextValidatorData"
  | "currentValidatorData"
  | "previousValidatorData"
  | "epochRoot"
  | "timeslot"
  | "entropy"
  | "sealingKeySeries"
  | "ticketsAccumulator"
>;

type TicketsMark = PerEpochBlock<Ticket>;

export type OkResult = {
  epochMark: EpochMarker | null;
  ticketsMark: TicketsMark | null;
  stateUpdate: SafroleStateUpdate;
};

export type Input = {
  /** Current block time slot. */
  slot: TimeSlot;
  /** Y(H_v): a high-entropy hash yielded from bandersnatch block seal. */
  entropy: EntropyHash;
  /** Current block tickets extrinsic. */
  extrinsic: TicketsExtrinsic;
};

export enum SafroleErrorCode {
  IncorrectData = 1,
  // Timeslot value must be strictly monotonic.
  BadSlot = 2,
  // Received a ticket while in epoch's tail.
  UnexpectedTicket = 3,
  // Tickets must be sorted.
  BadTicketOrder = 4,
  // Invalid ticket ring proof.
  BadTicketProof = 5,
  // Invalid ticket attempt value.
  BadTicketAttempt = 6,
  // Found a ticket duplicate.
  DuplicateTicket = 7,
}

type EpochValidators = Pick<
  SafroleState,
  "nextValidatorData" | "currentValidatorData" | "previousValidatorData" | "epochRoot"
>;

export class Safrole {
  constructor(
    private chainSpec: ChainSpec,
    public state: SafroleState,
    private readonly bandersnatch: Promise<BandernsatchWasm> = BandernsatchWasm.new({ synchronous: true }),
  ) {}

  /** `e' > e` */
  private isEpochChanged(timeslot: TimeSlot): boolean {
    const stateEpoch = Math.floor(this.state.timeslot / this.chainSpec.epochLength);
    const blockEpoch = Math.floor(timeslot / this.chainSpec.epochLength);
    return blockEpoch > stateEpoch;
  }

  /** `e' === e` */
  private isSameEpoch(timeslot: TimeSlot): boolean {
    const stateEpoch = Math.floor(this.state.timeslot / this.chainSpec.epochLength);
    const blockEpoch = Math.floor(timeslot / this.chainSpec.epochLength);
    return blockEpoch === stateEpoch;
  }

  /** `e' === e + 1` */
  private isNextEpoch(timeslot: TimeSlot): boolean {
    const stateEpoch = Math.floor(this.state.timeslot / this.chainSpec.epochLength);
    const blockEpoch = Math.floor(timeslot / this.chainSpec.epochLength);
    return blockEpoch === stateEpoch + 1;
  }

  /**
   * Returns slot phase index for given timeslot
   *
   * https://graypaper.fluffylabs.dev/#/5f542d7/0d87000d8700
   */
  private getSlotPhaseIndex(timeslot: TimeSlot) {
    return timeslot % this.chainSpec.epochLength;
  }

  private getEntropy(timeslot: TimeSlot, entropyHash: EntropyHash): SafroleState["entropy"] {
    const [randomnessAcc, ...rest] = this.state.entropy;

    /**
     * Randomness accumulator - η′ from GP
     *
     * https://graypaper.fluffylabs.dev/#/5f542d7/0e17020e1702
     */
    const newRandomnessAcc = blake2b.hashBlobs([randomnessAcc.raw, entropyHash]).asOpaque();

    /**
     * Randomness history is shifted when epoch is changed
     *
     * https://graypaper.fluffylabs.dev/#/5f542d7/0e57020e5702
     */

    if (this.isEpochChanged(timeslot)) {
      return FixedSizeArray.new([newRandomnessAcc, randomnessAcc, rest[0], rest[1]], 4);
    }

    return FixedSizeArray.new([newRandomnessAcc, ...rest], 4);
  }

  private async getValidatorKeys(
    timeslot: TimeSlot,
  ): Promise<Result<EpochValidators, typeof SafroleErrorCode.IncorrectData>> {
    /**
     * Epoch is not changed so the previous state is returned
     */
    if (!this.isEpochChanged(timeslot)) {
      const { nextValidatorData, currentValidatorData, previousValidatorData, epochRoot } = this.state;
      return Result.ok({ nextValidatorData, currentValidatorData, previousValidatorData, epochRoot });
    }

    /**
     * Epoch is changed so we shift validators and calculate new epoch root commitment
     */
    const postOffenders = this.state.disputesRecords.punishSet;
    const newNextValidators: PerValidator<ValidatorData> = asOpaqueType(
      this.state.designatedValidatorData.map((validator) => {
        const isOffender = postOffenders.has(validator.ed25519) !== false;

        /**
         * Bandersnatch & ed25519 keys of validators that belongs to offenders are replaced with null keys
         *
         * https://graypaper.fluffylabs.dev/#/5f542d7/0ea2000ea200
         */
        if (isOffender) {
          return ValidatorData.create({
            bandersnatch: Bytes.zero(BANDERSNATCH_KEY_BYTES).asOpaque(),
            ed25519: Bytes.zero(ED25519_KEY_BYTES).asOpaque(),
            bls: validator.bls,
            metadata: validator.metadata,
          });
        }

        return validator;
      }),
    );

    const { nextValidatorData, currentValidatorData } = this.state;
    const epochRootResult = await bandersnatch.getRingCommitment(
      await this.bandersnatch,
      newNextValidators.map((x) => x.bandersnatch),
    );

    if (epochRootResult.isOk) {
      return Result.ok({
        nextValidatorData: newNextValidators,
        currentValidatorData: nextValidatorData,
        previousValidatorData: currentValidatorData,
        epochRoot: epochRootResult.ok,
      });
    }

    return Result.error(SafroleErrorCode.IncorrectData);
  }

  /**
   * Ticket sequencer that is used in standard mode
   *
   * https://graypaper.fluffylabs.dev/#/5f542d7/0ea7020ea702
   */
  private outsideInSequencer(tickets: readonly Ticket[]) {
    const ticketsLength = tickets.length;
    const reorderedTickets = new Array<Ticket>(ticketsLength);

    const middle = Math.floor(ticketsLength / 2);
    if (ticketsLength % 2 === 1) {
      reorderedTickets[middle] = tickets[middle];
    }

    for (let i = 0; i < middle; i += 1) {
      reorderedTickets[2 * i] = tickets[i];
      reorderedTickets[2 * i + 1] = tickets[ticketsLength - i - 1];
    }

    return tryAsPerEpochBlock(reorderedTickets, this.chainSpec);
  }

  /**
   * Ticket sequencer that is used in fallback mode
   *
   * https://graypaper.fluffylabs.dev/#/5f542d7/0ea7020ea702
   */
  private fallbackKeySequencer(entropy: EntropyHash, newValidators: readonly ValidatorData[]) {
    const epochLength = this.chainSpec.epochLength;
    const result: BandersnatchKey[] = [];
    const validatorsCount = newValidators.length;
    for (let i = tryAsU32(0); i < epochLength; i++) {
      const iAsBytes = u32AsLeBytes(i);
      const bytes = blake2b.hashBlobs([entropy.raw, iAsBytes]).raw;
      const decoder = Decoder.fromBlob(bytes);
      const validatorIndex = decoder.u32() % validatorsCount;
      result.push(newValidators[validatorIndex].bandersnatch);
    }

    return tryAsPerEpochBlock(result, this.chainSpec);
  }

  /**
   * Returns a new slot sealer series that can consist of tickets or keys.
   * In might return 1 of 3 results depends on circumstances:
   * 1. reordered tickets accumulator in case of a new epoch
   * 2. previous state in case of the same epoch
   * 3. fallback keys sequence otherwise
   *
   * https://graypaper.fluffylabs.dev/#/5f542d7/0ea2020ea202
   */
  private getSlotKeySequence(
    timeslot: TimeSlot,
    newValidators: readonly ValidatorData[],
    newEntropy: EntropyHash,
  ): SafroleSealingKeys {
    const m = this.getSlotPhaseIndex(this.state.timeslot);
    if (
      this.isNextEpoch(timeslot) &&
      m >= this.chainSpec.contestLength &&
      this.state.ticketsAccumulator.length === this.chainSpec.epochLength
    ) {
      return SafroleSealingKeysData.tickets(this.outsideInSequencer(this.state.ticketsAccumulator));
    }

    if (this.isSameEpoch(timeslot)) {
      return this.state.sealingKeySeries;
    }

    // TODO [MaSi]: the result of fallback sequencer should be cached
    return SafroleSealingKeysData.keys(this.fallbackKeySequencer(newEntropy, newValidators));
  }

  /**
   * Returns epoch markers if the epoch is changed and null otherwise
   *
   * https://graypaper.fluffylabs.dev/#/5f542d7/0e6e030e6e03
   */
  private getEpochMark(timeslot: TimeSlot, nextValidators: PerValidator<ValidatorData>): EpochMarker | null {
    if (!this.isEpochChanged(timeslot)) {
      return null;
    }

    const entropy = this.state.entropy;
    return EpochMarker.create({
      entropy: entropy[0],
      ticketsEntropy: entropy[1],
      validators: asKnownSize(nextValidators.map((validator) => ValidatorKeys.create(validator))),
    });
  }

  /**
   * Verify if tickets array has no duplicates and is sorted by id
   */
  private verifyTickets(
    tickets: Ticket[],
  ): Result<null, SafroleErrorCode.BadTicketOrder | SafroleErrorCode.DuplicateTicket> {
    const ticketsLength = tickets.length;

    for (let i = 1; i < ticketsLength; i++) {
      const order = tickets[i - 1].id.compare(tickets[i].id);
      if (order.isEqual()) {
        return Result.error(SafroleErrorCode.DuplicateTicket);
      }

      if (order.isGreater()) {
        return Result.error(SafroleErrorCode.BadTicketOrder);
      }
    }

    return Result.ok(null);
  }

  /**
   * Returns a new tickets accumulator.
   * If the epoch is not changed, it extends the accumulator with tickets from the extrinsic.
   * Otherwise, returns a new accumulator consisting only of tickets from the extrinsic.
   *
   * https://graypaper.fluffylabs.dev/#/5f542d7/0f03010f0301
   */
  private async getNewTicketAccumulator(
    timeslot: TimeSlot,
    extrinsic: readonly SignedTicket[],
    validators: readonly ValidatorData[],
    entropy: EntropyHash,
  ): Promise<Result<Ticket[], SafroleErrorCode>> {
    /**
     * Verify ticket proof of validity
     *
     * https://graypaper.fluffylabs.dev/#/5f542d7/0f59000f5900
     */
    // TODO [ToDr] Verify that ticket attempt is in correct range.
    const verificationResult =
      extrinsic.length === 0
        ? []
        : await bandersnatch.verifyTickets(
            await this.bandersnatch,
            validators.map((x) => x.bandersnatch),
            extrinsic,
            entropy,
          );

    const tickets: Ticket[] = extrinsic.map((ticket, i) => ({
      id: verificationResult[i].entropyHash,
      attempt: ticket.attempt,
    }));

    if (!verificationResult.every((x) => x.isValid)) {
      return Result.error(SafroleErrorCode.BadTicketProof);
    }

    /**
     * Verify if tickets are sorted and unique
     *
     * https://graypaper.fluffylabs.dev/#/5f542d7/0fe4000fe400
     */

    const ticketsVerifcationResult = this.verifyTickets(tickets);
    if (ticketsVerifcationResult.isError) {
      return Result.error(ticketsVerifcationResult.error);
    }

    if (this.isEpochChanged(timeslot)) {
      return Result.ok(tickets);
    }

    const ticketsFromState = SortedSet.fromSortedArray(ticketComparator, this.state.ticketsAccumulator);
    const ticketsFromExtrinsic = SortedSet.fromSortedArray(ticketComparator, tickets);
    const mergedTickets = SortedSet.fromTwoSortedCollections(ticketsFromState, ticketsFromExtrinsic);

    if (ticketsFromState.length + ticketsFromExtrinsic.length !== mergedTickets.length) {
      return Result.error(SafroleErrorCode.DuplicateTicket);
    }

    /**
     * Remove tickets if size of accumulator exceeds E (epoch length).
     *
     * https://graypaper.fluffylabs.dev/#/5f542d7/0f89010f8901
     */
    return Result.ok(mergedTickets.array.slice(0, this.chainSpec.epochLength));
  }

  /**
   * Returns winning-tickets markers if the block is the first after the end of the submission period
   * for tickets and if the ticket accumulator is saturated and null otherwise
   *
   * https://graypaper.fluffylabs.dev/#/5f542d7/0ea0030ea003
   */
  private getTicketsMark(timeslot: TimeSlot): TicketsMark | null {
    const m = this.getSlotPhaseIndex(this.state.timeslot);
    const mPrime = this.getSlotPhaseIndex(timeslot);
    if (
      this.isSameEpoch(timeslot) &&
      m < this.chainSpec.contestLength &&
      this.chainSpec.contestLength <= mPrime &&
      this.state.ticketsAccumulator.length === this.chainSpec.epochLength
    ) {
      return this.outsideInSequencer(this.state.ticketsAccumulator);
    }

    return null;
  }

  /**
   * Verify correctness of the ticket extrinsic length.
   *
   * https://graypaper.fluffylabs.dev/#/5f542d7/0f83000f8300
   */
  private isExtrinsicLengthValid(timeslot: TimeSlot, extrinsic: readonly SignedTicket[]) {
    const slotPhase = this.getSlotPhaseIndex(timeslot);

    if (slotPhase < this.chainSpec.contestLength) {
      return extrinsic.length <= this.chainSpec.maxTicketsPerExtrinsic;
    }

    return extrinsic.length === 0;
  }

  /**
   * Verify if attempt values are correct
   *
   * https://graypaper.fluffylabs.dev/#/5f542d7/0f23000f2400
   */
  private areTicketAttemptsValid(tickets: readonly SignedTicket[]) {
    const ticketsLength = tickets.length;
    for (let i = 0; i < ticketsLength; i++) {
      if (tickets[i].attempt >= this.chainSpec.ticketsPerValidator) {
        return false;
      }
    }

    return true;
  }

  getSafroleSealState(timeslot: TimeSlot): SafroleSealState {
    const isFirstInNewEpoch = this.isEpochChanged(timeslot);
    const currentValidatorData = isFirstInNewEpoch ? this.state.nextValidatorData : this.state.currentValidatorData;
    const newEntropy = this.state.entropy[isFirstInNewEpoch ? 1 : 2];
    const currentEntropy = this.state.entropy[isFirstInNewEpoch ? 2 : 3];
    const sealingKeySeries = this.getSlotKeySequence(timeslot, currentValidatorData, newEntropy);

    return {
      currentValidatorData,
      currentEntropy,
      sealingKeySeries,
    };
  }

  async transition(input: Input): Promise<Result<OkResult, SafroleErrorCode>> {
    if (this.state.timeslot >= input.slot) {
      return Result.error(SafroleErrorCode.BadSlot);
    }

    if (!this.isExtrinsicLengthValid(input.slot, input.extrinsic)) {
      return Result.error(SafroleErrorCode.UnexpectedTicket);
    }

    if (!this.areTicketAttemptsValid(input.extrinsic)) {
      return Result.error(SafroleErrorCode.BadTicketAttempt);
    }

    const validatorKeysResult = await this.getValidatorKeys(input.slot);

    if (validatorKeysResult.isError) {
      return Result.error(validatorKeysResult.error);
    }

    const { nextValidatorData, currentValidatorData, previousValidatorData, epochRoot } = validatorKeysResult.ok;
    const entropy = this.getEntropy(input.slot, input.entropy);
    const sealingKeySeries = this.getSlotKeySequence(input.slot, currentValidatorData, entropy[2]);
    const newTicketsAccumulatorResult = await this.getNewTicketAccumulator(
      input.slot,
      input.extrinsic,
      this.state.nextValidatorData,
      entropy[2],
    );

    if (newTicketsAccumulatorResult.isError) {
      return Result.error(newTicketsAccumulatorResult.error);
    }

    const stateUpdate = {
      nextValidatorData,
      currentValidatorData,
      previousValidatorData,
      epochRoot,
      timeslot: input.slot,
      entropy,
      sealingKeySeries,
      ticketsAccumulator: asKnownSize(newTicketsAccumulatorResult.ok),
    };

    const result = {
      epochMark: this.getEpochMark(input.slot, nextValidatorData),
      ticketsMark: this.getTicketsMark(input.slot),
      stateUpdate,
    };

    return Result.ok(result);
  }
}<|MERGE_RESOLUTION|>--- conflicted
+++ resolved
@@ -16,19 +16,11 @@
 import { blake2b } from "@typeberry/hash";
 import { tryAsU32, u32AsLeBytes } from "@typeberry/numbers";
 import { type State, ValidatorData } from "@typeberry/state";
-<<<<<<< HEAD
-import { type SafroleSealingKeys, SafroleSealingKeysData } from "@typeberry/state/safrole-data";
-import { type MutablePick, Result, asOpaqueType } from "@typeberry/utils";
-import { getRingCommitment, verifyTickets } from "./bandersnatch-vrf";
-import { BandernsatchWasm } from "./bandersnatch-wasm";
-import type { SafroleSealState } from "./safrole-seal";
-=======
 import { type SafroleSealingKeys, SafroleSealingKeysData } from "@typeberry/state/safrole-data.js";
 import { Result, asOpaqueType } from "@typeberry/utils";
 import { BandernsatchWasm } from "./bandersnatch-wasm/index.js";
-import bandersnatch from "./bandersnatch.js";
+import bandersnatchVrf from "./bandersnatch-vrf.js";
 import type { SafroleSealState } from "./safrole-seal.js";
->>>>>>> c087862e
 
 export const VALIDATOR_META_BYTES = 128;
 export type VALIDATOR_META_BYTES = typeof VALIDATOR_META_BYTES;
@@ -197,7 +189,7 @@
     );
 
     const { nextValidatorData, currentValidatorData } = this.state;
-    const epochRootResult = await bandersnatch.getRingCommitment(
+    const epochRootResult = await bandersnatchVrf.getRingCommitment(
       await this.bandersnatch,
       newNextValidators.map((x) => x.bandersnatch),
     );
@@ -349,7 +341,7 @@
     const verificationResult =
       extrinsic.length === 0
         ? []
-        : await bandersnatch.verifyTickets(
+        : await bandersnatchVrf.verifyTickets(
             await this.bandersnatch,
             validators.map((x) => x.bandersnatch),
             extrinsic,
