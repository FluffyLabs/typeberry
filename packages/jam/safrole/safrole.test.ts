import assert from "node:assert";
import { afterEach, beforeEach, describe, it, mock } from "node:test";
import {
  BANDERSNATCH_KEY_BYTES,
  BANDERSNATCH_PROOF_BYTES,
  BANDERSNATCH_RING_ROOT_BYTES,
  BLS_KEY_BYTES,
  type EntropyHash,
  type PerValidator,
  type WorkReportHash,
  tryAsTimeSlot,
} from "@typeberry/block";
<<<<<<< HEAD
import { type TicketsExtrinsic, tryAsTicketAttempt } from "@typeberry/block/tickets.js";
=======
import { type SignedTicket, type TicketsExtrinsic, tryAsTicketAttempt } from "@typeberry/block/tickets";
>>>>>>> c4f9ceba
import { Bytes } from "@typeberry/bytes";
import { FixedSizeArray, SortedSet, asKnownSize } from "@typeberry/collections";
import { tinyChainSpec } from "@typeberry/config";
import { ED25519_KEY_BYTES, type Ed25519Key } from "@typeberry/crypto";
import { HASH_SIZE } from "@typeberry/hash";
import { Ordering } from "@typeberry/ordering";
<<<<<<< HEAD
import { VALIDATOR_META_BYTES, ValidatorData } from "@typeberry/state";
import { type SafroleSealingKeys, SafroleSealingKeysKind } from "@typeberry/state/safrole-data.js";
import { BandernsatchWasm } from "./bandersnatch-wasm/index.js";
import bandersnatch from "./bandersnatch.js";
import { Safrole, SafroleErrorCode, type SafroleState } from "./safrole.js";
=======
import { DisputesRecords, VALIDATOR_META_BYTES, ValidatorData, hashComparator } from "@typeberry/state";
import { type SafroleSealingKeys, SafroleSealingKeysKind } from "@typeberry/state/safrole-data";
import { Result, deepEqual } from "@typeberry/utils";
import * as bandersnatch from "./bandersnatch";
import { BandernsatchWasm } from "./bandersnatch-wasm";
import { Safrole, SafroleErrorCode, type SafroleState, type SafroleStateUpdate } from "./safrole";
>>>>>>> c4f9ceba

const bwasm = BandernsatchWasm.new({ synchronous: true });

const validators: PerValidator<ValidatorData> = asKnownSize(
  [
    {
      bandersnatch: "0xf16e5352840afb47e206b5c89f560f2611835855cf2e6ebad1acc9520a72591d",
      ed25519: "0x837ce344bc9defceb0d7de7e9e9925096768b7adb4dad932e532eb6551e0ea02",
      bls: "0x000000000000000000000000000000000000000000000000000000000000000000000000000000000000000000000000000000000000000000000000000000000000000000000000000000000000000000000000000000000000000000000000000000000000000000000000000000000000000000000000000000000000000000000000000000000000000000000000",
      metadata:
        "0x0000000000000000000000000000000000000000000000000000000000000000000000000000000000000000000000000000000000000000000000000000000000000000000000000000000000000000000000000000000000000000000000000000000000000000000000000000000000000000000000000000000000000000",
    },
    {
      bandersnatch: "0x7f6190116d118d643a98878e294ccf62b509e214299931aad8ff9764181a4e33",
      ed25519: "0xb3e0e096b02e2ec98a3441410aeddd78c95e27a0da6f411a09c631c0f2bea6e9",
      bls: "0x000000000000000000000000000000000000000000000000000000000000000000000000000000000000000000000000000000000000000000000000000000000000000000000000000000000000000000000000000000000000000000000000000000000000000000000000000000000000000000000000000000000000000000000000000000000000000000000000",
      metadata:
        "0x0000000000000000000000000000000000000000000000000000000000000000000000000000000000000000000000000000000000000000000000000000000000000000000000000000000000000000000000000000000000000000000000000000000000000000000000000000000000000000000000000000000000000000",
    },
    {
      bandersnatch: "0x48e5fcdce10e0b64ec4eebd0d9211c7bac2f27ce54bca6f7776ff6fee86ab3e3",
      ed25519: "0x5c7f34a4bd4f2d04076a8c6f9060a0c8d2c6bdd082ceb3eda7df381cb260faff",
      bls: "0x000000000000000000000000000000000000000000000000000000000000000000000000000000000000000000000000000000000000000000000000000000000000000000000000000000000000000000000000000000000000000000000000000000000000000000000000000000000000000000000000000000000000000000000000000000000000000000000000",
      metadata:
        "0x0000000000000000000000000000000000000000000000000000000000000000000000000000000000000000000000000000000000000000000000000000000000000000000000000000000000000000000000000000000000000000000000000000000000000000000000000000000000000000000000000000000000000000",
    },
    {
      bandersnatch: "0x5e465beb01dbafe160ce8216047f2155dd0569f058afd52dcea601025a8d161d",
      ed25519: "0x3b6a27bcceb6a42d62a3a8d02a6f0d73653215771de243a63ac048a18b59da29",
      bls: "0x000000000000000000000000000000000000000000000000000000000000000000000000000000000000000000000000000000000000000000000000000000000000000000000000000000000000000000000000000000000000000000000000000000000000000000000000000000000000000000000000000000000000000000000000000000000000000000000000",
      metadata:
        "0x0000000000000000000000000000000000000000000000000000000000000000000000000000000000000000000000000000000000000000000000000000000000000000000000000000000000000000000000000000000000000000000000000000000000000000000000000000000000000000000000000000000000000000",
    },
    {
      bandersnatch: "0x3d5e5a51aab2b048f8686ecd79712a80e3265a114cc73f14bdb2a59233fb66d0",
      ed25519: "0x22351e22105a19aabb42589162ad7f1ea0df1c25cebf0e4a9fcd261301274862",
      bls: "0x000000000000000000000000000000000000000000000000000000000000000000000000000000000000000000000000000000000000000000000000000000000000000000000000000000000000000000000000000000000000000000000000000000000000000000000000000000000000000000000000000000000000000000000000000000000000000000000000",
      metadata:
        "0x0000000000000000000000000000000000000000000000000000000000000000000000000000000000000000000000000000000000000000000000000000000000000000000000000000000000000000000000000000000000000000000000000000000000000000000000000000000000000000000000000000000000000000",
    },
    {
      bandersnatch: "0xaa2b95f7572875b0d0f186552ae745ba8222fc0b5bd456554bfe51c68938f8bc",
      ed25519: "0xe68e0cf7f26c59f963b5846202d2327cc8bc0c4eff8cb9abd4012f9a71decf00",
      bls: "0x000000000000000000000000000000000000000000000000000000000000000000000000000000000000000000000000000000000000000000000000000000000000000000000000000000000000000000000000000000000000000000000000000000000000000000000000000000000000000000000000000000000000000000000000000000000000000000000000",
      metadata:
        "0x0000000000000000000000000000000000000000000000000000000000000000000000000000000000000000000000000000000000000000000000000000000000000000000000000000000000000000000000000000000000000000000000000000000000000000000000000000000000000000000000000000000000000000",
    },
  ].map(({ bandersnatch, bls, ed25519, metadata }) =>
    ValidatorData.create({
      bandersnatch: Bytes.parseBytes(bandersnatch, BANDERSNATCH_KEY_BYTES).asOpaque(),
      bls: Bytes.parseBytes(bls, BLS_KEY_BYTES).asOpaque(),
      ed25519: Bytes.parseBytes(ed25519, ED25519_KEY_BYTES).asOpaque(),
      metadata: Bytes.parseBytes(metadata, VALIDATOR_META_BYTES).asOpaque(),
    }),
  ),
);

const fakeSealingKeys: SafroleSealingKeys = {
  kind: SafroleSealingKeysKind.Keys,
  // cheating here a bit since it's unused
  keys: asKnownSize([]),
};

describe("Safrole", () => {
  beforeEach(() => {
    mock.method(bandersnatch, "verifyTickets", () =>
      Promise.resolve([
        { isValid: true, entropyHash: Bytes.zero(HASH_SIZE) },
        { isValid: true, entropyHash: Bytes.fill(HASH_SIZE, 1) },
      ]),
    );
  });

  afterEach(() => {
    mock.restoreAll();
  });

  it("should return incorrect timeslot error", async () => {
    const state = { timeslot: 1 } as SafroleState;
    const safrole = new Safrole(tinyChainSpec, state, bwasm);
    const timeslot = tryAsTimeSlot(0);
    const entropy: EntropyHash = Bytes.zero(HASH_SIZE).asOpaque();
    const extrinsic: TicketsExtrinsic = asKnownSize([]);
    const input = {
      slot: timeslot,
      entropy,
      extrinsic,
    };

    const result = await safrole.transition(input);

    assert.deepEqual(result.isError, true);
    if (result.isError) {
      assert.deepEqual(result.error, SafroleErrorCode.BadSlot);
    }
  });

  it("should return unexpected ticket because of incorrect length of extrinsic", async () => {
    const state = { timeslot: 1 } as SafroleState;
    const safrole = new Safrole(tinyChainSpec, state, bwasm);
    const timeslot = tryAsTimeSlot(2);
    const entropy: EntropyHash = Bytes.zero(HASH_SIZE).asOpaque();
    const extrinsic: SignedTicket[] = [];
    extrinsic.length = tinyChainSpec.epochLength + 1;
    const input = {
      slot: timeslot,
      entropy,
      extrinsic: asKnownSize(extrinsic),
    };

    const result = await safrole.transition(input);

    assert.deepEqual(result.isError, true);
    if (result.isError) {
      assert.deepEqual(result.error, SafroleErrorCode.UnexpectedTicket);
    }
  });

  it("should return bad ticket attempt because of incorrect ticket attempt", async () => {
    const state = { timeslot: 1 } as SafroleState;
    const safrole = new Safrole(tinyChainSpec, state, bwasm);
    const timeslot = tryAsTimeSlot(2);
    const entropy: EntropyHash = Bytes.zero(HASH_SIZE).asOpaque();
    const extrinsic: TicketsExtrinsic = asKnownSize([
      {
        attempt: tryAsTicketAttempt(tinyChainSpec.ticketsPerValidator + 2),
        signature: Bytes.zero(BANDERSNATCH_PROOF_BYTES).asOpaque(),
      },
    ]);

    const input = {
      slot: timeslot,
      entropy,
      extrinsic,
    };

    const result = await safrole.transition(input);

    assert.deepEqual(result.isError, true);
    if (result.isError) {
      assert.deepEqual(result.error, SafroleErrorCode.BadTicketAttempt);
    }
  });

  it("should return bad ticket proof error", async () => {
    mock.method(bandersnatch, "verifyTickets", () =>
      Promise.resolve([{ isValid: false, entropyHash: Bytes.zero(HASH_SIZE) }]),
    );
    const state: SafroleState = {
      timeslot: tryAsTimeSlot(1),
      entropy: FixedSizeArray.new(
        [
          Bytes.zero(HASH_SIZE).asOpaque(),
          Bytes.zero(HASH_SIZE).asOpaque(),
          Bytes.zero(HASH_SIZE).asOpaque(),
          Bytes.zero(HASH_SIZE).asOpaque(),
        ],
        4,
      ),
      previousValidatorData: validators,
      currentValidatorData: validators,
      designatedValidatorData: validators,
      nextValidatorData: validators,
      disputesRecords: emptyDisputesRecords(),
      ticketsAccumulator: asKnownSize([]),
      sealingKeySeries: fakeSealingKeys,
      epochRoot: Bytes.zero(BANDERSNATCH_RING_ROOT_BYTES).asOpaque(),
    };
    const safrole = new Safrole(tinyChainSpec, state, bwasm);
    const timeslot = tryAsTimeSlot(2);
    const entropy: EntropyHash = Bytes.zero(HASH_SIZE).asOpaque();
    const extrinsic: TicketsExtrinsic = asKnownSize([
      {
        attempt: tryAsTicketAttempt(0),
        signature: Bytes.zero(BANDERSNATCH_PROOF_BYTES).asOpaque(),
      },
    ]);

    const input = {
      slot: timeslot,
      entropy,
      extrinsic,
    };

    const result = await safrole.transition(input);

    assert.deepEqual(result.isError, true);
    if (result.isError) {
      assert.deepEqual(result.error, SafroleErrorCode.BadTicketProof);
    }
  });

  it("should return duplicated ticket error", async () => {
    mock.method(bandersnatch, "verifyTickets", () =>
      Promise.resolve([
        { isValid: true, entropyHash: Bytes.zero(HASH_SIZE) },
        { isValid: true, entropyHash: Bytes.zero(HASH_SIZE) },
      ]),
    );
    const state: SafroleState = {
      timeslot: tryAsTimeSlot(1),
      entropy: FixedSizeArray.new(
        [
          Bytes.zero(HASH_SIZE).asOpaque(),
          Bytes.zero(HASH_SIZE).asOpaque(),
          Bytes.zero(HASH_SIZE).asOpaque(),
          Bytes.zero(HASH_SIZE).asOpaque(),
        ],
        4,
      ),
      previousValidatorData: validators,
      currentValidatorData: validators,
      designatedValidatorData: validators,
      nextValidatorData: validators,
      disputesRecords: emptyDisputesRecords(),
      ticketsAccumulator: asKnownSize([]),
      sealingKeySeries: fakeSealingKeys,
      epochRoot: Bytes.zero(BANDERSNATCH_RING_ROOT_BYTES).asOpaque(),
    };
    const safrole = new Safrole(tinyChainSpec, state, bwasm);
    const timeslot = tryAsTimeSlot(2);
    const entropy: EntropyHash = Bytes.zero(HASH_SIZE).asOpaque();
    const extrinsic: TicketsExtrinsic = asKnownSize([
      {
        attempt: tryAsTicketAttempt(0),
        signature: Bytes.zero(BANDERSNATCH_PROOF_BYTES).asOpaque(),
      },
      {
        attempt: tryAsTicketAttempt(0),
        signature: Bytes.zero(BANDERSNATCH_PROOF_BYTES).asOpaque(),
      },
    ]);

    const input = {
      slot: timeslot,
      entropy,
      extrinsic,
    };

    const result = await safrole.transition(input);

    assert.deepEqual(result.isError, true);
    if (result.isError) {
      assert.deepEqual(result.error, SafroleErrorCode.DuplicateTicket);
    }
  });

  it("should return bad ticket order error", async () => {
    mock.method(bandersnatch, "verifyTickets", () =>
      Promise.resolve([
        { isValid: true, entropyHash: Bytes.fill(HASH_SIZE, 1) },
        { isValid: true, entropyHash: Bytes.zero(HASH_SIZE) },
      ]),
    );
    const state: SafroleState = {
      timeslot: tryAsTimeSlot(1),
      entropy: FixedSizeArray.new(
        [
          Bytes.zero(HASH_SIZE).asOpaque(),
          Bytes.zero(HASH_SIZE).asOpaque(),
          Bytes.zero(HASH_SIZE).asOpaque(),
          Bytes.zero(HASH_SIZE).asOpaque(),
        ],
        4,
      ),
      previousValidatorData: validators,
      currentValidatorData: validators,
      designatedValidatorData: validators,
      nextValidatorData: validators,
      disputesRecords: emptyDisputesRecords(),
      ticketsAccumulator: asKnownSize([]),
      sealingKeySeries: fakeSealingKeys,
      epochRoot: Bytes.zero(BANDERSNATCH_RING_ROOT_BYTES).asOpaque(),
    };
    const safrole = new Safrole(tinyChainSpec, state, bwasm);
    const timeslot = tryAsTimeSlot(2);
    const entropy: EntropyHash = Bytes.zero(HASH_SIZE).asOpaque();
    const extrinsic: TicketsExtrinsic = asKnownSize([
      {
        attempt: tryAsTicketAttempt(0),
        signature: Bytes.fill(BANDERSNATCH_PROOF_BYTES, 1).asOpaque(),
      },
      {
        attempt: tryAsTicketAttempt(0),
        signature: Bytes.zero(BANDERSNATCH_PROOF_BYTES).asOpaque(),
      },
    ]);

    const input = {
      slot: timeslot,
      entropy,
      extrinsic,
    };

    const result = await safrole.transition(input);

    assert.deepEqual(result.isError, true);
    if (result.isError) {
      assert.deepEqual(result.error, SafroleErrorCode.BadTicketOrder);
    }
  });

  it("should return correct result for empty data", async () => {
    const state: SafroleState = {
      timeslot: tryAsTimeSlot(1),
      entropy: FixedSizeArray.new(
        [
          Bytes.zero(HASH_SIZE).asOpaque(),
          Bytes.zero(HASH_SIZE).asOpaque(),
          Bytes.zero(HASH_SIZE).asOpaque(),
          Bytes.zero(HASH_SIZE).asOpaque(),
        ],
        4,
      ),
      previousValidatorData: validators,
      currentValidatorData: validators,
      designatedValidatorData: validators,
      nextValidatorData: validators,
      disputesRecords: emptyDisputesRecords(),
      ticketsAccumulator: asKnownSize([]),
      sealingKeySeries: fakeSealingKeys,
      epochRoot: Bytes.zero(BANDERSNATCH_RING_ROOT_BYTES).asOpaque(),
    };
    const safrole = new Safrole(tinyChainSpec, state, bwasm);
    const timeslot = tryAsTimeSlot(2);
    const entropy: EntropyHash = Bytes.zero(HASH_SIZE).asOpaque();
    const extrinsic: TicketsExtrinsic = asKnownSize([
      {
        attempt: tryAsTicketAttempt(0),
        signature: Bytes.zero(BANDERSNATCH_PROOF_BYTES).asOpaque(),
      },
    ]);

    const input = {
      slot: timeslot,
      entropy,
      extrinsic,
    };

    const result = await safrole.transition(input);

    deepEqual(
      result,
      Result.ok({
        // we are ignoring that result anyway, so safe to cast.
        stateUpdate: {} as SafroleStateUpdate,
        epochMark: null,
        ticketsMark: null,
      }),
      { ignore: ["ok.stateUpdate"] },
    );
  });
});

function emptyDisputesRecords(): DisputesRecords {
  return DisputesRecords.create({
    wonkySet: SortedSet.fromArray<WorkReportHash>(hashComparator, []),
    badSet: SortedSet.fromArray<WorkReportHash>(hashComparator, []),
    goodSet: SortedSet.fromArray<WorkReportHash>(hashComparator, []),
    punishSet: SortedSet.fromArray<Ed25519Key>(() => Ordering.Equal, []),
  });
}<|MERGE_RESOLUTION|>--- conflicted
+++ resolved
@@ -10,31 +10,19 @@
   type WorkReportHash,
   tryAsTimeSlot,
 } from "@typeberry/block";
-<<<<<<< HEAD
-import { type TicketsExtrinsic, tryAsTicketAttempt } from "@typeberry/block/tickets.js";
-=======
-import { type SignedTicket, type TicketsExtrinsic, tryAsTicketAttempt } from "@typeberry/block/tickets";
->>>>>>> c4f9ceba
+import { type SignedTicket, type TicketsExtrinsic, tryAsTicketAttempt } from "@typeberry/block/tickets.js";
 import { Bytes } from "@typeberry/bytes";
 import { FixedSizeArray, SortedSet, asKnownSize } from "@typeberry/collections";
 import { tinyChainSpec } from "@typeberry/config";
 import { ED25519_KEY_BYTES, type Ed25519Key } from "@typeberry/crypto";
 import { HASH_SIZE } from "@typeberry/hash";
 import { Ordering } from "@typeberry/ordering";
-<<<<<<< HEAD
-import { VALIDATOR_META_BYTES, ValidatorData } from "@typeberry/state";
+import { DisputesRecords, hashComparator, VALIDATOR_META_BYTES, ValidatorData } from "@typeberry/state";
 import { type SafroleSealingKeys, SafroleSealingKeysKind } from "@typeberry/state/safrole-data.js";
 import { BandernsatchWasm } from "./bandersnatch-wasm/index.js";
 import bandersnatch from "./bandersnatch.js";
-import { Safrole, SafroleErrorCode, type SafroleState } from "./safrole.js";
-=======
-import { DisputesRecords, VALIDATOR_META_BYTES, ValidatorData, hashComparator } from "@typeberry/state";
-import { type SafroleSealingKeys, SafroleSealingKeysKind } from "@typeberry/state/safrole-data";
-import { Result, deepEqual } from "@typeberry/utils";
-import * as bandersnatch from "./bandersnatch";
-import { BandernsatchWasm } from "./bandersnatch-wasm";
-import { Safrole, SafroleErrorCode, type SafroleState, type SafroleStateUpdate } from "./safrole";
->>>>>>> c4f9ceba
+import { Safrole, SafroleErrorCode, SafroleStateUpdate, type SafroleState } from "./safrole.js";
+import {deepEqual, Result} from "@typeberry/utils";
 
 const bwasm = BandernsatchWasm.new({ synchronous: true });
 
