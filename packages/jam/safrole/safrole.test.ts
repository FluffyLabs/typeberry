--- conflicted
+++ resolved
@@ -23,13 +23,9 @@
 import { BandernsatchWasm } from "./bandersnatch-wasm";
 import { Safrole, SafroleErrorCode, type SafroleState } from "./safrole";
 
-<<<<<<< HEAD
+const bwasm = BandernsatchWasm.new({ synchronous: true });
+
 const validators: PerValidator<ValidatorData> = asKnownSize(
-=======
-const bwasm = BandernsatchWasm.new({ synchronous: true });
-
-const validators: PerValidator<ValidatorData> = asOpaqueType(
->>>>>>> 2ff25127
   [
     {
       bandersnatch: "0xf16e5352840afb47e206b5c89f560f2611835855cf2e6ebad1acc9520a72591d",
@@ -105,11 +101,7 @@
 
   it("should return incorrect timeslot error", async () => {
     const state = { timeslot: 1 } as SafroleState;
-<<<<<<< HEAD
-    const safrole = new Safrole(tinyChainSpec, state);
-=======
-    const safrole = new Safrole(state, tinyChainSpec, bwasm);
->>>>>>> 2ff25127
+    const safrole = new Safrole(tinyChainSpec, state, bwasm);
     const timeslot = 0 as TimeSlot;
     const entropy: EntropyHash = Bytes.zero(HASH_SIZE).asOpaque();
     const extrinsic: TicketsExtrinsic = asKnownSize([]);
@@ -129,11 +121,7 @@
 
   it("should return unexpected ticket because of incorrect length of extrinsic", async () => {
     const state = { timeslot: 1 } as SafroleState;
-<<<<<<< HEAD
-    const safrole = new Safrole(tinyChainSpec, state);
-=======
-    const safrole = new Safrole(state, tinyChainSpec, bwasm);
->>>>>>> 2ff25127
+    const safrole = new Safrole(tinyChainSpec, state, bwasm);
     const timeslot = 2 as TimeSlot;
     const entropy: EntropyHash = Bytes.zero(HASH_SIZE).asOpaque();
     const extrinsic: TicketsExtrinsic = asKnownSize([]);
@@ -154,11 +142,7 @@
 
   it("should return bad ticket attempt because of incorrect ticket attempt", async () => {
     const state = { timeslot: 1 } as SafroleState;
-<<<<<<< HEAD
-    const safrole = new Safrole(tinyChainSpec, state);
-=======
-    const safrole = new Safrole(state, tinyChainSpec, bwasm);
->>>>>>> 2ff25127
+    const safrole = new Safrole(tinyChainSpec, state, bwasm);
     const timeslot = 2 as TimeSlot;
     const entropy: EntropyHash = Bytes.zero(HASH_SIZE).asOpaque();
     const extrinsic: TicketsExtrinsic = asKnownSize([
@@ -208,11 +192,7 @@
       sealingKeySeries: fakeSealingKeys,
       epochRoot: Bytes.zero(BANDERSNATCH_RING_ROOT_BYTES).asOpaque(),
     };
-<<<<<<< HEAD
-    const safrole = new Safrole(tinyChainSpec, state);
-=======
-    const safrole = new Safrole(state, tinyChainSpec, bwasm);
->>>>>>> 2ff25127
+    const safrole = new Safrole(tinyChainSpec, state, bwasm);
     const timeslot = 2 as TimeSlot;
     const entropy: EntropyHash = Bytes.zero(HASH_SIZE).asOpaque();
     const extrinsic: TicketsExtrinsic = asKnownSize([
@@ -265,11 +245,7 @@
       sealingKeySeries: fakeSealingKeys,
       epochRoot: Bytes.zero(BANDERSNATCH_RING_ROOT_BYTES).asOpaque(),
     };
-<<<<<<< HEAD
-    const safrole = new Safrole(tinyChainSpec, state);
-=======
-    const safrole = new Safrole(state, tinyChainSpec, bwasm);
->>>>>>> 2ff25127
+    const safrole = new Safrole(tinyChainSpec, state, bwasm);
     const timeslot = 2 as TimeSlot;
     const entropy: EntropyHash = Bytes.zero(HASH_SIZE).asOpaque();
     const extrinsic: TicketsExtrinsic = asKnownSize([
@@ -326,11 +302,7 @@
       sealingKeySeries: fakeSealingKeys,
       epochRoot: Bytes.zero(BANDERSNATCH_RING_ROOT_BYTES).asOpaque(),
     };
-<<<<<<< HEAD
-    const safrole = new Safrole(tinyChainSpec, state);
-=======
-    const safrole = new Safrole(state, tinyChainSpec, bwasm);
->>>>>>> 2ff25127
+    const safrole = new Safrole(tinyChainSpec, state, bwasm);
     const timeslot = 2 as TimeSlot;
     const entropy: EntropyHash = Bytes.zero(HASH_SIZE).asOpaque();
     const extrinsic: TicketsExtrinsic = asKnownSize([
@@ -381,11 +353,7 @@
       sealingKeySeries: fakeSealingKeys,
       epochRoot: Bytes.zero(BANDERSNATCH_RING_ROOT_BYTES).asOpaque(),
     };
-<<<<<<< HEAD
-    const safrole = new Safrole(tinyChainSpec, state);
-=======
-    const safrole = new Safrole(state, tinyChainSpec, bwasm);
->>>>>>> 2ff25127
+    const safrole = new Safrole(tinyChainSpec, state, bwasm);
     const timeslot = 2 as TimeSlot;
     const entropy: EntropyHash = Bytes.zero(HASH_SIZE).asOpaque();
     const extrinsic: TicketsExtrinsic = asKnownSize([
