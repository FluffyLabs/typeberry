import assert from "node:assert";
import { afterEach, beforeEach, describe, it, mock } from "node:test";
import { type EntropyHash, type PerValidator, tryAsTimeSlot } from "@typeberry/block";
import { type TicketsExtrinsic, tryAsTicketAttempt } from "@typeberry/block/tickets";
import { Bytes } from "@typeberry/bytes";
import { FixedSizeArray, SortedSet, asKnownSize } from "@typeberry/collections";
import { tinyChainSpec } from "@typeberry/config";
import {
  BANDERSNATCH_KEY_BYTES,
  BANDERSNATCH_PROOF_BYTES,
  BANDERSNATCH_RING_ROOT_BYTES,
  BLS_KEY_BYTES,
<<<<<<< HEAD
  ED25519_KEY_BYTES,
  type Ed25519Key,
} from "@typeberry/crypto";
import { HASH_SIZE } from "@typeberry/hash";
import { Ordering } from "@typeberry/ordering";
import { VALIDATOR_META_BYTES, ValidatorData } from "@typeberry/state";
import { type SafroleSealingKeys, SafroleSealingKeysKind } from "@typeberry/state/safrole-data";
import * as bandersnatch from "./bandersnatch-vrf";
import { BandernsatchWasm } from "./bandersnatch-wasm";
import { Safrole, SafroleErrorCode, type SafroleState } from "./safrole";
=======
  type EntropyHash,
  type PerValidator,
  type WorkReportHash,
  tryAsTimeSlot,
} from "@typeberry/block";
import { type SignedTicket, type TicketsExtrinsic, tryAsTicketAttempt } from "@typeberry/block/tickets.js";
import { Bytes } from "@typeberry/bytes";
import { FixedSizeArray, SortedSet, asKnownSize } from "@typeberry/collections";
import { tinyChainSpec } from "@typeberry/config";
import { ED25519_KEY_BYTES, type Ed25519Key } from "@typeberry/crypto";
import { HASH_SIZE } from "@typeberry/hash";
import { Ordering } from "@typeberry/ordering";
import { DisputesRecords, VALIDATOR_META_BYTES, ValidatorData, hashComparator } from "@typeberry/state";
import { type SafroleSealingKeys, SafroleSealingKeysKind } from "@typeberry/state/safrole-data.js";
import { Result, deepEqual } from "@typeberry/utils";
import { BandernsatchWasm } from "./bandersnatch-wasm/index.js";
import bandersnatch from "./bandersnatch.js";
import { Safrole, SafroleErrorCode, type SafroleState, type SafroleStateUpdate } from "./safrole.js";
>>>>>>> c087862e

const bwasm = BandernsatchWasm.new({ synchronous: true });

const validators: PerValidator<ValidatorData> = asKnownSize(
  [
    {
      bandersnatch: "0xf16e5352840afb47e206b5c89f560f2611835855cf2e6ebad1acc9520a72591d",
      ed25519: "0x837ce344bc9defceb0d7de7e9e9925096768b7adb4dad932e532eb6551e0ea02",
      bls: "0x000000000000000000000000000000000000000000000000000000000000000000000000000000000000000000000000000000000000000000000000000000000000000000000000000000000000000000000000000000000000000000000000000000000000000000000000000000000000000000000000000000000000000000000000000000000000000000000000",
      metadata:
        "0x0000000000000000000000000000000000000000000000000000000000000000000000000000000000000000000000000000000000000000000000000000000000000000000000000000000000000000000000000000000000000000000000000000000000000000000000000000000000000000000000000000000000000000",
    },
    {
      bandersnatch: "0x7f6190116d118d643a98878e294ccf62b509e214299931aad8ff9764181a4e33",
      ed25519: "0xb3e0e096b02e2ec98a3441410aeddd78c95e27a0da6f411a09c631c0f2bea6e9",
      bls: "0x000000000000000000000000000000000000000000000000000000000000000000000000000000000000000000000000000000000000000000000000000000000000000000000000000000000000000000000000000000000000000000000000000000000000000000000000000000000000000000000000000000000000000000000000000000000000000000000000",
      metadata:
        "0x0000000000000000000000000000000000000000000000000000000000000000000000000000000000000000000000000000000000000000000000000000000000000000000000000000000000000000000000000000000000000000000000000000000000000000000000000000000000000000000000000000000000000000",
    },
    {
      bandersnatch: "0x48e5fcdce10e0b64ec4eebd0d9211c7bac2f27ce54bca6f7776ff6fee86ab3e3",
      ed25519: "0x5c7f34a4bd4f2d04076a8c6f9060a0c8d2c6bdd082ceb3eda7df381cb260faff",
      bls: "0x000000000000000000000000000000000000000000000000000000000000000000000000000000000000000000000000000000000000000000000000000000000000000000000000000000000000000000000000000000000000000000000000000000000000000000000000000000000000000000000000000000000000000000000000000000000000000000000000",
      metadata:
        "0x0000000000000000000000000000000000000000000000000000000000000000000000000000000000000000000000000000000000000000000000000000000000000000000000000000000000000000000000000000000000000000000000000000000000000000000000000000000000000000000000000000000000000000",
    },
    {
      bandersnatch: "0x5e465beb01dbafe160ce8216047f2155dd0569f058afd52dcea601025a8d161d",
      ed25519: "0x3b6a27bcceb6a42d62a3a8d02a6f0d73653215771de243a63ac048a18b59da29",
      bls: "0x000000000000000000000000000000000000000000000000000000000000000000000000000000000000000000000000000000000000000000000000000000000000000000000000000000000000000000000000000000000000000000000000000000000000000000000000000000000000000000000000000000000000000000000000000000000000000000000000",
      metadata:
        "0x0000000000000000000000000000000000000000000000000000000000000000000000000000000000000000000000000000000000000000000000000000000000000000000000000000000000000000000000000000000000000000000000000000000000000000000000000000000000000000000000000000000000000000",
    },
    {
      bandersnatch: "0x3d5e5a51aab2b048f8686ecd79712a80e3265a114cc73f14bdb2a59233fb66d0",
      ed25519: "0x22351e22105a19aabb42589162ad7f1ea0df1c25cebf0e4a9fcd261301274862",
      bls: "0x000000000000000000000000000000000000000000000000000000000000000000000000000000000000000000000000000000000000000000000000000000000000000000000000000000000000000000000000000000000000000000000000000000000000000000000000000000000000000000000000000000000000000000000000000000000000000000000000",
      metadata:
        "0x0000000000000000000000000000000000000000000000000000000000000000000000000000000000000000000000000000000000000000000000000000000000000000000000000000000000000000000000000000000000000000000000000000000000000000000000000000000000000000000000000000000000000000",
    },
    {
      bandersnatch: "0xaa2b95f7572875b0d0f186552ae745ba8222fc0b5bd456554bfe51c68938f8bc",
      ed25519: "0xe68e0cf7f26c59f963b5846202d2327cc8bc0c4eff8cb9abd4012f9a71decf00",
      bls: "0x000000000000000000000000000000000000000000000000000000000000000000000000000000000000000000000000000000000000000000000000000000000000000000000000000000000000000000000000000000000000000000000000000000000000000000000000000000000000000000000000000000000000000000000000000000000000000000000000",
      metadata:
        "0x0000000000000000000000000000000000000000000000000000000000000000000000000000000000000000000000000000000000000000000000000000000000000000000000000000000000000000000000000000000000000000000000000000000000000000000000000000000000000000000000000000000000000000",
    },
  ].map(({ bandersnatch, bls, ed25519, metadata }) =>
    ValidatorData.create({
      bandersnatch: Bytes.parseBytes(bandersnatch, BANDERSNATCH_KEY_BYTES).asOpaque(),
      bls: Bytes.parseBytes(bls, BLS_KEY_BYTES).asOpaque(),
      ed25519: Bytes.parseBytes(ed25519, ED25519_KEY_BYTES).asOpaque(),
      metadata: Bytes.parseBytes(metadata, VALIDATOR_META_BYTES).asOpaque(),
    }),
  ),
);

const fakeSealingKeys: SafroleSealingKeys = {
  kind: SafroleSealingKeysKind.Keys,
  // cheating here a bit since it's unused
  keys: asKnownSize([]),
};

describe("Safrole", () => {
  beforeEach(() => {
    mock.method(bandersnatch, "verifyTickets", () =>
      Promise.resolve([
        { isValid: true, entropyHash: Bytes.zero(HASH_SIZE) },
        { isValid: true, entropyHash: Bytes.fill(HASH_SIZE, 1) },
      ]),
    );
  });

  afterEach(() => {
    mock.restoreAll();
  });

  it("should return incorrect timeslot error", async () => {
    const state = { timeslot: 1 } as SafroleState;
    const safrole = new Safrole(tinyChainSpec, state, bwasm);
    const timeslot = tryAsTimeSlot(0);
    const entropy: EntropyHash = Bytes.zero(HASH_SIZE).asOpaque();
    const extrinsic: TicketsExtrinsic = asKnownSize([]);
    const input = {
      slot: timeslot,
      entropy,
      extrinsic,
    };

    const result = await safrole.transition(input);

    assert.deepEqual(result.isError, true);
    if (result.isError) {
      assert.deepEqual(result.error, SafroleErrorCode.BadSlot);
    }
  });

  it("should return unexpected ticket because of incorrect length of extrinsic", async () => {
    const state = { timeslot: 1 } as SafroleState;
    const safrole = new Safrole(tinyChainSpec, state, bwasm);
    const timeslot = tryAsTimeSlot(2);
    const entropy: EntropyHash = Bytes.zero(HASH_SIZE).asOpaque();
    const extrinsic: SignedTicket[] = [];
    extrinsic.length = tinyChainSpec.epochLength + 1;
    const input = {
      slot: timeslot,
      entropy,
      extrinsic: asKnownSize(extrinsic),
    };

    const result = await safrole.transition(input);

    assert.deepEqual(result.isError, true);
    if (result.isError) {
      assert.deepEqual(result.error, SafroleErrorCode.UnexpectedTicket);
    }
  });

  it("should return bad ticket attempt because of incorrect ticket attempt", async () => {
    const state = { timeslot: 1 } as SafroleState;
    const safrole = new Safrole(tinyChainSpec, state, bwasm);
    const timeslot = tryAsTimeSlot(2);
    const entropy: EntropyHash = Bytes.zero(HASH_SIZE).asOpaque();
    const extrinsic: TicketsExtrinsic = asKnownSize([
      {
        attempt: tryAsTicketAttempt(tinyChainSpec.ticketsPerValidator + 2),
        signature: Bytes.zero(BANDERSNATCH_PROOF_BYTES).asOpaque(),
      },
    ]);

    const input = {
      slot: timeslot,
      entropy,
      extrinsic,
    };

    const result = await safrole.transition(input);

    assert.deepEqual(result.isError, true);
    if (result.isError) {
      assert.deepEqual(result.error, SafroleErrorCode.BadTicketAttempt);
    }
  });

  it("should return bad ticket proof error", async () => {
    mock.method(bandersnatch, "verifyTickets", () =>
      Promise.resolve([{ isValid: false, entropyHash: Bytes.zero(HASH_SIZE) }]),
    );
    const state: SafroleState = {
      timeslot: tryAsTimeSlot(1),
      entropy: FixedSizeArray.new(
        [
          Bytes.zero(HASH_SIZE).asOpaque(),
          Bytes.zero(HASH_SIZE).asOpaque(),
          Bytes.zero(HASH_SIZE).asOpaque(),
          Bytes.zero(HASH_SIZE).asOpaque(),
        ],
        4,
      ),
      previousValidatorData: validators,
      currentValidatorData: validators,
      designatedValidatorData: validators,
      nextValidatorData: validators,
      disputesRecords: emptyDisputesRecords(),
      ticketsAccumulator: asKnownSize([]),
      sealingKeySeries: fakeSealingKeys,
      epochRoot: Bytes.zero(BANDERSNATCH_RING_ROOT_BYTES).asOpaque(),
    };
    const safrole = new Safrole(tinyChainSpec, state, bwasm);
    const timeslot = tryAsTimeSlot(2);
    const entropy: EntropyHash = Bytes.zero(HASH_SIZE).asOpaque();
    const extrinsic: TicketsExtrinsic = asKnownSize([
      {
        attempt: tryAsTicketAttempt(0),
        signature: Bytes.zero(BANDERSNATCH_PROOF_BYTES).asOpaque(),
      },
    ]);

    const input = {
      slot: timeslot,
      entropy,
      extrinsic,
    };

    const result = await safrole.transition(input);

    assert.deepEqual(result.isError, true);
    if (result.isError) {
      assert.deepEqual(result.error, SafroleErrorCode.BadTicketProof);
    }
  });

  it("should return duplicated ticket error", async () => {
    mock.method(bandersnatch, "verifyTickets", () =>
      Promise.resolve([
        { isValid: true, entropyHash: Bytes.zero(HASH_SIZE) },
        { isValid: true, entropyHash: Bytes.zero(HASH_SIZE) },
      ]),
    );
    const state: SafroleState = {
      timeslot: tryAsTimeSlot(1),
      entropy: FixedSizeArray.new(
        [
          Bytes.zero(HASH_SIZE).asOpaque(),
          Bytes.zero(HASH_SIZE).asOpaque(),
          Bytes.zero(HASH_SIZE).asOpaque(),
          Bytes.zero(HASH_SIZE).asOpaque(),
        ],
        4,
      ),
      previousValidatorData: validators,
      currentValidatorData: validators,
      designatedValidatorData: validators,
      nextValidatorData: validators,
      disputesRecords: emptyDisputesRecords(),
      ticketsAccumulator: asKnownSize([]),
      sealingKeySeries: fakeSealingKeys,
      epochRoot: Bytes.zero(BANDERSNATCH_RING_ROOT_BYTES).asOpaque(),
    };
    const safrole = new Safrole(tinyChainSpec, state, bwasm);
    const timeslot = tryAsTimeSlot(2);
    const entropy: EntropyHash = Bytes.zero(HASH_SIZE).asOpaque();
    const extrinsic: TicketsExtrinsic = asKnownSize([
      {
        attempt: tryAsTicketAttempt(0),
        signature: Bytes.zero(BANDERSNATCH_PROOF_BYTES).asOpaque(),
      },
      {
        attempt: tryAsTicketAttempt(0),
        signature: Bytes.zero(BANDERSNATCH_PROOF_BYTES).asOpaque(),
      },
    ]);

    const input = {
      slot: timeslot,
      entropy,
      extrinsic,
    };

    const result = await safrole.transition(input);

    assert.deepEqual(result.isError, true);
    if (result.isError) {
      assert.deepEqual(result.error, SafroleErrorCode.DuplicateTicket);
    }
  });

  it("should return bad ticket order error", async () => {
    mock.method(bandersnatch, "verifyTickets", () =>
      Promise.resolve([
        { isValid: true, entropyHash: Bytes.fill(HASH_SIZE, 1) },
        { isValid: true, entropyHash: Bytes.zero(HASH_SIZE) },
      ]),
    );
    const state: SafroleState = {
      timeslot: tryAsTimeSlot(1),
      entropy: FixedSizeArray.new(
        [
          Bytes.zero(HASH_SIZE).asOpaque(),
          Bytes.zero(HASH_SIZE).asOpaque(),
          Bytes.zero(HASH_SIZE).asOpaque(),
          Bytes.zero(HASH_SIZE).asOpaque(),
        ],
        4,
      ),
      previousValidatorData: validators,
      currentValidatorData: validators,
      designatedValidatorData: validators,
      nextValidatorData: validators,
      disputesRecords: emptyDisputesRecords(),
      ticketsAccumulator: asKnownSize([]),
      sealingKeySeries: fakeSealingKeys,
      epochRoot: Bytes.zero(BANDERSNATCH_RING_ROOT_BYTES).asOpaque(),
    };
    const safrole = new Safrole(tinyChainSpec, state, bwasm);
    const timeslot = tryAsTimeSlot(2);
    const entropy: EntropyHash = Bytes.zero(HASH_SIZE).asOpaque();
    const extrinsic: TicketsExtrinsic = asKnownSize([
      {
        attempt: tryAsTicketAttempt(0),
        signature: Bytes.fill(BANDERSNATCH_PROOF_BYTES, 1).asOpaque(),
      },
      {
        attempt: tryAsTicketAttempt(0),
        signature: Bytes.zero(BANDERSNATCH_PROOF_BYTES).asOpaque(),
      },
    ]);

    const input = {
      slot: timeslot,
      entropy,
      extrinsic,
    };

    const result = await safrole.transition(input);

    assert.deepEqual(result.isError, true);
    if (result.isError) {
      assert.deepEqual(result.error, SafroleErrorCode.BadTicketOrder);
    }
  });

  it("should return correct result for empty data", async () => {
    const state: SafroleState = {
      timeslot: tryAsTimeSlot(1),
      entropy: FixedSizeArray.new(
        [
          Bytes.zero(HASH_SIZE).asOpaque(),
          Bytes.zero(HASH_SIZE).asOpaque(),
          Bytes.zero(HASH_SIZE).asOpaque(),
          Bytes.zero(HASH_SIZE).asOpaque(),
        ],
        4,
      ),
      previousValidatorData: validators,
      currentValidatorData: validators,
      designatedValidatorData: validators,
      nextValidatorData: validators,
      disputesRecords: emptyDisputesRecords(),
      ticketsAccumulator: asKnownSize([]),
      sealingKeySeries: fakeSealingKeys,
      epochRoot: Bytes.zero(BANDERSNATCH_RING_ROOT_BYTES).asOpaque(),
    };
    const safrole = new Safrole(tinyChainSpec, state, bwasm);
    const timeslot = tryAsTimeSlot(2);
    const entropy: EntropyHash = Bytes.zero(HASH_SIZE).asOpaque();
    const extrinsic: TicketsExtrinsic = asKnownSize([
      {
        attempt: tryAsTicketAttempt(0),
        signature: Bytes.zero(BANDERSNATCH_PROOF_BYTES).asOpaque(),
      },
    ]);

    const input = {
      slot: timeslot,
      entropy,
      extrinsic,
    };

    const result = await safrole.transition(input);

    deepEqual(
      result,
      Result.ok({
        // we are ignoring that result anyway, so safe to cast.
        stateUpdate: {} as SafroleStateUpdate,
        epochMark: null,
        ticketsMark: null,
      }),
      { ignore: ["ok.stateUpdate"] },
    );
  });
});

function emptyDisputesRecords(): DisputesRecords {
  return DisputesRecords.create({
    wonkySet: SortedSet.fromArray<WorkReportHash>(hashComparator, []),
    badSet: SortedSet.fromArray<WorkReportHash>(hashComparator, []),
    goodSet: SortedSet.fromArray<WorkReportHash>(hashComparator, []),
    punishSet: SortedSet.fromArray<Ed25519Key>(() => Ordering.Equal, []),
  });
}<|MERGE_RESOLUTION|>--- conflicted
+++ resolved
@@ -1,46 +1,27 @@
 import assert from "node:assert";
 import { afterEach, beforeEach, describe, it, mock } from "node:test";
-import { type EntropyHash, type PerValidator, tryAsTimeSlot } from "@typeberry/block";
-import { type TicketsExtrinsic, tryAsTicketAttempt } from "@typeberry/block/tickets";
-import { Bytes } from "@typeberry/bytes";
-import { FixedSizeArray, SortedSet, asKnownSize } from "@typeberry/collections";
-import { tinyChainSpec } from "@typeberry/config";
+import { type EntropyHash, type PerValidator,
+  type WorkReportHash, tryAsTimeSlot } from "@typeberry/block";
 import {
   BANDERSNATCH_KEY_BYTES,
   BANDERSNATCH_PROOF_BYTES,
   BANDERSNATCH_RING_ROOT_BYTES,
   BLS_KEY_BYTES,
-<<<<<<< HEAD
   ED25519_KEY_BYTES,
   type Ed25519Key,
 } from "@typeberry/crypto";
-import { HASH_SIZE } from "@typeberry/hash";
-import { Ordering } from "@typeberry/ordering";
-import { VALIDATOR_META_BYTES, ValidatorData } from "@typeberry/state";
-import { type SafroleSealingKeys, SafroleSealingKeysKind } from "@typeberry/state/safrole-data";
-import * as bandersnatch from "./bandersnatch-vrf";
-import { BandernsatchWasm } from "./bandersnatch-wasm";
-import { Safrole, SafroleErrorCode, type SafroleState } from "./safrole";
-=======
-  type EntropyHash,
-  type PerValidator,
-  type WorkReportHash,
-  tryAsTimeSlot,
-} from "@typeberry/block";
 import { type SignedTicket, type TicketsExtrinsic, tryAsTicketAttempt } from "@typeberry/block/tickets.js";
 import { Bytes } from "@typeberry/bytes";
 import { FixedSizeArray, SortedSet, asKnownSize } from "@typeberry/collections";
 import { tinyChainSpec } from "@typeberry/config";
-import { ED25519_KEY_BYTES, type Ed25519Key } from "@typeberry/crypto";
 import { HASH_SIZE } from "@typeberry/hash";
 import { Ordering } from "@typeberry/ordering";
 import { DisputesRecords, VALIDATOR_META_BYTES, ValidatorData, hashComparator } from "@typeberry/state";
 import { type SafroleSealingKeys, SafroleSealingKeysKind } from "@typeberry/state/safrole-data.js";
 import { Result, deepEqual } from "@typeberry/utils";
 import { BandernsatchWasm } from "./bandersnatch-wasm/index.js";
-import bandersnatch from "./bandersnatch.js";
+import bandersnatchVrf from "./bandersnatch-vrf.js";
 import { Safrole, SafroleErrorCode, type SafroleState, type SafroleStateUpdate } from "./safrole.js";
->>>>>>> c087862e
 
 const bwasm = BandernsatchWasm.new({ synchronous: true });
 
@@ -106,7 +87,7 @@
 
 describe("Safrole", () => {
   beforeEach(() => {
-    mock.method(bandersnatch, "verifyTickets", () =>
+    mock.method(bandersnatchVrf, "verifyTickets", () =>
       Promise.resolve([
         { isValid: true, entropyHash: Bytes.zero(HASH_SIZE) },
         { isValid: true, entropyHash: Bytes.fill(HASH_SIZE, 1) },
@@ -186,7 +167,7 @@
   });
 
   it("should return bad ticket proof error", async () => {
-    mock.method(bandersnatch, "verifyTickets", () =>
+    mock.method(bandersnatchVrf, "verifyTickets", () =>
       Promise.resolve([{ isValid: false, entropyHash: Bytes.zero(HASH_SIZE) }]),
     );
     const state: SafroleState = {
@@ -234,7 +215,7 @@
   });
 
   it("should return duplicated ticket error", async () => {
-    mock.method(bandersnatch, "verifyTickets", () =>
+    mock.method(bandersnatchVrf, "verifyTickets", () =>
       Promise.resolve([
         { isValid: true, entropyHash: Bytes.zero(HASH_SIZE) },
         { isValid: true, entropyHash: Bytes.zero(HASH_SIZE) },
@@ -289,7 +270,7 @@
   });
 
   it("should return bad ticket order error", async () => {
-    mock.method(bandersnatch, "verifyTickets", () =>
+    mock.method(bandersnatchVrf, "verifyTickets", () =>
       Promise.resolve([
         { isValid: true, entropyHash: Bytes.fill(HASH_SIZE, 1) },
         { isValid: true, entropyHash: Bytes.zero(HASH_SIZE) },
