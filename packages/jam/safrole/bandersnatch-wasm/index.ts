--- conflicted
+++ resolved
@@ -15,13 +15,8 @@
     const workers = os.cpus().length;
     return new BandernsatchWasm(
       !synchronous
-<<<<<<< HEAD
         ? await Executor.initialize<Params, Response>(new URL(import.meta.resolve("./bootstrap.cjs")), {
-            minWorkers: workers,
-=======
-        ? await Executor.initialize<Params, Response>(resolve(__dirname, "./bootstrap.cjs"), {
             minWorkers: Math.max(1, Math.floor(workers / 2)),
->>>>>>> e5d791cc
             maxWorkers: workers,
           })
         : worker,
