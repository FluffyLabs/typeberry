--- conflicted
+++ resolved
@@ -21,15 +21,11 @@
     const fromJson = fullStateDumpFromJson(spec);
 
     const parsedState = parseFromJson(testState.default, fromJson);
-<<<<<<< HEAD
-    const rootHash = StateEntries.serializeInMemory(spec, parsedState).getRootHash();
+
+    const rootHash = StateEntries.serializeInMemory(spec, blake2b, parsedState).getRootHash(blake2b);
     const expectedRoot = Compatibility.isGreaterOrEqual(GpVersion.V0_7_1)
       ? "0x7e18927ddf545a60fc4d406eee600095092ff1760f4acb8b3b9843b01445f6d7"
       : "0xf0c62b7961a17dba89a886c17dc881d7fb9e230f2cbf62316f2123a7fdbcfad5";
-=======
-    const rootHash = StateEntries.serializeInMemory(spec, blake2b, parsedState).getRootHash(blake2b);
-    const expectedRoot = "0xf0c62b7961a17dba89a886c17dc881d7fb9e230f2cbf62316f2123a7fdbcfad5";
->>>>>>> c2321fb2
     strictEqual(rootHash.toString(), expectedRoot);
   });
 });