--- conflicted
+++ resolved
@@ -3,14 +3,8 @@
 import { tinyChainSpec } from "@typeberry/config";
 import { parseFromJson } from "@typeberry/json-parser";
 import { StateEntries } from "@typeberry/state-merkleization";
-<<<<<<< HEAD
-
-import { Compatibility, GpVersion } from "@typeberry/utils";
-import { fullStateDumpFromJson } from "./dump.js";
-=======
 import { Compatibility, GpVersion } from "@typeberry/utils";
 import { fullStateDumpFromJson, fullStateDumpFromJsonPre067 } from "./dump.js";
->>>>>>> c1014c3d
 
 describe("JSON state dump", () => {
   const itPre067 = Compatibility.isGreaterOrEqual(GpVersion.V0_6_7) ? it.skip : it;
