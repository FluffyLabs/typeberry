import type { BytesBlob } from "@typeberry/bytes";
import { type CodecRecord, codec, readonlyArray } from "@typeberry/codec";
import { FixedSizeArray } from "@typeberry/collections";
import { HASH_SIZE, type OpaqueHash } from "@typeberry/hash";
import { type U16, type U32, isU16, tryAsU32 } from "@typeberry/numbers";
<<<<<<< HEAD
import { type Opaque, WithDebug } from "@typeberry/utils";
=======
import { TestSuite, WithDebug } from "@typeberry/utils";
>>>>>>> cf413588
import { Compatibility, GpVersion } from "@typeberry/utils";
import { type CoreIndex, type ServiceGas, tryAsCoreIndex } from "./common.js";
import {
  type AuthorizerHash,
  type ExportsRootHash,
  RefineContext,
  type WorkPackageHash,
  WorkPackageInfo,
} from "./refine-context.js";
import { type WorkItemsCount, tryAsWorkItemsCount } from "./work-package.js";
import { WorkResult } from "./work-result.js";

/**
 * Details about the work package being reported on.
 *
 * https://graypaper.fluffylabs.dev/#/5f542d7/130e01130e01?v=0.6.2
 */
export class WorkPackageSpec extends WithDebug {
  static Codec = codec.Class(WorkPackageSpec, {
    hash: codec.bytes(HASH_SIZE).asOpaque<WorkPackageHash>(),
    length: codec.u32,
    erasureRoot: codec.bytes(HASH_SIZE),
    exportsRoot: codec.bytes(HASH_SIZE).asOpaque<ExportsRootHash>(),
    exportsCount: codec.u16,
  });

  static create({ hash, length, erasureRoot, exportsRoot, exportsCount }: CodecRecord<WorkPackageSpec>) {
    return new WorkPackageSpec(hash, length, erasureRoot, exportsRoot, exportsCount);
  }

  private constructor(
    /** `h`: The hash of the work package. */
    public readonly hash: WorkPackageHash,
    /** `l`: Auditable work-bundle length. */
    public readonly length: U32,
    /** `u`: The root hash of the erasure coding merkle tree of that work package. */
    public readonly erasureRoot: OpaqueHash,
    /** `e`: The root hash of all data segments exported by this work package. */
    public readonly exportsRoot: ExportsRootHash,
    /** `n`: Number of segments exported by this work package. */
    public readonly exportsCount: U16,
  ) {
    super();
  }
}

/**
 * A report of execution of some work package.
 *
 * https://graypaper.fluffylabs.dev/#/cc517d7/131c01132401?v=0.6.5
 */
export class WorkReportNoCodec extends WithDebug {
  static create({
    workPackageSpec,
    context,
    coreIndex,
    authorizerHash,
    authorizationOutput,
    segmentRootLookup,
    results,
    authorizationGasUsed,
  }: CodecRecord<WorkReportNoCodec>) {
    return new WorkReportNoCodec(
      workPackageSpec,
      context,
      coreIndex,
      authorizerHash,
      authorizationOutput,
      segmentRootLookup,
      results,
      authorizationGasUsed,
    );
  }

  protected constructor(
    /** `s`: Work package specification. */
    public readonly workPackageSpec: WorkPackageSpec,
    /** `x`: Refinement context. */
    public readonly context: RefineContext,
    /** `c`: Core index on which the work is done. */
    public readonly coreIndex: CoreIndex,
    /** `a`: Hash of the authorizer. */
    public readonly authorizerHash: AuthorizerHash,
    /** `o`: Authorization output. */
    public readonly authorizationOutput: BytesBlob,
    /** `l`: Segment-root lookup
     * In GP segment-root lookup is a dictionary but dictionary and var-len sequence are equal from codec perspective
     * https://graypaper.fluffylabs.dev/#/579bd12/13ab0013ad00
     */
    public readonly segmentRootLookup: readonly WorkPackageInfo[],
    /** `r`: The results of evaluation of each of the items in the work package. */
    public readonly results: FixedSizeArray<WorkResult, WorkItemsCount>,
    /** `g`: Gas used during authorization. */
    public readonly authorizationGasUsed: ServiceGas,
  ) {
    super();
  }
}

const WorkReportCodec = codec.Class(WorkReportNoCodec, {
  workPackageSpec: WorkPackageSpec.Codec,
  context: RefineContext.Codec,
  coreIndex: codec.varU32.convert(
    (o) => tryAsU32(o),
    (i) => {
      if (!isU16(i)) {
        throw new Error(`Core index exceeds U16: ${i}`);
      }
      return tryAsCoreIndex(i);
    },
  ),
  authorizerHash: codec.bytes(HASH_SIZE).asOpaque<AuthorizerHash>(),
  authorizationGasUsed: codec.varU64.asOpaque<ServiceGas>(),
  authorizationOutput: codec.blob,
  segmentRootLookup: readonlyArray(codec.sequenceVarLen(WorkPackageInfo.Codec)),
  results: codec.sequenceVarLen(WorkResult.Codec).convert(
    (x) => x,
    (items) => FixedSizeArray.new(items, tryAsWorkItemsCount(items.length)),
  ),
});

const WorkReportCodecPre070 = codec.Class(WorkReportNoCodec, {
  workPackageSpec: WorkPackageSpec.Codec,
  context: RefineContext.Codec,
  coreIndex: codec.varU32.convert(
    (o) => tryAsU32(o),
    (i) => {
      if (!isU16(i)) {
        throw new Error(`Core index exceeds U16: ${i}`);
      }
      return tryAsCoreIndex(i);
    },
  ),
  authorizerHash: codec.bytes(HASH_SIZE).asOpaque<AuthorizerHash>(),
  authorizationOutput: codec.blob,
  segmentRootLookup: readonlyArray(codec.sequenceVarLen(WorkPackageInfo.Codec)),
  results: codec.sequenceVarLen(WorkResult.Codec).convert(
    (x) => x,
    (items) => FixedSizeArray.new(items, tryAsWorkItemsCount(items.length)),
  ),
  authorizationGasUsed: codec.varU64.asOpaque<ServiceGas>(),
});

export class WorkReport extends WorkReportNoCodec {
  static Codec: typeof WorkReportCodec = Compatibility.isGreaterOrEqual(GpVersion.V0_7_0)
    ? WorkReportCodec
    : WorkReportCodecPre070;
}<|MERGE_RESOLUTION|>--- conflicted
+++ resolved
@@ -3,11 +3,7 @@
 import { FixedSizeArray } from "@typeberry/collections";
 import { HASH_SIZE, type OpaqueHash } from "@typeberry/hash";
 import { type U16, type U32, isU16, tryAsU32 } from "@typeberry/numbers";
-<<<<<<< HEAD
-import { type Opaque, WithDebug } from "@typeberry/utils";
-=======
-import { TestSuite, WithDebug } from "@typeberry/utils";
->>>>>>> cf413588
+import { WithDebug } from "@typeberry/utils";
 import { Compatibility, GpVersion } from "@typeberry/utils";
 import { type CoreIndex, type ServiceGas, tryAsCoreIndex } from "./common.js";
 import {
