--- conflicted
+++ resolved
@@ -28,13 +28,8 @@
       sizeHint: { bytes: 1, isExact: false },
     },
     (e, x) => {
-<<<<<<< HEAD
       e.varU32(tryAsU32(x.kind));
-      if (x.kind === WorkExecResultKind.ok && x.okBlob) {
-=======
-      e.varU32(tryAsU32(x.kind as number));
       if (x.kind === WorkExecResultKind.ok && x.okBlob != null) {
->>>>>>> bbf02c39
         e.bytesBlob(x.okBlob);
       }
     },
