import { Bytes, BytesBlob } from "@typeberry/bytes";
import { type CodecRecord, type DescribedBy, codec } from "@typeberry/codec";
import { ED25519_KEY_BYTES, type Ed25519Key } from "@typeberry/crypto";
import {
  BANDERSNATCH_KEY_BYTES,
  BANDERSNATCH_VRF_SIGNATURE_BYTES,
  type BandersnatchKey,
  type BandersnatchVrfSignature,
} from "@typeberry/crypto";
import { HASH_SIZE, WithHash } from "@typeberry/hash";
import { WithDebug } from "@typeberry/utils";
import {
  type EntropyHash,
  type PerEpochBlock,
  type PerValidator,
  type StateRootHash,
  type TimeSlot,
  type ValidatorIndex,
  codecPerEpochBlock,
  codecPerValidator,
  tryAsTimeSlot,
  tryAsValidatorIndex,
<<<<<<< HEAD
} from "./common";
import type { ExtrinsicHash, HeaderHash } from "./hash";
import { Ticket } from "./tickets";
=======
} from "./common.js";
import {
  BANDERSNATCH_KEY_BYTES,
  BANDERSNATCH_VRF_SIGNATURE_BYTES,
  type BandersnatchKey,
  type BandersnatchVrfSignature,
} from "./crypto.js";
import type { ExtrinsicHash, HeaderHash } from "./hash.js";
import { Ticket } from "./tickets.js";
>>>>>>> c087862e

/**
 * Encoded validator keys.
 * https://graypaper.fluffylabs.dev/#/68eaa1f/0e34030e3603?v=0.6.4
 */
export class ValidatorKeys extends WithDebug {
  static Codec = codec.Class(ValidatorKeys, {
    bandersnatch: codec.bytes(BANDERSNATCH_KEY_BYTES).asOpaque<BandersnatchKey>(),
    ed25519: codec.bytes(ED25519_KEY_BYTES).asOpaque<Ed25519Key>(),
  });

  static create({ bandersnatch, ed25519 }: CodecRecord<ValidatorKeys>) {
    return new ValidatorKeys(bandersnatch, ed25519);
  }

  private constructor(
    /** `kappa_b`: Bandersnatch validator keys for the NEXT epoch. */
    public readonly bandersnatch: BandersnatchKey,
    /** `kappa_e`: Ed25519 validator keys for the NEXT epoch. */
    public readonly ed25519: Ed25519Key,
  ) {
    super();
  }
}

/**
 * For the first block in a new epoch, the epoch marker is set
 * and contains the epoch randomness and validator keys
 * for the NEXT epoch.
 *
 * https://graypaper.fluffylabs.dev/#/579bd12/0e30030e6603
 */
export class EpochMarker extends WithDebug {
  static Codec = codec.Class(EpochMarker, {
    entropy: codec.bytes(HASH_SIZE).asOpaque<EntropyHash>(),
    ticketsEntropy: codec.bytes(HASH_SIZE).asOpaque<EntropyHash>(),
    validators: codecPerValidator(ValidatorKeys.Codec),
  });

  static create({ entropy, ticketsEntropy, validators }: CodecRecord<EpochMarker>) {
    return new EpochMarker(entropy, ticketsEntropy, validators);
  }

  private constructor(
    /** `eta_1'`: Randomness for the NEXT epoch. */
    public readonly entropy: EntropyHash,
    /** `eta_2'`: Randomness for the CURRENT epoch. */
    public readonly ticketsEntropy: EntropyHash,
    /** `kappa_b`: Bandersnatch validator keys for the NEXT epoch. */
    public readonly validators: PerValidator<ValidatorKeys>,
  ) {
    super();
  }
}

/**
 * Return an encoded header without the seal components.
 *
 * https://graypaper.fluffylabs.dev/#/68eaa1f/370202370302?v=0.6.4
 */
export const encodeUnsealedHeader = (view: HeaderView): BytesBlob => {
  // we basically need to omit the last field, perhaps there is better
  // way to do that, but this seems like the most straightforward
  const encodedFullHeader = view.encoded().raw;
  const encodedUnsealedLen = encodedFullHeader.length - BANDERSNATCH_VRF_SIGNATURE_BYTES;
  return BytesBlob.blobFrom(encodedFullHeader.subarray(0, encodedUnsealedLen));
};
/**
 * The header of the JAM block.
 *
 * https://graypaper.fluffylabs.dev/#/579bd12/0c66000c7200
 */
export class Header extends WithDebug {
  static Codec = codec.Class(Header, {
    parentHeaderHash: codec.bytes(HASH_SIZE).asOpaque<HeaderHash>(),
    priorStateRoot: codec.bytes(HASH_SIZE).asOpaque<StateRootHash>(),
    extrinsicHash: codec.bytes(HASH_SIZE).asOpaque<ExtrinsicHash>(),
    timeSlotIndex: codec.u32.asOpaque<TimeSlot>(),
    epochMarker: codec.optional(EpochMarker.Codec),
    ticketsMarker: codec.optional(codecPerEpochBlock(Ticket.Codec)),
    offendersMarker: codec.sequenceVarLen(codec.bytes(ED25519_KEY_BYTES).asOpaque<Ed25519Key>()),
    bandersnatchBlockAuthorIndex: codec.u16.asOpaque<ValidatorIndex>(),
    entropySource: codec.bytes(BANDERSNATCH_VRF_SIGNATURE_BYTES).asOpaque<BandersnatchVrfSignature>(),
    seal: codec.bytes(BANDERSNATCH_VRF_SIGNATURE_BYTES).asOpaque<BandersnatchVrfSignature>(),
  });

  static create(h: CodecRecord<Header>) {
    return Object.assign(Header.empty(), h);
  }

  /**
   * `H_p`: Hash of the parent header.
   *
   * In case of the genesis block, the hash will be zero.
   */
  public parentHeaderHash: HeaderHash = Bytes.zero(HASH_SIZE).asOpaque();
  /** `H_r`: The state trie root hash before executing that block. */
  public priorStateRoot: StateRootHash = Bytes.zero(HASH_SIZE).asOpaque();
  /** `H_x`: The hash of block extrinsic. */
  public extrinsicHash: ExtrinsicHash = Bytes.zero(HASH_SIZE).asOpaque();
  /** `H_t`: JAM time-slot index. */
  public timeSlotIndex: TimeSlot = tryAsTimeSlot(0);
  /**
   * `H_e`: Key and entropy relevant to the following epoch in case the ticket
   *        contest does not complete adequately.
   */
  public epochMarker: EpochMarker | null = null;
  /**
   * `H_w`: Winning tickets provides the series of 600 slot sealing "tickets"
   *        for the next epoch.
   */
  public ticketsMarker: PerEpochBlock<Ticket> | null = null;
  /** `H_o`: Sequence of keys of newly misbehaving validators. */
  public offendersMarker: Ed25519Key[] = [];
  /** `H_i`: Block author's index in the current validator set. */
  public bandersnatchBlockAuthorIndex: ValidatorIndex = tryAsValidatorIndex(0);
  /** `H_v`: Entropy-yielding VRF signature. */
  public entropySource: BandersnatchVrfSignature = Bytes.zero(BANDERSNATCH_VRF_SIGNATURE_BYTES).asOpaque();
  /**
   * `H_s`: Block seal.
   *
   * https://graypaper.fluffylabs.dev/#/579bd12/0d0c010d1101
   */
  public seal: BandersnatchVrfSignature = Bytes.zero(BANDERSNATCH_VRF_SIGNATURE_BYTES).asOpaque();

  private constructor() {
    super();
  }

  /** Create an empty header with some dummy values. */
  public static empty() {
    return new Header();
  }
}

/** Undecoded View of the [`Header`]. */
export type HeaderView = DescribedBy<typeof Header.Codec.View>;

/**
 *  A codec-aware header with hash.
 *
 * TODO [ToDr] It seems that it's impossible to create a codec for generic class.
 * The typescript type system really needs concrete objects to resolve the types:
 * `DescriptorRecord` or `CodecRecord` for some reason.
 */
class HeaderViewWithHash extends WithHash<HeaderHash, HeaderView> {
  static Codec = codec.Class(HeaderViewWithHash, {
    hash: codec.bytes(HASH_SIZE).asOpaque<HeaderHash>(),
    data: Header.Codec.View,
  });

  static create({ hash, data }: CodecRecord<HeaderViewWithHash>) {
    return new WithHash(hash, data);
  }
}
/** Encoding of header + hash. */
export const headerViewWithHashCodec = HeaderViewWithHash.Codec;<|MERGE_RESOLUTION|>--- conflicted
+++ resolved
@@ -20,21 +20,9 @@
   codecPerValidator,
   tryAsTimeSlot,
   tryAsValidatorIndex,
-<<<<<<< HEAD
-} from "./common";
-import type { ExtrinsicHash, HeaderHash } from "./hash";
-import { Ticket } from "./tickets";
-=======
 } from "./common.js";
-import {
-  BANDERSNATCH_KEY_BYTES,
-  BANDERSNATCH_VRF_SIGNATURE_BYTES,
-  type BandersnatchKey,
-  type BandersnatchVrfSignature,
-} from "./crypto.js";
 import type { ExtrinsicHash, HeaderHash } from "./hash.js";
 import { Ticket } from "./tickets.js";
->>>>>>> c087862e
 
 /**
  * Encoded validator keys.
