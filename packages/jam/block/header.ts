import { Bytes, BytesBlob } from "@typeberry/bytes";
import { type CodecRecord, type DescribedBy, codec } from "@typeberry/codec";
import { HASH_SIZE, WithHash } from "@typeberry/hash";
import { WithDebug } from "@typeberry/utils";
import {
  type EntropyHash,
  type PerEpochBlock,
  type PerValidator,
  type StateRootHash,
  type TimeSlot,
  type ValidatorIndex,
  codecPerEpochBlock,
  codecPerValidator,
  tryAsTimeSlot,
  tryAsValidatorIndex,
} from "./common";
import {
  BANDERSNATCH_KEY_BYTES,
  BANDERSNATCH_VRF_SIGNATURE_BYTES,
  type BandersnatchKey,
  type BandersnatchVrfSignature,
  ED25519_KEY_BYTES,
  type Ed25519Key,
} from "./crypto";
import type { ExtrinsicHash, HeaderHash } from "./hash";
import { Ticket } from "./tickets";

/**
 * Encoded validator keys.
 * https://graypaper.fluffylabs.dev/#/68eaa1f/0e34030e3603?v=0.6.4
 */
export class ValidatorKeys extends WithDebug {
  static Codec = codec.Class(ValidatorKeys, {
    bandersnatch: codec.bytes(BANDERSNATCH_KEY_BYTES).asOpaque(),
    ed25519: codec.bytes(ED25519_KEY_BYTES).asOpaque(),
  });

  static fromCodec({ bandersnatch, ed25519 }: CodecRecord<ValidatorKeys>) {
    return new ValidatorKeys(bandersnatch, ed25519);
  }

  public constructor(
    /** `kappa_b`: Bandersnatch validator keys for the NEXT epoch. */
    public readonly bandersnatch: BandersnatchKey,
    /** `kappa_e`: Ed25519 validator keys for the NEXT epoch. */
    public readonly ed25519: Ed25519Key,
  ) {
    super();
  }
}

/**
 * For the first block in a new epoch, the epoch marker is set
 * and contains the epoch randomness and validator keys
 * for the NEXT epoch.
 *
 * https://graypaper.fluffylabs.dev/#/579bd12/0e30030e6603
 */
export class EpochMarker extends WithDebug {
  static Codec = codec.Class(EpochMarker, {
    entropy: codec.bytes(HASH_SIZE).asOpaque(),
    ticketsEntropy: codec.bytes(HASH_SIZE).asOpaque(),
    validators: codecPerValidator(ValidatorKeys.Codec),
  });

  static fromCodec({ entropy, ticketsEntropy, validators }: CodecRecord<EpochMarker>) {
    return new EpochMarker(entropy, ticketsEntropy, validators);
  }

  public constructor(
    /** `eta_1'`: Randomness for the NEXT epoch. */
    public readonly entropy: EntropyHash,
    /** `eta_2'`: Randomness for the CURRENT epoch. */
    public readonly ticketsEntropy: EntropyHash,
<<<<<<< HEAD
    /** `kappa_b`: Bandernsatch validator keys for the NEXT epoch. */
    public readonly validators: PerValidator<ValidatorKeys>,
=======
    /** `kappa_b`: Bandersnatch validator keys for the NEXT epoch. */
    public readonly validators: PerValidator<BandersnatchKey>,
>>>>>>> 1f527855
  ) {
    super();
  }
}

/**
 * Return an encoded header without the seal components.
 *
 * https://graypaper.fluffylabs.dev/#/68eaa1f/370202370302?v=0.6.4
 */
export const encodeUnsealedHeader = (view: HeaderView): BytesBlob => {
  // we basically need to omit the last field, perhaps there is better
  // way to do that, but this seems like the most straightforward
  const encodedFullHeader = view.encoded().raw;
  const encodedUnsealedLen = encodedFullHeader.length - BANDERSNATCH_VRF_SIGNATURE_BYTES;
  return BytesBlob.blobFrom(encodedFullHeader.subarray(0, encodedUnsealedLen));
};
/**
 * The header of the JAM block.
 *
 * https://graypaper.fluffylabs.dev/#/579bd12/0c66000c7200
 */
export class Header extends WithDebug {
  static Codec = codec.Class(Header, {
    parentHeaderHash: codec.bytes(HASH_SIZE).asOpaque(),
    priorStateRoot: codec.bytes(HASH_SIZE).asOpaque(),
    extrinsicHash: codec.bytes(HASH_SIZE).asOpaque(),
    timeSlotIndex: codec.u32.asOpaque(),
    epochMarker: codec.optional(EpochMarker.Codec),
    ticketsMarker: codec.optional(codecPerEpochBlock(Ticket.Codec)),
    offendersMarker: codec.sequenceVarLen(codec.bytes(ED25519_KEY_BYTES).asOpaque()),
    bandersnatchBlockAuthorIndex: codec.u16.asOpaque(),
    entropySource: codec.bytes(BANDERSNATCH_VRF_SIGNATURE_BYTES).asOpaque(),
    seal: codec.bytes(BANDERSNATCH_VRF_SIGNATURE_BYTES).asOpaque(),
  });

  static fromCodec(h: CodecRecord<Header>) {
    return Object.assign(Header.empty(), h);
  }

  /**
   * `H_p`: Hash of the parent header.
   *
   * In case of the genesis block, the hash will be zero.
   */
  public parentHeaderHash: HeaderHash = Bytes.zero(HASH_SIZE).asOpaque();
  /** `H_r`: The state trie root hash before executing that block. */
  public priorStateRoot: StateRootHash = Bytes.zero(HASH_SIZE).asOpaque();
  /** `H_x`: The hash of block extrinsic. */
  public extrinsicHash: ExtrinsicHash = Bytes.zero(HASH_SIZE).asOpaque();
  /** `H_t`: JAM time-slot index. */
  public timeSlotIndex: TimeSlot = tryAsTimeSlot(0);
  /**
   * `H_e`: Key and entropy relevant to the following epoch in case the ticket
   *        contest does not complete adequately.
   */
  public epochMarker: EpochMarker | null = null;
  /**
   * `H_w`: Winning tickets provides the series of 600 slot sealing "tickets"
   *        for the next epoch.
   */
  public ticketsMarker: PerEpochBlock<Ticket> | null = null;
  /** `H_o`: Sequence of keys of newly misbehaving validators. */
  public offendersMarker: Ed25519Key[] = [];
  /** `H_i`: Block author's index in the current validator set. */
  public bandersnatchBlockAuthorIndex: ValidatorIndex = tryAsValidatorIndex(0);
  /** `H_v`: Entropy-yielding VRF signature. */
  public entropySource: BandersnatchVrfSignature = Bytes.zero(BANDERSNATCH_VRF_SIGNATURE_BYTES).asOpaque();
  /**
   * `H_s`: Block seal.
   *
   * https://graypaper.fluffylabs.dev/#/579bd12/0d0c010d1101
   */
  public seal: BandersnatchVrfSignature = Bytes.zero(BANDERSNATCH_VRF_SIGNATURE_BYTES).asOpaque();

  private constructor() {
    super();
  }

  /** Create an empty header with some dummy values. */
  public static empty() {
    return new Header();
  }
}

/** Undecoded View of the [`Header`]. */
export type HeaderView = DescribedBy<typeof Header.Codec.View>;

/**
 *  A codec-aware header with hash.
 *
 * TODO [ToDr] It seems that it's impossible to create a codec for generic class.
 * The typescript type system really needs concrete objects to resolve the types:
 * `DescriptorRecord` or `CodecRecord` for some reason.
 */
class HeaderWithHash extends WithHash<HeaderHash, Header> {
  static Codec = codec.Class(HeaderWithHash, {
    hash: codec.bytes(HASH_SIZE).asOpaque(),
    data: Header.Codec,
  });

  static fromCodec({ hash, data }: CodecRecord<HeaderWithHash>) {
    return new WithHash(hash, data);
  }
}
/** Encoding of header + hash. */
export const headerWithHashCodec = HeaderWithHash.Codec;<|MERGE_RESOLUTION|>--- conflicted
+++ resolved
@@ -72,13 +72,8 @@
     public readonly entropy: EntropyHash,
     /** `eta_2'`: Randomness for the CURRENT epoch. */
     public readonly ticketsEntropy: EntropyHash,
-<<<<<<< HEAD
     /** `kappa_b`: Bandernsatch validator keys for the NEXT epoch. */
     public readonly validators: PerValidator<ValidatorKeys>,
-=======
-    /** `kappa_b`: Bandersnatch validator keys for the NEXT epoch. */
-    public readonly validators: PerValidator<BandersnatchKey>,
->>>>>>> 1f527855
   ) {
     super();
   }
