import type { Bytes } from "@typeberry/bytes";
import { type CodecRecord, codec } from "@typeberry/codec";
import type { KnownSizeArray } from "@typeberry/collections";
import { BANDERSNATCH_PROOF_BYTES, type BandersnatchProof } from "@typeberry/crypto";
import { HASH_SIZE } from "@typeberry/hash";
import { type U8, tryAsU8 } from "@typeberry/numbers";
import { type Opaque, WithDebug, asOpaqueType } from "@typeberry/utils";
<<<<<<< HEAD
import { codecKnownSizeArray } from "./codec";
=======
import { codecKnownSizeArray } from "./codec.js";
import { BANDERSNATCH_PROOF_BYTES, type BandersnatchProof } from "./crypto.js";
>>>>>>> c087862e

/**
 * The index of a ticket entry per validator.
 *
 * Constrained by `N = 2`:
 * https://graypaper.fluffylabs.dev/#/579bd12/417200417400
 */
export type TicketAttempt = Opaque<U8, "TicketAttempt[0|1|2]">;
export function tryAsTicketAttempt(x: number): TicketAttempt {
  return asOpaqueType(tryAsU8(x));
}

/* Bandersnatch-signed ticket contest entry. */
export class SignedTicket extends WithDebug {
  static Codec = codec.Class(SignedTicket, {
    // TODO [ToDr] we should verify that attempt is either 0|1|2.
    attempt: codec.u8.asOpaque<TicketAttempt>(),
    signature: codec.bytes(BANDERSNATCH_PROOF_BYTES).asOpaque<BandersnatchProof>(),
  });

  static create({ attempt, signature }: CodecRecord<SignedTicket>) {
    return new SignedTicket(attempt, signature);
  }

  private constructor(
    /** Which attempt was it? */
    public readonly attempt: TicketAttempt,
    /** The bandersnatch membership proof of knowledge. */
    public readonly signature: BandersnatchProof,
  ) {
    super();
  }
}

/** Anonymous? entry into the ticket contest. */
export class Ticket extends WithDebug {
  static Codec = codec.Class(Ticket, {
    id: codec.bytes(HASH_SIZE),
    // TODO [ToDr] we should verify that attempt is either 0|1|2.
    attempt: codec.u8.asOpaque<TicketAttempt>(),
  });

  static create({ id, attempt }: CodecRecord<Ticket>) {
    return new Ticket(id, attempt);
  }

  private constructor(
    /**
     * Ticket identifier - a high-entropy unbiasable 32-octet sequence.
     *
     * Used both as a score in the ticket contest and as input to the on-chain VRF.
     */
    public readonly id: Bytes<32>,
    /** Which attempt is it? */
    public readonly attempt: TicketAttempt,
  ) {
    super();
  }
}

/** `K`: Max number of tickets which may be submitted in a single extrinsic. */
export const MAX_NUMBER_OF_TICKETS = 16;
export type MAX_NUMBER_OF_TICKETS = typeof MAX_NUMBER_OF_TICKETS;

const TicketsExtrinsicBounds = `Size: [0..${MAX_NUMBER_OF_TICKETS})`;
/**
 * A sequence of proofs of valid tickets.
 *
 * https://graypaper.fluffylabs.dev/#/579bd12/0f13000f1800
 *
 * Constrained by `K = 16`:
 * https://graypaper.fluffylabs.dev/#/579bd12/416c00416e00
 */
export type TicketsExtrinsic = KnownSizeArray<SignedTicket, typeof TicketsExtrinsicBounds>;

export const ticketsExtrinsicCodec = codecKnownSizeArray(
  SignedTicket.Codec,
  {
    minLength: 0,
    maxLength: MAX_NUMBER_OF_TICKETS,
    typicalLength: MAX_NUMBER_OF_TICKETS,
  },
  TicketsExtrinsicBounds,
);<|MERGE_RESOLUTION|>--- conflicted
+++ resolved
@@ -5,12 +5,7 @@
 import { HASH_SIZE } from "@typeberry/hash";
 import { type U8, tryAsU8 } from "@typeberry/numbers";
 import { type Opaque, WithDebug, asOpaqueType } from "@typeberry/utils";
-<<<<<<< HEAD
-import { codecKnownSizeArray } from "./codec";
-=======
 import { codecKnownSizeArray } from "./codec.js";
-import { BANDERSNATCH_PROOF_BYTES, type BandersnatchProof } from "./crypto.js";
->>>>>>> c087862e
 
 /**
  * The index of a ticket entry per validator.
