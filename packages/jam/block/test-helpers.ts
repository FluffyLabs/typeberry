--- conflicted
+++ resolved
@@ -2,23 +2,17 @@
 import { Decoder } from "@typeberry/codec";
 import { tinyChainSpec } from "@typeberry/config";
 import { Block } from "./block.js";
-<<<<<<< HEAD
-=======
 import testBlockData_0_6_5 from "./test-block-0-6-5.js";
->>>>>>> 7ea0160c
 import testBlockData from "./test-block.js";
 import testWorkReportData from "./test-work-report.js";
 
 export function testBlockHex() {
-<<<<<<< HEAD
-  return testBlockData;
-=======
   if (Compatibility.isGreaterOrEqual(GpVersion.V0_7_0)) {
     return testBlockData;
   }
   return testBlockData_0_6_5;
->>>>>>> 7ea0160c
 }
+
 export function testBlock() {
   return Decoder.decodeObject(Block.Codec, BytesBlob.parseBlob(testBlockHex()), tinyChainSpec);
 }
