--- conflicted
+++ resolved
@@ -1,10 +1,5 @@
 import type { TimeSlot } from "@typeberry/block";
-<<<<<<< HEAD
 import type { PreimageHash, PreimagesExtrinsic } from "@typeberry/block/preimage.js";
-import type { BytesBlob } from "@typeberry/bytes";
-=======
-import type { PreimageHash, PreimagesExtrinsic } from "@typeberry/block/preimage";
->>>>>>> c4f9ceba
 import { blake2b } from "@typeberry/hash";
 import { LookupHistoryItem, PreimageItem, type ServicesUpdate, type State, UpdatePreimage } from "@typeberry/state";
 import { Result } from "@typeberry/utils";
