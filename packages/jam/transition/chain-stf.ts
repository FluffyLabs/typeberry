import type { BlockView, CoreIndex, EntropyHash, HeaderHash, TimeSlot } from "@typeberry/block";
import type { GuaranteesExtrinsicView } from "@typeberry/block/guarantees";
import type { AuthorizerHash } from "@typeberry/block/work-report";
import { Bytes } from "@typeberry/bytes";
import { HashSet, asKnownSize } from "@typeberry/collections";
import type { ChainSpec } from "@typeberry/config";
import type { BlocksDb } from "@typeberry/database";
import { Disputes } from "@typeberry/disputes";
import type { DisputesStateUpdate } from "@typeberry/disputes";
import type { DisputesErrorCode } from "@typeberry/disputes/disputes-error-code";
import { HASH_SIZE } from "@typeberry/hash";
import { Safrole } from "@typeberry/safrole";
import type { SafroleErrorCode, SafroleStateUpdate } from "@typeberry/safrole";
import { BandernsatchWasm } from "@typeberry/safrole/bandersnatch-wasm";
import { SafroleSeal, type SafroleSealError } from "@typeberry/safrole/safrole-seal";
import type { State } from "@typeberry/state";
import { type ErrorResult, Result, type TaggedError } from "@typeberry/utils";
import { Assurances, type AssurancesError, type AssurancesStateUpdate } from "./assurances";
import { Authorization, type AuthorizationStateUpdate } from "./authorization";
import type { TransitionHasher } from "./hasher";
import { Preimages, type PreimagesErrorCode, type PreimagesStateUpdate } from "./preimages";
import { RecentHistory, type RecentHistoryStateUpdate } from "./recent-history";
import { Reports, type ReportsError, type ReportsStateUpdate } from "./reports";
import type { HeaderChain } from "./reports/verify-contextual";
import { Statistics, type StatisticsStateUpdate } from "./statistics";

class DbHeaderChain implements HeaderChain {
  constructor(private readonly blocks: BlocksDb) {}

  isInChain(header: HeaderHash): boolean {
    return this.blocks.getHeader(header) !== null;
  }
}

export enum StfErrorKind {
  Assurances = 0,
  Disputes = 1,
  Safrole = 2,
  Reports = 3,
  Preimages = 4,
  SafroleSeal = 5,
}

export type Ok = SafroleStateUpdate &
  DisputesStateUpdate &
  ReportsStateUpdate &
  AssurancesStateUpdate &
  PreimagesStateUpdate &
  RecentHistoryStateUpdate &
  AuthorizationStateUpdate &
  StatisticsStateUpdate;

export type StfError =
  | TaggedError<StfErrorKind.Assurances, AssurancesError>
  | TaggedError<StfErrorKind.Reports, ReportsError>
  | TaggedError<StfErrorKind.Disputes, DisputesErrorCode>
  | TaggedError<StfErrorKind.Safrole, SafroleErrorCode>
  | TaggedError<StfErrorKind.Preimages, PreimagesErrorCode>
  | TaggedError<StfErrorKind.SafroleSeal, SafroleSealError>;

export const stfError = <Kind extends StfErrorKind, Err extends StfError["error"]>(
  kind: Kind,
  nested: ErrorResult<Err>,
) => {
  return Result.taggedError<Ok, Kind, Err>(StfErrorKind, kind, nested);
};

export class OnChain {
  // chapter 6: https://graypaper.fluffylabs.dev/#/68eaa1f/0d13000d1300?v=0.6.4
  private readonly safrole: Safrole;
  private readonly safroleSeal: SafroleSeal;
  // chapter 10: https://graypaper.fluffylabs.dev/#/68eaa1f/11a30111a301?v=0.6.4
  private readonly disputes: Disputes;
  // chapter 11: https://graypaper.fluffylabs.dev/#/68eaa1f/133100133100?v=0.6.4
  private readonly reports: Reports;
  private readonly assurances: Assurances;
  // chapter 12.4: https://graypaper.fluffylabs.dev/#/68eaa1f/18cc0018cc00?v=0.6.4
  private readonly preimages: Preimages;
  // after accumulation
  // chapter 7: https://graypaper.fluffylabs.dev/#/68eaa1f/0faf010faf01?v=0.6.4
  private readonly recentHistory: RecentHistory;
  // chapter 8: https://graypaper.fluffylabs.dev/#/68eaa1f/0f94020f9402?v=0.6.4
  private readonly authorization: Authorization;
  // chapter 13: https://graypaper.fluffylabs.dev/#/68eaa1f/18b60118b601?v=0.6.4
  private readonly statistics: Statistics;

  constructor(
    public readonly chainSpec: ChainSpec,
    public readonly state: State,
    blocks: BlocksDb,
    public readonly hasher: TransitionHasher,
    { enableParallelSealVerification }: { enableParallelSealVerification: boolean },
  ) {
    const bandersnatch = BandernsatchWasm.new({ synchronous: !enableParallelSealVerification });
    this.statistics = new Statistics(chainSpec, state);

    this.safrole = new Safrole(chainSpec, state, bandersnatch);
    this.safroleSeal = new SafroleSeal(bandersnatch);

    this.recentHistory = new RecentHistory(hasher, state);

    this.disputes = new Disputes(chainSpec, state);

    this.reports = new Reports(chainSpec, state, hasher, new DbHeaderChain(blocks));
    this.assurances = new Assurances(chainSpec, state);

    this.preimages = new Preimages(state);

    this.authorization = new Authorization(chainSpec, state);
  }

<<<<<<< HEAD
  async transition(block: BlockView, headerHash: HeaderHash): Promise<Result<Ok, StfError>> {
=======
  async verifySeal(timeSlot: TimeSlot, block: BlockView) {
    const sealState = this.safrole.getSafroleSealState(timeSlot);
    return await this.safroleSeal.verifyHeaderSeal(block.header.view(), sealState);
  }

  async transition(
    block: BlockView,
    headerHash: HeaderHash,
    preverifiedSeal: EntropyHash | null = null,
  ): Promise<Result<OK, StfError>> {
>>>>>>> 21d48192
    const header = block.header.materialize();
    const timeSlot = header.timeSlotIndex;

    // safrole seal
    let newEntropyHash = preverifiedSeal;
    if (newEntropyHash === null) {
      const sealResult = await this.verifySeal(timeSlot, block);
      if (sealResult.isError) {
        return stfError(StfErrorKind.SafroleSeal, sealResult);
      }
      newEntropyHash = sealResult.ok;
    }

    // disputes
    const disputesResult = await this.disputes.transition(block.extrinsic.view().disputes.materialize());
    if (disputesResult.isError) {
      return stfError(StfErrorKind.Disputes, disputesResult);
    }
    const {
      disputesRecords,
      availabilityAssignment: disputesAvailAssignment,
      ...disputesRest
    } = disputesResult.ok.stateUpdate;
    assertEmpty(disputesRest);

    // reports
    const reportsResult = await this.reports.transition({
      slot: timeSlot,
      guarantees: block.extrinsic.view().guarantees.view(),
      knownPackages: [],
    });
    if (reportsResult.isError) {
      return stfError(StfErrorKind.Reports, reportsResult);
    }
    const { availabilityAssignment: reportsAvailAssignment, ...reportsRest } = reportsResult.ok.stateUpdate;
    assertEmpty(reportsRest);

    // assurances
    const assurancesResult = await this.assurances.transition({
      assurances: asKnownSize(block.extrinsic.view().assurances.view()),
      slot: timeSlot,
      parentHash: header.parentHeaderHash,
    });
    if (assurancesResult.isError) {
      return stfError(StfErrorKind.Assurances, assurancesResult);
    }
    const { availabilityAssignment: assurancesAvailAssignment, ...assurancesRest } = assurancesResult.ok.stateUpdate;
    assertEmpty(assurancesRest);

    // safrole
    const safroleResult = await this.safrole.transition({
      slot: timeSlot,
      entropy: newEntropyHash,
      extrinsic: block.extrinsic.view().tickets.materialize(),
    });
    // TODO [ToDr] shall we verify the ticket mark & epoch mark as well?
    if (safroleResult.isError) {
      return stfError(StfErrorKind.Safrole, safroleResult);
    }
    const {
      timeslot,
      ticketsAccumulator,
      sealingKeySeries,
      epochRoot,
      entropy,
      nextValidatorData,
      currentValidatorData,
      previousValidatorData,
      ...safroleRest
    } = safroleResult.ok.stateUpdate;
    assertEmpty(safroleRest);

    // preimages
    const preimagesResult = this.preimages.integrate({
      slot: timeSlot,
      preimages: block.extrinsic.view().preimages.materialize(),
    });
    if (preimagesResult.isError) {
      return stfError(StfErrorKind.Preimages, preimagesResult);
    }
    const { preimages, ...preimagesRest } = preimagesResult.ok;
    assertEmpty(preimagesRest);

    // TODO [ToDr] output from accumulate
    const accumulateRoot = Bytes.zero(HASH_SIZE).asOpaque();
    // recent history
    const recentHistoryUpdate = this.recentHistory.transition({
      headerHash,
      priorStateRoot: header.priorStateRoot,
      accumulateRoot: accumulateRoot,
      workPackages: reportsResult.ok.reported,
    });
    const { recentBlocks, ...recentHistoryRest } = recentHistoryUpdate;
    assertEmpty(recentHistoryRest);

    // authorization
    const authorizationUpdate = this.authorization.transition({
      slot: timeSlot,
      used: this.getUsedAuthorizerHashes(block.extrinsic.view().guarantees.view()),
    });
    const { authPools, ...authorizationRest } = authorizationUpdate;
    assertEmpty(authorizationRest);

    const extrinsic = block.extrinsic.materialize();

    // TODO [MaSo] fill in the statistics with accumulation results
    // statistics
    const statisticsUpdate = this.statistics.transition({
      slot: timeSlot,
      authorIndex: header.bandersnatchBlockAuthorIndex,
      extrinsic,
      incomingReports: extrinsic.guarantees.map((g) => g.report),
      availableReports: assurancesResult.ok.availableReports,
      accumulationStatistics: new Map(),
      transferStatistics: new Map(),
    });
    const { statistics, ...statisticsRest } = statisticsUpdate;
    assertEmpty(statisticsRest);

    return Result.ok({
      authPools,
      preimages,
      disputesRecords,
      availabilityAssignment: mergeAvailabilityAssignments(
        reportsAvailAssignment,
        disputesAvailAssignment,
        assurancesAvailAssignment,
      ),
      recentBlocks,
      statistics,
      timeslot,
      epochRoot,
      entropy,
      currentValidatorData,
      nextValidatorData,
      previousValidatorData,
      sealingKeySeries,
      ticketsAccumulator,
    });
  }

  private getUsedAuthorizerHashes(guarantees: GuaranteesExtrinsicView) {
    const map = new Map<CoreIndex, HashSet<AuthorizerHash>>();
    for (const guarantee of guarantees) {
      const reportView = guarantee.view().report.view();
      const coreIndex = reportView.coreIndex.materialize();
      const ofCore = map.get(coreIndex) ?? HashSet.new();
      ofCore.insert(reportView.authorizerHash.materialize());
      map.set(coreIndex, ofCore);
    }
    return map;
  }
}

function assertEmpty<T extends Record<string, never>>(_x: T) {}

type AvailAssignment = State["availabilityAssignment"];

/**
 * Since multiple modules might alter the availalbility assignment,
 * we need to merge the results.
 *
 * NOTE: both `Disputes` and `Assurances` will clear out the availability assignment.
 *       reports however will assign new reports to cores.
 */
function mergeAvailabilityAssignments(
  reportsAvailAssignment: AvailAssignment,
  disputesAvailAssignment: AvailAssignment,
  assurancesAvailAssignment: AvailAssignment,
) {
  const newAssignments = reportsAvailAssignment.slice();

  for (const core of reportsAvailAssignment.keys()) {
    if (disputesAvailAssignment[core] === null || assurancesAvailAssignment[core] === null) {
      newAssignments[core] = null;
    }
  }

  // This is safe, since we are cloning the whole array.
  return asKnownSize(newAssignments);
}<|MERGE_RESOLUTION|>--- conflicted
+++ resolved
@@ -109,9 +109,6 @@
     this.authorization = new Authorization(chainSpec, state);
   }
 
-<<<<<<< HEAD
-  async transition(block: BlockView, headerHash: HeaderHash): Promise<Result<Ok, StfError>> {
-=======
   async verifySeal(timeSlot: TimeSlot, block: BlockView) {
     const sealState = this.safrole.getSafroleSealState(timeSlot);
     return await this.safroleSeal.verifyHeaderSeal(block.header.view(), sealState);
@@ -121,8 +118,7 @@
     block: BlockView,
     headerHash: HeaderHash,
     preverifiedSeal: EntropyHash | null = null,
-  ): Promise<Result<OK, StfError>> {
->>>>>>> 21d48192
+  ): Promise<Result<Ok, StfError>> {
     const header = block.header.materialize();
     const timeSlot = header.timeSlotIndex;
 
