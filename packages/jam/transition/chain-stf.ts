--- conflicted
+++ resolved
@@ -12,16 +12,11 @@
 import { BandernsatchWasm } from "@typeberry/safrole/bandersnatch-wasm";
 import { SafroleSeal, type SafroleSealError } from "@typeberry/safrole/safrole-seal";
 import type { State } from "@typeberry/state";
-<<<<<<< HEAD
 import { type ErrorResult, Result, type TaggedError } from "@typeberry/utils";
+import { Accumulate } from "./accumulate";
+import type { ACCUMULATION_ERROR, AccumulateStateUpdate } from "./accumulate/accumulate";
 import { Assurances, type AssurancesError, type AssurancesStateUpdate } from "./assurances";
 import { Authorization, type AuthorizationStateUpdate } from "./authorization";
-=======
-import { type ErrorResult, OK, Result, type TaggedError } from "@typeberry/utils";
-import { Accumulate } from "./accumulate";
-import { Assurances, type AssurancesError } from "./assurances";
-import { Authorization } from "./authorization";
->>>>>>> aaece360
 import type { TransitionHasher } from "./hasher";
 import { Preimages, type PreimagesErrorCode, type PreimagesStateUpdate } from "./preimages";
 import { RecentHistory, type RecentHistoryStateUpdate } from "./recent-history";
@@ -36,6 +31,16 @@
     return this.blocks.getHeader(header) !== null;
   }
 }
+
+export type Ok = SafroleStateUpdate &
+  DisputesStateUpdate &
+  ReportsStateUpdate &
+  AssurancesStateUpdate &
+  PreimagesStateUpdate &
+  RecentHistoryStateUpdate &
+  AuthorizationStateUpdate &
+  AccumulateStateUpdate &
+  StatisticsStateUpdate;
 
 export enum StfErrorKind {
   Assurances = 0,
@@ -44,16 +49,8 @@
   Reports = 3,
   Preimages = 4,
   SafroleSeal = 5,
+  Accumulate = 6,
 }
-
-export type Ok = SafroleStateUpdate &
-  DisputesStateUpdate &
-  ReportsStateUpdate &
-  AssurancesStateUpdate &
-  PreimagesStateUpdate &
-  RecentHistoryStateUpdate &
-  AuthorizationStateUpdate &
-  StatisticsStateUpdate;
 
 export type StfError =
   | TaggedError<StfErrorKind.Assurances, AssurancesError>
@@ -61,7 +58,8 @@
   | TaggedError<StfErrorKind.Disputes, DisputesErrorCode>
   | TaggedError<StfErrorKind.Safrole, SafroleErrorCode>
   | TaggedError<StfErrorKind.Preimages, PreimagesErrorCode>
-  | TaggedError<StfErrorKind.SafroleSeal, SafroleSealError>;
+  | TaggedError<StfErrorKind.SafroleSeal, SafroleSealError>
+  | TaggedError<StfErrorKind.Accumulate, ACCUMULATION_ERROR>;
 
 export const stfError = <Kind extends StfErrorKind, Err extends StfError["error"]>(
   kind: Kind,
@@ -209,16 +207,31 @@
     const { preimages, ...preimagesRest } = preimagesResult.ok;
     assertEmpty(preimagesRest);
 
-    const accumulateRoot = await this.accumulate.transition({
-      slot: timeSlot,
-      reports: assurancesResult.ok,
-      entropy: this.state.entropy[0], // TODO [MaSi]: it should be eta_0_prime
-    });
+    // accumulate
+    const accumulateResult = await this.accumulate.transition({
+      slot: timeSlot,
+      reports: assurancesResult.ok.availableReports,
+      entropy: entropy[0],
+    });
+    if (accumulateResult.isError) {
+      return stfError(StfErrorKind.Accumulate, accumulateResult);
+    }
+    const { root: accumulateRoot, stateUpdate: accumulateUpdate, ...accumulateRest } = accumulateResult.ok;
+    assertEmpty(accumulateRest);
+    const {
+      privilegedServices,
+      authQueues,
+      designatedValidatorData,
+      timeslot: accumulationTimeSlot,
+      preimages: accumulatePreimages,
+      ...servicesUpdate
+    } = accumulateUpdate;
+
     // recent history
     const recentHistoryUpdate = this.recentHistory.transition({
       headerHash,
       priorStateRoot: header.priorStateRoot,
-      accumulateRoot: accumulateRoot,
+      accumulateRoot,
       workPackages: reportsResult.ok.reported,
     });
     const { recentBlocks, ...recentHistoryRest } = recentHistoryUpdate;
@@ -249,8 +262,9 @@
     assertEmpty(statisticsRest);
 
     return Result.ok({
+      authQueues,
       authPools,
-      preimages,
+      preimages: preimages.concat(accumulatePreimages),
       disputesRecords,
       availabilityAssignment: mergeAvailabilityAssignments(
         reportsAvailAssignment,
@@ -265,8 +279,11 @@
       currentValidatorData,
       nextValidatorData,
       previousValidatorData,
+      designatedValidatorData,
+      privilegedServices,
       sealingKeySeries,
       ticketsAccumulator,
+      ...servicesUpdate,
     });
   }
 
