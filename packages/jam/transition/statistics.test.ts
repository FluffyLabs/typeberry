--- conflicted
+++ resolved
@@ -26,12 +26,8 @@
 import { isU16, isU32, tryAsU32 } from "@typeberry/numbers";
 import { CoreStatistics, ServiceStatistics, StatisticsData, ValidatorStatistics, tryAsPerCore } from "@typeberry/state";
 import { asOpaqueType } from "@typeberry/utils";
-<<<<<<< HEAD
 import { Statistics, type StatisticsState } from "./statistics.js";
-=======
-import { Statistics, type StatisticsState } from "./statistics";
-import { copyAndUpdateState } from "./test.utils";
->>>>>>> c4f9ceba
+import { copyAndUpdateState } from "./test.utils.js";
 
 describe("Statistics", () => {
   describe("formulas", () => {
