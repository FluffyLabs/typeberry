import { type ServiceId, type TimeSlot, tryAsServiceGas } from "@typeberry/block";
import { Encoder, codec } from "@typeberry/codec";
import type { ChainSpec } from "@typeberry/config";
import { AccumulateExternalities } from "@typeberry/jam-host-calls/externalities/accumulate-externalities.js";
import { PendingTransfer } from "@typeberry/jam-host-calls/externalities/pending-transfer.js";
import {
  AccumulationStateUpdate,
  PartiallyUpdatedState,
} from "@typeberry/jam-host-calls/externalities/state-update.js";
import { Logger } from "@typeberry/logger";
import { sumU64, tryAsU32 } from "@typeberry/numbers";
import { tryAsGas } from "@typeberry/pvm-interpreter";
import { ServiceAccountInfo, type ServicesUpdate, type State } from "@typeberry/state";
import { Result } from "@typeberry/utils";
import type { CountAndGasUsed } from "../statistics.js";
import { uniquePreserveOrder } from "./accumulate-utils.js";
import { PvmExecutor } from "./pvm-executor.js";

type DeferredTransfersInput = {
  pendingTransfers: PendingTransfer[];
  timeslot: TimeSlot;
  servicesUpdate: ServicesUpdate;
};

export type DeferredTransfersState = Pick<State, "timeslot" | "getService" | "privilegedServices">;

export type DeferredTransfersResult = {
  servicesUpdate: ServicesUpdate;
  transferStatistics: Map<ServiceId, CountAndGasUsed>;
};

const ON_TRANSFER_ARGS_CODEC = codec.object({
  timeslot: codec.u32.asOpaque<TimeSlot>(),
  serviceId: codec.u32.asOpaque<ServiceId>(),
  transfers: codec.sequenceVarLen(PendingTransfer.Codec),
});

export enum DeferredTransfersErrorCode {
  ServiceBalanceOverflow = 1,
  ServiceInfoNotExist = 2,
}
const logger = Logger.new(import.meta.filename, "deferred-transfers");

export class DeferredTransfers {
  constructor(
    public readonly chainSpec: ChainSpec,
<<<<<<< HEAD
    private readonly state: Pick<State, "getService" | "timeslot" | "privilegedServices">,
=======
    private readonly state: DeferredTransfersState,
>>>>>>> ea962eae
  ) {}

  async transition({
    pendingTransfers,
    timeslot,
    servicesUpdate,
  }: DeferredTransfersInput): Promise<Result<DeferredTransfersResult, DeferredTransfersErrorCode>> {
    const transferStatistics = new Map<ServiceId, CountAndGasUsed>();
    const services = uniquePreserveOrder(pendingTransfers.flatMap((x) => [x.source, x.destination]));
    const partiallyUpdatedState = new PartiallyUpdatedState(this.state, AccumulationStateUpdate.new(servicesUpdate));

    for (const serviceId of services) {
      const transfers = pendingTransfers.filter((pendingTransfer) => pendingTransfer.destination === serviceId);

      const partialState = new AccumulateExternalities(
        this.chainSpec,
        partiallyUpdatedState,
        serviceId,
        serviceId,
        timeslot,
      );
      const info = partialState.getServiceInfo(serviceId);
      if (info === null) {
        return Result.error(DeferredTransfersErrorCode.ServiceInfoNotExist);
      }
      const codeHash = info.codeHash;
      const code = partiallyUpdatedState.getPreimage(serviceId, codeHash.asOpaque());

      const newBalance = sumU64(info.balance, ...transfers.map((item) => item.amount));

      if (newBalance.overflow) {
        return Result.error(DeferredTransfersErrorCode.ServiceBalanceOverflow);
      }

      const newInfo = ServiceAccountInfo.create({ ...info, balance: newBalance.value });
      partiallyUpdatedState.updateServiceInfo(serviceId, newInfo);

      if (code === null || transfers.length === 0) {
        logger.trace(`Skipping ON_TRANSFER execution for service ${serviceId}, code is null or no transfers`);
        transferStatistics.set(serviceId, { count: tryAsU32(transfers.length), gasUsed: tryAsServiceGas(0) });
        continue;
      }

      const executor = PvmExecutor.createOnTransferExecutor(serviceId, code, { partialState });
      const args = Encoder.encodeObject(ON_TRANSFER_ARGS_CODEC, { timeslot, serviceId, transfers }, this.chainSpec);

      const gas = transfers.reduce((acc, item) => acc + item.gas, 0n);
      const { consumedGas } = await executor.run(args, tryAsGas(gas));
      transferStatistics.set(serviceId, { count: tryAsU32(transfers.length), gasUsed: tryAsServiceGas(consumedGas) });
    }

    return Result.ok({
      servicesUpdate,
      transferStatistics,
    });
  }
}<|MERGE_RESOLUTION|>--- conflicted
+++ resolved
@@ -44,11 +44,7 @@
 export class DeferredTransfers {
   constructor(
     public readonly chainSpec: ChainSpec,
-<<<<<<< HEAD
-    private readonly state: Pick<State, "getService" | "timeslot" | "privilegedServices">,
-=======
     private readonly state: DeferredTransfersState,
->>>>>>> ea962eae
   ) {}
 
   async transition({
