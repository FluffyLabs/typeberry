--- conflicted
+++ resolved
@@ -456,17 +456,6 @@
       const serviceStatistics = statistics.get(serviceId) ?? { count: tryAsU32(0), gasUsed: tryAsServiceGas(0) };
       const count = accumulateData.getReportsLength(serviceId);
 
-<<<<<<< HEAD
-      // [0.7.1]: do not update statistics, if the service only had incoming transfers
-      if (
-        // NOTE Davxy’s test vectors prematurely implemented this condition to update statistics.
-        // It’s included here solely to ensure the test vectors pass.
-        // https://github.com/davxy/jam-test-vectors/pull/104
-        (Compatibility.isSuite(TestSuite.W3F_DAVXY, GpVersion.V0_7_1) && (count > 0 || consumedGas > 0n)) ||
-        (Compatibility.isLessThan(GpVersion.V0_7_2) && count > 0) ||
-        (Compatibility.isGreaterOrEqual(GpVersion.V0_7_2) && (count > 0 || consumedGas > 0n))
-      ) {
-=======
       /**
        * [0.7.1]: We do not update statistics, if the service only had incoming transfers
        *
@@ -489,7 +478,6 @@
         Compatibility.isSuite(TestSuite.W3F_DAVXY, GpVersion.V0_7_1) && (count > 0 || consumedGas > 0n);
 
       if (shouldUpdateStatisticsPre072 || shouldUpdateStatisticsPost072 || shouldUpdateStatistics071DavxyTraces) {
->>>>>>> 5659c518
         serviceStatistics.count = tryAsU32(serviceStatistics.count + count);
         serviceStatistics.gasUsed = tryAsServiceGas(serviceStatistics.gasUsed + consumedGas);
         statistics.set(serviceId, serviceStatistics);
