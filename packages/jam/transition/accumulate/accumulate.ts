import {
  type EntropyHash,
  type ServiceGas,
  type ServiceId,
  type TimeSlot,
  tryAsPerEpochBlock,
  tryAsServiceGas,
} from "@typeberry/block";
import { W_C } from "@typeberry/block/gp-constants.js";
import type { WorkReport } from "@typeberry/block/work-report.js";
<<<<<<< HEAD
import { Bytes } from "@typeberry/bytes";
import { Encoder, codec } from "@typeberry/codec";
import type { ChainSpec } from "@typeberry/config";
import { HASH_SIZE } from "@typeberry/hash";

import { W_C } from "@typeberry/block/gp-constants.js";
import { HashSet } from "@typeberry/collections";
=======
import { Bytes, BytesBlob } from "@typeberry/bytes";
import { codec, Encoder } from "@typeberry/codec";
import { HashSet } from "@typeberry/collections";
import type { ChainSpec } from "@typeberry/config";
import { HASH_SIZE } from "@typeberry/hash";
import { KeccakHasher } from "@typeberry/hash/keccak.js";
>>>>>>> 9a78ba2b
import {
  AccumulationStateUpdate,
  PartiallyUpdatedState,
} from "@typeberry/jam-host-calls/externalities/state-update.js";
import { Logger } from "@typeberry/logger";
<<<<<<< HEAD
import { type U32, tryAsU32 } from "@typeberry/numbers";
=======
import { tryAsU32, type U32, u32AsLeBytes } from "@typeberry/numbers";
>>>>>>> 9a78ba2b
import { tryAsGas } from "@typeberry/pvm-interpreter";
import { Status } from "@typeberry/pvm-interpreter/status.js";
import {
  type AccumulationOutput,
  hashComparator,
  ServiceAccountInfo,
  type ServicesUpdate,
  tryAsPerCore,
} from "@typeberry/state";
import type { NotYetAccumulatedReport } from "@typeberry/state/not-yet-accumulated.js";
<<<<<<< HEAD
import { Result, assertEmpty } from "@typeberry/utils";
=======
import { binaryMerkleization } from "@typeberry/state-merkleization";
import { getKeccakTrieHasher } from "@typeberry/trie/hasher.js";
import { assertEmpty, Result } from "@typeberry/utils";
>>>>>>> 9a78ba2b
import { AccumulateExternalities } from "../externalities/accumulate-externalities.js";
import { FetchExternalities } from "../externalities/index.js";
import type { CountAndGasUsed } from "../statistics.js";
import { AccumulateData } from "./accumulate-data.js";
import { AccumulateQueue, pruneQueue } from "./accumulate-queue.js";
import {
  type AccumulateInput,
  type AccumulateResult,
  type AccumulateState,
  type AccumulateStateUpdate,
  GAS_TO_INVOKE_WORK_REPORT,
} from "./accumulate-state.js";
import { generateNextServiceId, getWorkPackageHashes } from "./accumulate-utils.js";
import type { Operand } from "./operand.js";
import { PvmExecutor } from "./pvm-executor.js";

export const ACCUMULATION_ERROR = "duplicate service created";
export type ACCUMULATION_ERROR = typeof ACCUMULATION_ERROR;

type InvocationResult = {
  stateUpdate: AccumulationStateUpdate | null;
  consumedGas: ServiceGas;
};

type ParallelAccumulationResult = {
  state: AccumulationStateUpdate;
  gasCost: ServiceGas;
};

type SequentialAccumulationResult = ParallelAccumulationResult & {
  accumulatedReports: U32;
};

enum PvmInvocationError {
  NoService = 0,
  NoPreimage = 1,
  PreimageTooLong = 2,
}

const logger = Logger.new(import.meta.filename, "accumulate");

const ARGS_CODEC = codec.object({
  slot: codec.varU32.asOpaque<TimeSlot>(),
  serviceId: codec.varU32.asOpaque<ServiceId>(),
  operands: codec.varU32,
});

export class Accumulate {
  constructor(
    public readonly chainSpec: ChainSpec,
    public readonly state: AccumulateState,
  ) {}

  /**
   * Returns an index that determines how many WorkReports can be processed before exceeding a given gasLimit.
   *
   * https://graypaper.fluffylabs.dev/#/7e6ff6a/170a01170a01?v=0.6.7
   */
  private findReportCutoffIndex(gasLimit: ServiceGas, reports: WorkReport[]) {
    const reportsLength = reports.length;
    let currentGas = 0n;

    for (let i = 0; i < reportsLength; i++) {
      const report = reports[i];
      const resultsGas = report.results.map((result) => result.gas).reduce((a, b) => a + b, 0n);

      if (currentGas + resultsGas > gasLimit) {
        return i;
      }

      currentGas += resultsGas;
    }

    return reportsLength;
  }

  /**
   * A method that prepres PVM executor and state to run accumulation
   *
   * https://graypaper.fluffylabs.dev/#/7e6ff6a/2fdb012fdb01?v=0.6.7
   */
  private async pvmAccumulateInvocation(
    slot: TimeSlot,
    serviceId: ServiceId,
    operands: Operand[],
    gas: ServiceGas,
    entropy: EntropyHash,
    inputStateUpdate: AccumulationStateUpdate,
  ): Promise<Result<InvocationResult, PvmInvocationError>> {
    const service = this.state.getService(serviceId);
    if (service === null) {
      logger.log(`Service with id ${serviceId} not found.`);
      return Result.error(PvmInvocationError.NoService);
    }

    const codeHash = service.getInfo().codeHash;
    // TODO [ToDr] Should we check that the preimage is still available?
    const code = service.getPreimage(codeHash.asOpaque());

    if (code === null) {
      logger.log(`Code with hash ${codeHash} not found for service ${serviceId}.`);
      return Result.error(PvmInvocationError.NoPreimage);
    }

    if (code.length > W_C) {
      logger.log(`Code with hash ${codeHash} is too long for service ${serviceId}.`);
      return Result.error(PvmInvocationError.PreimageTooLong);
    }

    const nextServiceId = generateNextServiceId({ serviceId, entropy, timeslot: slot }, this.chainSpec);
    const partialState = new AccumulateExternalities(
      this.chainSpec,
      new PartiallyUpdatedState(this.state, inputStateUpdate),
      serviceId,
      nextServiceId,
      slot,
    );

    const externalities = {
      partialState,
      serviceExternalities: partialState,
      fetchExternalities: FetchExternalities.createForAccumulate({ entropy, operands }, this.chainSpec),
    };

    const executor = PvmExecutor.createAccumulateExecutor(serviceId, code, externalities, this.chainSpec);
    const args = Encoder.encodeObject(ARGS_CODEC, { slot, serviceId, operands: tryAsU32(operands.length) });
    const result = await executor.run(args, tryAsGas(gas));
    const [newState, checkpoint] = partialState.getStateUpdates();

    /**
     * PVM invocation returned and error so we return the checkpoint
     *
     * https://graypaper.fluffylabs.dev/#/7e6ff6a/300002300002?v=0.6.7
     */
    if (result.hasStatus()) {
      const status = result.status;
      if (status === Status.OOG || status === Status.PANIC) {
        logger.trace(`[${serviceId}] accumulate finished with ${Status[status]} reverting to checkpoint.`);
        return Result.ok({ stateUpdate: checkpoint, consumedGas: tryAsServiceGas(result.consumedGas) });
      }

      logger.trace(`[${serviceId}] accumulate finished with ${Status[status]}`);
    }

    /**
     * PVM invocation returned a hash so we override whatever `yield` host call
     * provided.
     *
     * https://graypaper.fluffylabs.dev/#/7e6ff6a/301202301202?v=0.6.7
     */
    if (result.hasMemorySlice() && result.memorySlice.length === HASH_SIZE) {
      const memorySlice = Bytes.fromBlob(result.memorySlice, HASH_SIZE);
      newState.yieldedRoots.set(serviceId, memorySlice.asOpaque());
    }

    /**
     * Everything was okay so we can return a new state
     *
     * https://graypaper.fluffylabs.dev/#/7e6ff6a/302302302302?v=0.6.7
     */
    return Result.ok({ stateUpdate: newState, consumedGas: tryAsServiceGas(result.consumedGas) });
  }

  /**
   * A method that accumulate reports connected with a single service
   *
   * https://graypaper.fluffylabs.dev/#/7e6ff6a/18d70118d701?v=0.6.7
   */
  private async accumulateSingleService(
    serviceId: ServiceId,
    operands: Operand[],
    gasCost: ServiceGas,
    slot: TimeSlot,
    entropy: EntropyHash,
    inputStateUpdate: AccumulationStateUpdate,
  ) {
    logger.log(`Accumulating service ${serviceId}, items: ${operands.length} at slot: ${slot}.`);

    const result = await this.pvmAccumulateInvocation(slot, serviceId, operands, gasCost, entropy, inputStateUpdate);

    if (result.isError) {
      // https://graypaper.fluffylabs.dev/#/7e6ff6a/2fb6012fb601?v=0.6.7
      logger.log(`Accumulation failed for ${serviceId}.`);
      return { stateUpdate: null, consumedGas: 0n };
    }

    logger.log(`Accumulation successful for ${serviceId}. Consumed: ${result.ok.consumedGas}`);
    return result.ok;
  }

  /**
   * The outer accumulation function ∆+ which transforms a gas-limit, a sequence of work-reports,
   * an initial partial-state and a dictionary of services enjoying free accumulation,
   * into a tuple of the number of work-results accumulated, a posterior state-context,
   * the resultant deferred-transfers and accumulation-output pairing.
   *
   * https://graypaper.fluffylabs.dev/#/7e6ff6a/179d00179d00?v=0.6.7
   */
  private async accumulateSequentially(
    gasLimit: ServiceGas,
    reports: WorkReport[],
    slot: TimeSlot,
    entropy: EntropyHash,
    statistics: Map<ServiceId, CountAndGasUsed>,
    stateUpdate: AccumulationStateUpdate,
  ): Promise<SequentialAccumulationResult> {
    const i = this.findReportCutoffIndex(gasLimit, reports);

    if (i === 0) {
      return {
        accumulatedReports: tryAsU32(0),
        gasCost: tryAsServiceGas(0),
        state: stateUpdate,
      };
    }

    const reportsToAccumulateInParallel = reports.slice(0, i);
    const autoAccumulateServices = this.state.privilegedServices.autoAccumulateServices;
    const accumulateData = new AccumulateData(reportsToAccumulateInParallel, autoAccumulateServices);
    const reportsToAccumulateSequentially = reports.slice(i);

    const {
      gasCost,
      state: stateAfterParallelAcc,
      ...rest
    } = await this.accumulateInParallel(accumulateData, slot, entropy, statistics, stateUpdate);
    assertEmpty(rest);

    // NOTE [ToDr] recursive invocation
    const {
      accumulatedReports,
      gasCost: seqGasCost,
      state,
      ...seqRest
    } = await this.accumulateSequentially(
      tryAsServiceGas(gasLimit - gasCost),
      reportsToAccumulateSequentially,
      slot,
      entropy,
      statistics,
      stateAfterParallelAcc,
    );
    assertEmpty(seqRest);

    return {
      accumulatedReports: tryAsU32(i + accumulatedReports),
      gasCost: tryAsServiceGas(gasCost + seqGasCost),
      state,
    };
  }

  /**
   * The parallelized accumulation function ∆∗ which,
   * with the help of the single-service accumulation function ∆1,
   * transforms an initial state-context, together with a sequence of work-reports
   * and a dictionary of privileged always-accumulate services,
   * into a tuple of the total gas utilized in pvm execution u, a posterior state-context
   * and the resultant accumulation-output pairings b and deferred-transfers.
   *
   * https://graypaper.fluffylabs.dev/#/7e6ff6a/175501175501?v=0.6.7
   */
  private async accumulateInParallel(
    accumulateData: AccumulateData,
    slot: TimeSlot,
    entropy: EntropyHash,
    statistics: Map<ServiceId, CountAndGasUsed>,
    inputStateUpdate: AccumulationStateUpdate,
  ): Promise<ParallelAccumulationResult> {
    const serviceIds = accumulateData.getServiceIds();
    let gasCost: ServiceGas = tryAsServiceGas(0);
    let currentState = inputStateUpdate;

    for (const serviceId of serviceIds) {
      const checkpoint = AccumulationStateUpdate.copyFrom(currentState);
      const { consumedGas, stateUpdate } = await this.accumulateSingleService(
        serviceId,
        accumulateData.getOperands(serviceId),
        accumulateData.getGasCost(serviceId),
        slot,
        entropy,
        currentState,
      );

      gasCost = tryAsServiceGas(gasCost + consumedGas);

      const serviceStatistics = statistics.get(serviceId) ?? { count: tryAsU32(0), gasUsed: tryAsServiceGas(0) };
      serviceStatistics.count = tryAsU32(serviceStatistics.count + accumulateData.getReportsLength(serviceId));
      serviceStatistics.gasUsed = tryAsServiceGas(serviceStatistics.gasUsed + consumedGas);
      statistics.set(serviceId, serviceStatistics);
      currentState = stateUpdate === null ? checkpoint : stateUpdate;
    }

    return {
      state: currentState,
      gasCost,
    };
  }

  /**
   * A method that updates `recentlyAccumulated`, `accumulationQueue` and `timeslot` in state
   */
  private getAccumulationStateUpdate(
    accumulated: WorkReport[],
    toAccumulateLater: NotYetAccumulatedReport[],
    slot: TimeSlot,
    accumulatedServices: ServiceId[],
    servicesUpdate: ServicesUpdate,
  ): Pick<AccumulateStateUpdate, "timeslot" | "recentlyAccumulated" | "accumulationQueue"> & ServicesUpdate {
    const epochLength = this.chainSpec.epochLength;
    const phaseIndex = slot % epochLength;
    const accumulatedSet = getWorkPackageHashes(accumulated);
    const accumulatedSorted = Array.from(accumulatedSet).sort((a, b) => hashComparator(a, b).value);
    const newRecentlyAccumulated = this.state.recentlyAccumulated.slice(1).concat(HashSet.from(accumulatedSorted));

    const recentlyAccumulated = tryAsPerEpochBlock(newRecentlyAccumulated, this.chainSpec);
    const accumulationQueue = this.state.accumulationQueue.slice();
    accumulationQueue[phaseIndex] = pruneQueue(toAccumulateLater, accumulatedSet);

    for (let i = 1; i < epochLength; i++) {
      const queueIndex = (phaseIndex + epochLength - i) % epochLength;
      if (i < slot - this.state.timeslot) {
        accumulationQueue[queueIndex] = [];
      } else {
        accumulationQueue[queueIndex] = pruneQueue(accumulationQueue[queueIndex], accumulatedSet);
      }
    }

    // δ†
    const partialStateUpdate = new PartiallyUpdatedState(this.state, AccumulationStateUpdate.new(servicesUpdate));
    // update last accumulation
    for (const serviceId of accumulatedServices) {
      // https://graypaper.fluffylabs.dev/#/7e6ff6a/181003185103?v=0.6.7
      const info = partialStateUpdate.getServiceInfo(serviceId);
      if (info === null) {
        // NOTE If there is no service, we dont update it.
        continue;
      }
      // δ‡
      partialStateUpdate.updateServiceInfo(serviceId, ServiceAccountInfo.create({ ...info, lastAccumulation: slot }));
    }

    return {
      recentlyAccumulated,
      timeslot: slot,
      accumulationQueue: tryAsPerEpochBlock(accumulationQueue, this.chainSpec),
      ...partialStateUpdate.stateUpdate.services,
    };
  }

  /**
   * A method that calculates the initial gas limit.
   *
   * Please note it cannot overflow because we use `BigInt`, and the final result is clamped to `maxBlockGas` (W_G).
   *
   * https://graypaper.fluffylabs.dev/#/7e6ff6a/18f40118f401?v=0.6.7
   */
  private getGasLimit() {
    const calculatedGasLimit =
      GAS_TO_INVOKE_WORK_REPORT * BigInt(this.chainSpec.coresCount) +
      this.state.privilegedServices.autoAccumulateServices.reduce((acc, { gasLimit }) => acc + gasLimit, 0n);
    const gasLimit = tryAsServiceGas(
      this.chainSpec.maxBlockGas > calculatedGasLimit ? this.chainSpec.maxBlockGas : calculatedGasLimit,
    );

    return tryAsServiceGas(gasLimit);
  }

  async transition({ reports, slot, entropy }: AccumulateInput): Promise<Result<AccumulateResult, ACCUMULATION_ERROR>> {
    const statistics = new Map();
    const accumulateQueue = new AccumulateQueue(this.chainSpec, this.state);
    const toAccumulateImmediately = accumulateQueue.getWorkReportsToAccumulateImmediately(reports);
    const toAccumulateLater = accumulateQueue.getWorkReportsToAccumulateLater(reports);
    const queueFromState = accumulateQueue.getQueueFromState(slot);

    const toEnqueue = pruneQueue(
      queueFromState.concat(toAccumulateLater),
      getWorkPackageHashes(toAccumulateImmediately),
    );
    const queue = accumulateQueue.enqueueReports(toEnqueue);
    const accumulatableReports = toAccumulateImmediately.concat(queue);

    const gasLimit = this.getGasLimit();

    const { accumulatedReports, gasCost, state, ...rest } = await this.accumulateSequentially(
      gasLimit,
      accumulatableReports,
      slot,
      entropy,
      statistics,
      AccumulationStateUpdate.empty(),
    );
    // we can safely ignore top-level gas cost from accSequentially.
    const _gasCost = gasCost;
    assertEmpty(rest);

    const accumulated = accumulatableReports.slice(0, accumulatedReports);
    const {
      services,
      yieldedRoots,
      transfers,
      validatorsData,
      privilegedServices,
      authorizationQueues,
      ...stateUpdateRest
    } = state;
    assertEmpty(stateUpdateRest);

    const accStateUpdate = this.getAccumulationStateUpdate(
      accumulated,
      toAccumulateLater,
      slot,
      Array.from(statistics.keys()),
      services,
    );

    const accumulationOutput: AccumulationOutput[] = Array.from(yieldedRoots.entries()).map(([serviceId, root]) => {
      return { serviceId, output: root.asOpaque() };
    });

    const authQueues = (() => {
      if (authorizationQueues.size === 0) {
        return {};
      }

      const updatedAuthQueues = this.state.authQueues.slice();
      for (const [core, queue] of authorizationQueues.entries()) {
        updatedAuthQueues[core] = queue;
      }
      return { authQueues: tryAsPerCore(updatedAuthQueues, this.chainSpec) };
    })();

    return Result.ok({
      stateUpdate: {
        ...accStateUpdate,
        ...(validatorsData === null ? {} : { designatedValidatorData: validatorsData }),
        ...(privilegedServices === null ? {} : { privilegedServices: privilegedServices }),
        ...authQueues,
      },
      accumulationStatistics: statistics,
      pendingTransfers: transfers,
      accumulationOutputLog: accumulationOutput,
    });
  }
}<|MERGE_RESOLUTION|>--- conflicted
+++ resolved
@@ -8,32 +8,17 @@
 } from "@typeberry/block";
 import { W_C } from "@typeberry/block/gp-constants.js";
 import type { WorkReport } from "@typeberry/block/work-report.js";
-<<<<<<< HEAD
 import { Bytes } from "@typeberry/bytes";
-import { Encoder, codec } from "@typeberry/codec";
-import type { ChainSpec } from "@typeberry/config";
-import { HASH_SIZE } from "@typeberry/hash";
-
-import { W_C } from "@typeberry/block/gp-constants.js";
-import { HashSet } from "@typeberry/collections";
-=======
-import { Bytes, BytesBlob } from "@typeberry/bytes";
 import { codec, Encoder } from "@typeberry/codec";
 import { HashSet } from "@typeberry/collections";
 import type { ChainSpec } from "@typeberry/config";
 import { HASH_SIZE } from "@typeberry/hash";
-import { KeccakHasher } from "@typeberry/hash/keccak.js";
->>>>>>> 9a78ba2b
 import {
   AccumulationStateUpdate,
   PartiallyUpdatedState,
 } from "@typeberry/jam-host-calls/externalities/state-update.js";
 import { Logger } from "@typeberry/logger";
-<<<<<<< HEAD
-import { type U32, tryAsU32 } from "@typeberry/numbers";
-=======
-import { tryAsU32, type U32, u32AsLeBytes } from "@typeberry/numbers";
->>>>>>> 9a78ba2b
+import { tryAsU32, type U32 } from "@typeberry/numbers";
 import { tryAsGas } from "@typeberry/pvm-interpreter";
 import { Status } from "@typeberry/pvm-interpreter/status.js";
 import {
@@ -44,13 +29,7 @@
   tryAsPerCore,
 } from "@typeberry/state";
 import type { NotYetAccumulatedReport } from "@typeberry/state/not-yet-accumulated.js";
-<<<<<<< HEAD
-import { Result, assertEmpty } from "@typeberry/utils";
-=======
-import { binaryMerkleization } from "@typeberry/state-merkleization";
-import { getKeccakTrieHasher } from "@typeberry/trie/hasher.js";
 import { assertEmpty, Result } from "@typeberry/utils";
->>>>>>> 9a78ba2b
 import { AccumulateExternalities } from "../externalities/accumulate-externalities.js";
 import { FetchExternalities } from "../externalities/index.js";
 import type { CountAndGasUsed } from "../statistics.js";
