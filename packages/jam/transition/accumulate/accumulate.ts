import {
  type EntropyHash,
  type ServiceGas,
  type ServiceId,
  type TimeSlot,
  tryAsPerEpochBlock,
  tryAsServiceGas,
} from "@typeberry/block";
import { W_C } from "@typeberry/block/gp-constants.js";
import type { WorkReport } from "@typeberry/block/work-report.js";
import { Bytes } from "@typeberry/bytes";
import { codec, Encoder } from "@typeberry/codec";
import { ArrayView, HashSet, SortedArray } from "@typeberry/collections";
import type { ChainSpec } from "@typeberry/config";
<<<<<<< HEAD
import { HASH_SIZE } from "@typeberry/hash";
import type { PendingTransfer } from "@typeberry/jam-host-calls";
=======
import { type Blake2b, HASH_SIZE } from "@typeberry/hash";
>>>>>>> c2321fb2
import {
  AccumulationStateUpdate,
  PartiallyUpdatedState,
} from "@typeberry/jam-host-calls/externalities/state-update.js";
import { Logger } from "@typeberry/logger";
import { tryAsU32, type U32 } from "@typeberry/numbers";
import { tryAsGas } from "@typeberry/pvm-interpreter";
import { Status } from "@typeberry/pvm-interpreter/status.js";
import {
  type AccumulationOutput,
  type AutoAccumulate,
  accumulationOutputComparator,
  hashComparator,
  PrivilegedServices,
  ServiceAccountInfo,
  type ServicesUpdate,
  tryAsPerCore,
} from "@typeberry/state";
import type { NotYetAccumulatedReport } from "@typeberry/state/not-yet-accumulated.js";
import { assertEmpty, Compatibility, GpVersion, Result } from "@typeberry/utils";
import { AccumulateExternalities } from "../externalities/accumulate-externalities.js";
import { FetchExternalities } from "../externalities/index.js";
import type { CountAndGasUsed } from "../statistics.js";
import { AccumulateData } from "./accumulate-data.js";
import { AccumulateQueue, pruneQueue } from "./accumulate-queue.js";
import {
  type AccumulateInput,
  type AccumulateResult,
  type AccumulateState,
  type AccumulateStateUpdate,
  GAS_TO_INVOKE_WORK_REPORT,
} from "./accumulate-state.js";
import { generateNextServiceId, getWorkPackageHashes } from "./accumulate-utils.js";
import type { Operand } from "./operand.js";
import { PvmExecutor } from "./pvm-executor.js";

export const ACCUMULATION_ERROR = "duplicate service created";
export type ACCUMULATION_ERROR = typeof ACCUMULATION_ERROR;

type InvocationResult = {
  stateUpdate: AccumulationStateUpdate | null;
  consumedGas: ServiceGas;
};

type ParallelAccumulationResult = {
  state: AccumulationStateUpdate;
  gasCost: ServiceGas;
};

type SequentialAccumulationResult = ParallelAccumulationResult & {
  accumulatedReports: U32;
};

enum PvmInvocationError {
  NoService = 0,
  NoPreimage = 1,
  PreimageTooLong = 2,
}

const logger = Logger.new(import.meta.filename, "accumulate");

const ARGS_CODEC = codec.object({
  slot: codec.varU32.asOpaque<TimeSlot>(),
  serviceId: codec.varU32.asOpaque<ServiceId>(),
  argsLength: codec.varU32,
});

export class Accumulate {
  constructor(
    public readonly chainSpec: ChainSpec,
    public readonly blake2b: Blake2b,
    public readonly state: AccumulateState,
  ) {}

  /**
   * Returns an index that determines how many WorkReports can be processed before exceeding a given gasLimit.
   *
   * https://graypaper.fluffylabs.dev/#/7e6ff6a/170a01170a01?v=0.6.7
   */
  private findReportCutoffIndex(gasLimit: ServiceGas, reports: ArrayView<WorkReport>) {
    const reportsLength = reports.length;
    let currentGas = 0n;

    for (let i = 0; i < reportsLength; i++) {
      const report = reports.get(i);
      const resultsGas = report.results.map((result) => result.gas).reduce((a, b) => a + b, 0n);

      if (currentGas + resultsGas > gasLimit) {
        return i;
      }

      currentGas += resultsGas;
    }

    return reportsLength;
  }

  /**
   * A method that prepres PVM executor and state to run accumulation
   *
   * https://graypaper.fluffylabs.dev/#/7e6ff6a/2fdb012fdb01?v=0.6.7
   */
  private async pvmAccumulateInvocation(
    slot: TimeSlot,
    serviceId: ServiceId,
    transfers: PendingTransfer[],
    operands: Operand[],
    gas: ServiceGas,
    entropy: EntropyHash,
    inputStateUpdate: AccumulationStateUpdate,
  ): Promise<Result<InvocationResult, PvmInvocationError>> {
    const service = this.state.getService(serviceId);
    if (service === null) {
      logger.log`Service with id ${serviceId} not found.`;
      return Result.error(PvmInvocationError.NoService);
    }

    const codeHash = service.getInfo().codeHash;
    // TODO [ToDr] Should we check that the preimage is still available?
    const code = service.getPreimage(codeHash.asOpaque());

    if (code === null) {
      logger.log`Code with hash ${codeHash} not found for service ${serviceId}.`;
      return Result.error(PvmInvocationError.NoPreimage);
    }

    if (code.length > W_C) {
      logger.log`Code with hash ${codeHash} is too long for service ${serviceId}.`;
      return Result.error(PvmInvocationError.PreimageTooLong);
    }

    const nextServiceId = generateNextServiceId({ serviceId, entropy, timeslot: slot }, this.chainSpec, this.blake2b);
    const partialState = new AccumulateExternalities(
      this.chainSpec,
      this.blake2b,
      new PartiallyUpdatedState(this.state, inputStateUpdate),
      serviceId,
      nextServiceId,
      slot,
    );

    const fetchExternalities = Compatibility.isGreaterOrEqual(GpVersion.V0_7_2)
      ? FetchExternalities.createForAccumulate({ entropy, transfers, operands }, this.chainSpec)
      : FetchExternalities.createForPre071Accumulate({ entropy, operands }, this.chainSpec);

    const externalities = {
      partialState,
      serviceExternalities: partialState,
      fetchExternalities,
    };

    const executor = PvmExecutor.createAccumulateExecutor(serviceId, code, externalities, this.chainSpec);
    const invocationArgs = Encoder.encodeObject(ARGS_CODEC, {
      slot,
      serviceId,
      argsLength: tryAsU32(transfers.length + operands.length),
    });
    const result = await executor.run(invocationArgs, tryAsGas(gas));
    const [newState, checkpoint] = partialState.getStateUpdates();

    /**
     * PVM invocation returned and error so we return the checkpoint
     *
     * https://graypaper.fluffylabs.dev/#/7e6ff6a/300002300002?v=0.6.7
     */
    if (result.hasStatus()) {
      const status = result.status;
      if (status === Status.OOG || status === Status.PANIC) {
        logger.trace`[${serviceId}] accumulate finished with ${Status[status]} reverting to checkpoint.`;
        return Result.ok({ stateUpdate: checkpoint, consumedGas: tryAsServiceGas(result.consumedGas) });
      }

      logger.trace`[${serviceId}] accumulate finished with ${Status[status]}`;
    }

    /**
     * PVM invocation returned a hash so we override whatever `yield` host call
     * provided.
     *
     * https://graypaper.fluffylabs.dev/#/7e6ff6a/301202301202?v=0.6.7
     */
    if (result.hasMemorySlice() && result.memorySlice.length === HASH_SIZE) {
      const memorySlice = Bytes.fromBlob(result.memorySlice, HASH_SIZE);
      newState.yieldedRoots.set(serviceId, memorySlice.asOpaque());
    }

    /**
     * Everything was okay so we can return a new state
     *
     * https://graypaper.fluffylabs.dev/#/7e6ff6a/302302302302?v=0.6.7
     */
    return Result.ok({ stateUpdate: newState, consumedGas: tryAsServiceGas(result.consumedGas) });
  }

  /**
   * A method that accumulate reports connected with a single service
   *
   * https://graypaper.fluffylabs.dev/#/7e6ff6a/18d70118d701?v=0.6.7
   */
  private async accumulateSingleService(
    serviceId: ServiceId,
    transfers: PendingTransfer[],
    operands: Operand[],
    gasCost: ServiceGas,
    slot: TimeSlot,
    entropy: EntropyHash,
    inputStateUpdate: AccumulationStateUpdate,
  ) {
    logger.log`Accumulating service ${serviceId}, transfers: ${transfers.length} operands: ${operands.length} at slot: ${slot}.`;

    const result = await this.pvmAccumulateInvocation(
      slot,
      serviceId,
      transfers,
      operands,
      gasCost,
      entropy,
      inputStateUpdate,
    );

    if (result.isError) {
      // https://graypaper.fluffylabs.dev/#/7e6ff6a/2fb6012fb601?v=0.6.7
      logger.log`Accumulation failed for ${serviceId}.`;
      return { stateUpdate: null, consumedGas: 0n };
    }

    logger.log`Accumulation successful for ${serviceId}. Consumed: ${result.ok.consumedGas}`;
    return result.ok;
  }

  /**
   * The outer accumulation function ∆+ which transforms a gas-limit, a sequence of work-reports,
   * an initial partial-state and a dictionary of services enjoying free accumulation,
   * into a tuple of the number of work-results accumulated, a posterior state-context,
   * the resultant deferred-transfers and accumulation-output pairing.
   *
   * https://graypaper.fluffylabs.dev/#/7e6ff6a/179d00179d00?v=0.6.7
   */
  private async accumulateSequentiallyLegacy(
    gasLimit: ServiceGas,
    reports: ArrayView<WorkReport>,
    slot: TimeSlot,
    entropy: EntropyHash,
    statistics: Map<ServiceId, CountAndGasUsed>,
    stateUpdate: AccumulationStateUpdate,
    autoAccumulateServices: readonly AutoAccumulate[],
  ): Promise<SequentialAccumulationResult> {
    const i = this.findReportCutoffIndex(gasLimit, reports);

    if (i === 0) {
      return {
        accumulatedReports: tryAsU32(0),
        gasCost: tryAsServiceGas(0),
        state: stateUpdate,
      };
    }

    const reportsToAccumulateInParallel = reports.subview(0, i);
    const accumulateData = new AccumulateData(reportsToAccumulateInParallel, [], autoAccumulateServices);
    const reportsToAccumulateSequentially = reports.subview(i);

    const {
      gasCost,
      state: stateAfterParallelAcc,
      ...rest
    } = await this.accumulateInParallel(accumulateData, slot, entropy, statistics, stateUpdate);
    assertEmpty(rest);

    // NOTE [ToDr] recursive invocation
    const {
      accumulatedReports,
      gasCost: seqGasCost,
      state,
      ...seqRest
    } = await this.accumulateSequentiallyLegacy(
      tryAsServiceGas(gasLimit - gasCost),
      reportsToAccumulateSequentially,
      slot,
      entropy,
      statistics,
      stateAfterParallelAcc,
      [],
    );
    assertEmpty(seqRest);

    return {
      accumulatedReports: tryAsU32(i + accumulatedReports),
      gasCost: tryAsServiceGas(gasCost + seqGasCost),
      state,
    };
  }

  /**
   * The outer accumulation function ∆+ which transforms a gas-limit, a sequence of work-reports,
   * an initial partial-state and a dictionary of services enjoying free accumulation,
   * into a tuple of the number of work-results accumulated, a posterior state-context,
   * the resultant deferred-transfers and accumulation-output pairing.
   *
   * https://graypaper.fluffylabs.dev/#/ab2cdbd/172901172901?v=0.7.2
   */
  private async accumulateSequentially(
    gasLimit: ServiceGas,
    reports: ArrayView<WorkReport>,
    transfers: PendingTransfer[],
    slot: TimeSlot,
    entropy: EntropyHash,
    statistics: Map<ServiceId, CountAndGasUsed>,
    stateUpdate: AccumulationStateUpdate,
    autoAccumulateServices: readonly AutoAccumulate[],
  ): Promise<SequentialAccumulationResult> {
    const i = this.findReportCutoffIndex(gasLimit, reports);

    const n = transfers.length + i + reports.length;

    if (n === 0) {
      return {
        accumulatedReports: tryAsU32(0),
        gasCost: tryAsServiceGas(0),
        state: stateUpdate,
      };
    }

    const reportsToAccumulateInParallel = reports.subview(0, i);
    const accumulateData = new AccumulateData(reportsToAccumulateInParallel, transfers, autoAccumulateServices);
    const reportsToAccumulateSequentially = reports.subview(i);

    const {
      gasCost,
      state: stateAfterParallelAcc,
      ...rest
    } = await this.accumulateInParallel(accumulateData, slot, entropy, statistics, stateUpdate);
    const newTransfers = stateAfterParallelAcc.transfers;
    assertEmpty(rest);

    // NOTE [ToDr] recursive invocation
    const {
      accumulatedReports,
      gasCost: seqGasCost,
      state,
      ...seqRest
    } = await this.accumulateSequentially(
      tryAsServiceGas(gasLimit - gasCost),
      reportsToAccumulateSequentially,
      newTransfers,
      slot,
      entropy,
      statistics,
      stateAfterParallelAcc,
      [],
    );
    assertEmpty(seqRest);

    return {
      accumulatedReports: tryAsU32(i + accumulatedReports),
      gasCost: tryAsServiceGas(gasCost + seqGasCost),
      state,
    };
  }

  /**
   * The parallelized accumulation function ∆∗ which,
   * with the help of the single-service accumulation function ∆1,
   * transforms an initial state-context, together with a sequence of work-reports
   * and a dictionary of privileged always-accumulate services,
   * into a tuple of the total gas utilized in pvm execution u, a posterior state-context
   * and the resultant accumulation-output pairings b and deferred-transfers.
   *
   * https://graypaper.fluffylabs.dev/#/ab2cdbd/174602174602?v=0.7.2
   */
  private async accumulateInParallel(
    accumulateData: AccumulateData,
    slot: TimeSlot,
    entropy: EntropyHash,
    statistics: Map<ServiceId, CountAndGasUsed>,
    inputStateUpdate: AccumulationStateUpdate,
  ): Promise<ParallelAccumulationResult> {
    const serviceIds = accumulateData.getServiceIds();

    let gasCost: ServiceGas = tryAsServiceGas(0);
    let currentState = inputStateUpdate;
    const currentManager = (inputStateUpdate.privilegedServices ?? this.state.privilegedServices).manager;

    for (const serviceId of serviceIds) {
      const checkpoint = AccumulationStateUpdate.copyFrom(currentState);
      const { consumedGas, stateUpdate } = await this.accumulateSingleService(
        serviceId,
        accumulateData.getTransfers(serviceId),
        accumulateData.getOperands(serviceId),
        accumulateData.getGasCost(serviceId),
        slot,
        entropy,
        currentState,
      );

      gasCost = tryAsServiceGas(gasCost + consumedGas);

      const serviceStatistics = statistics.get(serviceId) ?? { count: tryAsU32(0), gasUsed: tryAsServiceGas(0) };
      serviceStatistics.count = tryAsU32(serviceStatistics.count + accumulateData.getReportsLength(serviceId));
      serviceStatistics.gasUsed = tryAsServiceGas(serviceStatistics.gasUsed + consumedGas);
      statistics.set(serviceId, serviceStatistics);
      currentState = stateUpdate === null ? checkpoint : stateUpdate;

      if (Compatibility.is(GpVersion.V0_7_0) && serviceId === currentManager) {
        const newV = currentState.privilegedServices?.validatorsManager;
        if (currentState.privilegedServices !== null && newV !== undefined && serviceIds.includes(newV)) {
          logger.info`Entering completely incorrect code that probably reverts validatorsManager change. This is valid in 0.7.0 only and incorrect in 0.7.1+`;
          // Since serviceIds already contains newV, this service gets accumulated twice.
          // To avoid double-counting, we skip stats and gas cost tracking here.
          // We need this accumulation to get the correct `validatorsManager`
          const { stateUpdate } = await this.accumulateSingleService(
            newV,
            [],
            accumulateData.getOperands(newV),
            accumulateData.getGasCost(newV),
            slot,
            entropy,
            checkpoint,
          );

          const correctV =
            stateUpdate?.privilegedServices?.validatorsManager ?? this.state.privilegedServices.validatorsManager;
          currentState.privilegedServices = PrivilegedServices.create({
            ...currentState.privilegedServices,
            validatorsManager: correctV,
          });
        }
      }
    }

    return {
      state: currentState,
      gasCost,
    };
  }

  /**
   * A method that updates `recentlyAccumulated`, `accumulationQueue` and `timeslot` in state
   */
  private getAccumulationStateUpdate(
    accumulated: WorkReport[],
    toAccumulateLater: NotYetAccumulatedReport[],
    slot: TimeSlot,
    accumulatedServices: ServiceId[],
    servicesUpdate: ServicesUpdate,
  ): Pick<AccumulateStateUpdate, "timeslot" | "recentlyAccumulated" | "accumulationQueue"> & ServicesUpdate {
    const epochLength = this.chainSpec.epochLength;
    const phaseIndex = slot % epochLength;
    const accumulatedSet = getWorkPackageHashes(accumulated);
    const accumulatedSorted = Array.from(accumulatedSet).sort((a, b) => hashComparator(a, b).value);
    const newRecentlyAccumulated = this.state.recentlyAccumulated.slice(1).concat(HashSet.from(accumulatedSorted));

    const recentlyAccumulated = tryAsPerEpochBlock(newRecentlyAccumulated, this.chainSpec);
    const accumulationQueue = this.state.accumulationQueue.slice();
    accumulationQueue[phaseIndex] = pruneQueue(toAccumulateLater, accumulatedSet);

    for (let i = 1; i < epochLength; i++) {
      const queueIndex = (phaseIndex + epochLength - i) % epochLength;
      if (i < slot - this.state.timeslot) {
        accumulationQueue[queueIndex] = [];
      } else {
        accumulationQueue[queueIndex] = pruneQueue(accumulationQueue[queueIndex], accumulatedSet);
      }
    }

    // δ†
    const partialStateUpdate = new PartiallyUpdatedState(this.state, AccumulationStateUpdate.new(servicesUpdate));
    // update last accumulation
    for (const serviceId of accumulatedServices) {
      // https://graypaper.fluffylabs.dev/#/7e6ff6a/181003185103?v=0.6.7
      const info = partialStateUpdate.getServiceInfo(serviceId);
      if (info === null) {
        // NOTE If there is no service, we dont update it.
        continue;
      }
      // δ‡
      partialStateUpdate.updateServiceInfo(serviceId, ServiceAccountInfo.create({ ...info, lastAccumulation: slot }));
    }

    return {
      recentlyAccumulated,
      timeslot: slot,
      accumulationQueue: tryAsPerEpochBlock(accumulationQueue, this.chainSpec),
      ...partialStateUpdate.stateUpdate.services,
    };
  }

  /**
   * A method that calculates the initial gas limit.
   *
   * Please note it cannot overflow because we use `BigInt`, and the final result is clamped to `maxBlockGas` (W_G).
   *
   * https://graypaper.fluffylabs.dev/#/ab2cdbd/183402184502?v=0.7.2
   */
  private getGasLimit() {
    const calculatedGasLimit =
      GAS_TO_INVOKE_WORK_REPORT * BigInt(this.chainSpec.coresCount) +
      this.state.privilegedServices.autoAccumulateServices.reduce((acc, { gasLimit }) => acc + gasLimit, 0n);
    const gasLimit = tryAsServiceGas(
      this.chainSpec.maxBlockGas > calculatedGasLimit ? this.chainSpec.maxBlockGas : calculatedGasLimit,
    );

    return tryAsServiceGas(gasLimit);
  }

  async transition({ reports, slot, entropy }: AccumulateInput): Promise<Result<AccumulateResult, ACCUMULATION_ERROR>> {
    const statistics = new Map();
    const accumulateQueue = new AccumulateQueue(this.chainSpec, this.state);
    const toAccumulateImmediately = accumulateQueue.getWorkReportsToAccumulateImmediately(reports);
    const toAccumulateLater = accumulateQueue.getWorkReportsToAccumulateLater(reports);
    const queueFromState = accumulateQueue.getQueueFromState(slot);

    const toEnqueue = pruneQueue(
      queueFromState.concat(toAccumulateLater),
      getWorkPackageHashes(toAccumulateImmediately),
    );
    const queue = accumulateQueue.enqueueReports(toEnqueue);
    const accumulatableReports = ArrayView.from(toAccumulateImmediately.concat(queue));

    const gasLimit = this.getGasLimit();
    const autoAccumulateServices = this.state.privilegedServices.autoAccumulateServices;

    const { accumulatedReports, gasCost, state, ...rest } = Compatibility.isGreaterOrEqual(GpVersion.V0_7_1)
      ? await this.accumulateSequentially(
          gasLimit,
          accumulatableReports,
          [],
          slot,
          entropy,
          statistics,
          AccumulationStateUpdate.empty(),
          autoAccumulateServices,
        )
      : await this.accumulateSequentiallyLegacy(
          gasLimit,
          accumulatableReports,
          slot,
          entropy,
          statistics,
          AccumulationStateUpdate.empty(),
          autoAccumulateServices,
        );
    // we can safely ignore top-level gas cost from accSequentially.
    const _gasCost = gasCost;
    assertEmpty(rest);

    const accumulated = accumulatableReports.subview(0, accumulatedReports);
    const {
      services,
      yieldedRoots,
      transfers,
      validatorsData,
      privilegedServices,
      authorizationQueues,
      ...stateUpdateRest
    } = state;
    assertEmpty(stateUpdateRest);

    const accStateUpdate = this.getAccumulationStateUpdate(
      accumulated.toArray(),
      toAccumulateLater,
      slot,
      Array.from(statistics.keys()),
      services,
    );

    const accumulationOutputUnsorted: AccumulationOutput[] = Array.from(yieldedRoots.entries()).map(
      ([serviceId, root]) => {
        return { serviceId, output: root.asOpaque() };
      },
    );
    const accumulationOutput = SortedArray.fromArray(accumulationOutputComparator, accumulationOutputUnsorted);
    const authQueues = (() => {
      if (authorizationQueues.size === 0) {
        return {};
      }

      const updatedAuthQueues = this.state.authQueues.slice();
      for (const [core, queue] of authorizationQueues.entries()) {
        updatedAuthQueues[core] = queue;
      }
      return { authQueues: tryAsPerCore(updatedAuthQueues, this.chainSpec) };
    })();

    return Result.ok({
      stateUpdate: {
        ...accStateUpdate,
        ...(validatorsData === null ? {} : { designatedValidatorData: validatorsData }),
        ...(privilegedServices === null ? {} : { privilegedServices: privilegedServices }),
        ...authQueues,
      },
      accumulationStatistics: statistics,
      pendingTransfers: transfers,
      accumulationOutputLog: accumulationOutput,
    });
  }
}<|MERGE_RESOLUTION|>--- conflicted
+++ resolved
@@ -12,12 +12,8 @@
 import { codec, Encoder } from "@typeberry/codec";
 import { ArrayView, HashSet, SortedArray } from "@typeberry/collections";
 import type { ChainSpec } from "@typeberry/config";
-<<<<<<< HEAD
-import { HASH_SIZE } from "@typeberry/hash";
+import { type Blake2b, HASH_SIZE } from "@typeberry/hash";
 import type { PendingTransfer } from "@typeberry/jam-host-calls";
-=======
-import { type Blake2b, HASH_SIZE } from "@typeberry/hash";
->>>>>>> c2321fb2
 import {
   AccumulationStateUpdate,
   PartiallyUpdatedState,
