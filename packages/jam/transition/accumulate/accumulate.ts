import {
  type EntropyHash,
  type ServiceGas,
  type ServiceId,
  type TimeSlot,
  tryAsPerEpochBlock,
  tryAsServiceGas,
} from "@typeberry/block";
import { W_C } from "@typeberry/block/gp-constants.js";
import type { WorkReport } from "@typeberry/block/work-report.js";
import { Bytes } from "@typeberry/bytes";
import { codec, Encoder } from "@typeberry/codec";
import { ArrayView, HashSet, SortedArray } from "@typeberry/collections";
import type { ChainSpec, PvmBackend } from "@typeberry/config";
import { type Blake2b, HASH_SIZE, type OpaqueHash } from "@typeberry/hash";
import type { PendingTransfer } from "@typeberry/jam-host-calls";
import {
  AccumulationStateUpdate,
  PartiallyUpdatedState,
} from "@typeberry/jam-host-calls/externalities/state-update.js";
import { Logger } from "@typeberry/logger";
import { sumU64, tryAsU32, type U32 } from "@typeberry/numbers";
import { Status, tryAsGas } from "@typeberry/pvm-interface";
import { MAX_VALUE_U64 } from "@typeberry/pvm-interpreter/ops/math-consts.js";
import {
  type AccumulationOutput,
  accumulationOutputComparator,
  hashComparator,
  type NotYetAccumulatedReport,
  PrivilegedServices,
  ServiceAccountInfo,
  type ServicesUpdate,
  tryAsPerCore,
} from "@typeberry/state";
import { assertEmpty, Compatibility, GpVersion, Result, TestSuite } from "@typeberry/utils";
import { AccumulateExternalities } from "../externalities/accumulate-externalities.js";
import { FetchExternalities } from "../externalities/index.js";
import type { CountAndGasUsed } from "../statistics.js";
import { AccumulateData } from "./accumulate-data.js";
import { AccumulateQueue, pruneQueue } from "./accumulate-queue.js";
import {
  type AccumulateInput,
  type AccumulateResult,
  type AccumulateState,
  type AccumulateStateUpdate,
  GAS_TO_INVOKE_WORK_REPORT,
} from "./accumulate-state.js";
import { generateNextServiceId, getWorkPackageHashes } from "./accumulate-utils.js";
import type { Operand } from "./operand.js";
import { PvmExecutor } from "./pvm-executor.js";

export const ACCUMULATION_ERROR = "duplicate service created";
export type ACCUMULATION_ERROR = typeof ACCUMULATION_ERROR;

type InvocationResult = {
  stateUpdate: AccumulationStateUpdate | null;
  consumedGas: ServiceGas;
};

type ParallelAccumulationResult = {
  state: AccumulationStateUpdate;
  gasCost: ServiceGas;
};

type SequentialAccumulationResult = ParallelAccumulationResult & {
  accumulatedReports: U32;
};

enum PvmInvocationError {
  NoService = 0,
  NoPreimage = 1,
  PreimageTooLong = 2,
}

const logger = Logger.new(import.meta.filename, "accumulate");

const ARGS_CODEC = codec.object({
  slot: codec.varU32.asOpaque<TimeSlot>(),
  serviceId: codec.varU32.asOpaque<ServiceId>(),
  argsLength: codec.varU32,
});

export class Accumulate {
  constructor(
    public readonly chainSpec: ChainSpec,
    public readonly blake2b: Blake2b,
    public readonly state: AccumulateState,
    public readonly pvm: PvmBackend,
  ) {}

  /**
   * Returns an index that determines how many WorkReports can be processed before exceeding a given gasLimit.
   *
   * https://graypaper.fluffylabs.dev/#/7e6ff6a/170a01170a01?v=0.6.7
   */
  private findReportCutoffIndex(gasLimit: ServiceGas, reports: ArrayView<WorkReport>) {
    const reportsLength = reports.length;
    let currentGas = 0n;

    for (let i = 0; i < reportsLength; i++) {
      const report = reports.get(i);
      const resultsGas = report.results.map((result) => result.gas).reduce((a, b) => a + b, 0n);

      if (currentGas + resultsGas > gasLimit) {
        return i;
      }

      currentGas += resultsGas;
    }

    return reportsLength;
  }

  /**
   * A method that prepres PVM executor and state to run accumulation
   *
   * https://graypaper.fluffylabs.dev/#/7e6ff6a/2fdb012fdb01?v=0.6.7
   */
  private async pvmAccumulateInvocation(
    slot: TimeSlot,
    serviceId: ServiceId,
    transfers: PendingTransfer[],
    operands: Operand[],
    gas: ServiceGas,
    entropy: EntropyHash,
    updatedState: PartiallyUpdatedState,
  ): Promise<Result<InvocationResult, PvmInvocationError>> {
    const serviceInfo = updatedState.getServiceInfo(serviceId);
    if (serviceInfo === null) {
      logger.log`Service with id ${serviceId} not found.`;
      return Result.error(PvmInvocationError.NoService, () => `Accumulate: service ${serviceId} not found`);
    }

    const codeHash = serviceInfo.codeHash;
    // TODO [ToDr] Should we check that the preimage is still available?
    const code = updatedState.getPreimage(serviceId, codeHash.asOpaque());

    if (code === null) {
      logger.log`Code with hash ${codeHash} not found for service ${serviceId}.`;
      return Result.error(
        PvmInvocationError.NoPreimage,
        () => `Accumulate: code with hash ${codeHash} not found for service ${serviceId}`,
      );
    }

    if (code.length > W_C) {
      logger.log`Code with hash ${codeHash} is too long for service ${serviceId}.`;
      return Result.error(
        PvmInvocationError.PreimageTooLong,
        () => `Accumulate: code length ${code.length} exceeds max ${W_C} for service ${serviceId}`,
      );
    }

    const nextServiceId = generateNextServiceId({ serviceId, entropy, timeslot: slot }, this.chainSpec, this.blake2b);
    const partialState = new AccumulateExternalities(
      this.chainSpec,
      this.blake2b,
      updatedState,
      serviceId,
      nextServiceId,
      slot,
    );

    const fetchExternalities = Compatibility.isGreaterOrEqual(GpVersion.V0_7_1)
      ? FetchExternalities.createForAccumulate({ entropy, transfers, operands }, this.chainSpec)
      : FetchExternalities.createForPre071Accumulate({ entropy, operands }, this.chainSpec);

    const externalities = {
      partialState,
      serviceExternalities: partialState,
      fetchExternalities,
    };

    const executor = await PvmExecutor.createAccumulateExecutor(
      serviceId,
      code,
      externalities,
      this.chainSpec,
      this.pvm,
    );

    const invocationArgs = Encoder.encodeObject(ARGS_CODEC, {
      slot,
      serviceId,
      argsLength: tryAsU32(transfers.length + operands.length),
    });
    const result = await executor.run(invocationArgs, tryAsGas(gas));
    const [newState, checkpoint] = partialState.getStateUpdates();

    /**
     * PVM invocation returned and error so we return the checkpoint
     *
     * https://graypaper.fluffylabs.dev/#/7e6ff6a/300002300002?v=0.6.7
     */
    if (result.hasStatus()) {
      const status = result.status;
      if (status === Status.OOG || status === Status.PANIC) {
        logger.trace`[${serviceId}] accumulate finished with ${Status[status]} reverting to checkpoint.`;
        return Result.ok({ stateUpdate: checkpoint, consumedGas: tryAsServiceGas(result.consumedGas) });
      }

      logger.trace`[${serviceId}] accumulate finished with ${Status[status]}`;
    }

    /**
     * PVM invocation returned a hash so we override whatever `yield` host call
     * provided.
     *
     * https://graypaper.fluffylabs.dev/#/7e6ff6a/301202301202?v=0.6.7
     */
    if (result.hasMemorySlice() && result.memorySlice.length === HASH_SIZE) {
      const memorySlice = Bytes.fromBlob(result.memorySlice, HASH_SIZE);
      newState.yieldedRoot = memorySlice.asOpaque();
    }

    /**
     * Everything was okay so we can return a new state
     *
     * https://graypaper.fluffylabs.dev/#/7e6ff6a/302302302302?v=0.6.7
     */
    return Result.ok({ stateUpdate: newState, consumedGas: tryAsServiceGas(result.consumedGas) });
  }

  /**
   * A method that accumulate reports connected with a single service
   *
   * https://graypaper.fluffylabs.dev/#/7e6ff6a/18d70118d701?v=0.6.7
   */
  private async accumulateSingleService(
    serviceId: ServiceId,
    transfers: PendingTransfer[],
    operands: Operand[],
    gasCost: ServiceGas,
    slot: TimeSlot,
    entropy: EntropyHash,
    inputStateUpdate: AccumulationStateUpdate,
<<<<<<< HEAD
  ): Promise<InvocationResult> {
    logger.log`Accumulating service ${serviceId}, transfers: ${transfers.length} operands: ${operands.length} at slot: ${slot}.`;
=======
  ) {
    logger.log`Accumulating service ${serviceId}, transfers: ${transfers.length} operands: ${operands.length} at slot: ${slot}`;
>>>>>>> 9cdd1b86

    const updatedState = new PartiallyUpdatedState(this.state, inputStateUpdate);

    // update service balance from incoming transfers
    if (Compatibility.isGreaterOrEqual(GpVersion.V0_7_1)) {
      const serviceInfo = updatedState.getServiceInfo(serviceId);
      if (serviceInfo !== null) {
        // update the balance from incoming tranfsers
        const newBalance = sumU64(serviceInfo.balance, ...transfers.map((item) => item.amount));

        if (newBalance.overflow) {
          logger.log`Accumulation failed because of overflowing balance ${serviceId}.`;
          return { stateUpdate: null, consumedGas: tryAsServiceGas(0n) };
        }

        const newInfo = ServiceAccountInfo.create({ ...serviceInfo, balance: newBalance.value });
        updatedState.updateServiceInfo(serviceId, newInfo);
      }
    }

    const result = await this.pvmAccumulateInvocation(
      slot,
      serviceId,
      transfers,
      operands,
      gasCost,
      entropy,
      updatedState,
    );

    if (result.isError) {
      // https://graypaper.fluffylabs.dev/#/ab2cdbd/2fc9032fc903?v=0.7.2
      logger.log`Accumulation failed for ${serviceId}.`;
      // even though accumulation failed, we still need to make sure that
      // incoming transfers updated the balance, hence we pass state update here
      return { stateUpdate: updatedState.stateUpdate, consumedGas: tryAsServiceGas(0n) };
    }

    logger.log`Accumulation successful for ${serviceId}. Consumed: ${result.ok.consumedGas}`;
    return result.ok;
  }

  /**
   * The outer accumulation function ∆+ which transforms a gas-limit, a sequence of work-reports,
   * an initial partial-state and a dictionary of services enjoying free accumulation,
   * into a tuple of the number of work-results accumulated, a posterior state-context,
   * the resultant deferred-transfers and accumulation-output pairing.
   *
   * https://graypaper.fluffylabs.dev/#/7e6ff6a/179d00179d00?v=0.6.7
   */
  private async accumulateSequentiallyLegacy(
    gasLimit: ServiceGas,
    reports: ArrayView<WorkReport>,
    slot: TimeSlot,
    entropy: EntropyHash,
    statistics: Map<ServiceId, CountAndGasUsed>,
    stateUpdate: AccumulationStateUpdate,
    autoAccumulateServices: Map<ServiceId, ServiceGas>,
    yieldedRoots: Map<ServiceId, HashSet<OpaqueHash>>,
  ): Promise<SequentialAccumulationResult> {
    const i = this.findReportCutoffIndex(gasLimit, reports);

    if (i === 0) {
      return {
        accumulatedReports: tryAsU32(0),
        gasCost: tryAsServiceGas(0),
        state: stateUpdate,
      };
    }

    const reportsToAccumulateInParallel = reports.subview(0, i);
    const accumulateData = new AccumulateData(reportsToAccumulateInParallel, [], autoAccumulateServices);
    const reportsToAccumulateSequentially = reports.subview(i);

    const {
      gasCost,
      state: stateAfterParallelAcc,
      ...rest
    } = await this.accumulateInParallel(accumulateData, slot, entropy, statistics, stateUpdate, yieldedRoots);
    assertEmpty(rest);

    // NOTE [ToDr] recursive invocation
    const {
      accumulatedReports,
      gasCost: seqGasCost,
      state,
      ...seqRest
    } = await this.accumulateSequentiallyLegacy(
      tryAsServiceGas(gasLimit - gasCost),
      reportsToAccumulateSequentially,
      slot,
      entropy,
      statistics,
      stateAfterParallelAcc,
      new Map(),
      yieldedRoots,
    );
    assertEmpty(seqRest);

    return {
      accumulatedReports: tryAsU32(i + accumulatedReports),
      gasCost: tryAsServiceGas(gasCost + seqGasCost),
      state,
    };
  }

  /**
   * The outer accumulation function ∆+ which transforms a gas-limit, a sequence of work-reports,
   * an initial partial-state and a dictionary of services enjoying free accumulation,
   * into a tuple of the number of work-results accumulated, a posterior state-context,
   * the resultant deferred-transfers and accumulation-output pairing.
   *
   * https://graypaper.fluffylabs.dev/#/ab2cdbd/172901172901?v=0.7.2
   */
  private async accumulateSequentially(
    gasLimit: ServiceGas,
    reports: ArrayView<WorkReport>,
    transfers: PendingTransfer[],
    slot: TimeSlot,
    entropy: EntropyHash,
    statistics: Map<ServiceId, CountAndGasUsed>,
    stateUpdate: AccumulationStateUpdate,
    autoAccumulateServices: Map<ServiceId, ServiceGas>,
    yieldedRoots: Map<ServiceId, HashSet<OpaqueHash>>,
  ): Promise<SequentialAccumulationResult> {
    const i = this.findReportCutoffIndex(gasLimit, reports);

    const n = transfers.length + i + reports.length;

    if (n === 0) {
      return {
        accumulatedReports: tryAsU32(0),
        gasCost: tryAsServiceGas(0),
        state: stateUpdate,
      };
    }

    const reportsToAccumulateInParallel = reports.subview(0, i);
    const accumulateData = new AccumulateData(reportsToAccumulateInParallel, transfers, autoAccumulateServices);
    const reportsToAccumulateSequentially = reports.subview(i);

    const {
      gasCost,
      state: stateAfterParallelAcc,
      ...rest
    } = await this.accumulateInParallel(accumulateData, slot, entropy, statistics, stateUpdate, yieldedRoots);
    const newTransfers = stateAfterParallelAcc.takeTransfers();
    assertEmpty(rest);

    /**
     * Gas limit from transfers is added to the next round of accumulation
     *
     * https://graypaper.fluffylabs.dev/#/ab2cdbd/172b02172b02?v=0.7.2
     */
    const transfersGas = transfers.map((t) => t.gas);
    const { value: newGasLimit, overflow } = sumU64(tryAsServiceGas(gasLimit - gasCost), ...transfersGas);
    // NOTE [ToDr] recursive invocation
    const {
      accumulatedReports,
      gasCost: seqGasCost,
      state,
      ...seqRest
    } = await this.accumulateSequentially(
      tryAsServiceGas(overflow ? MAX_VALUE_U64 : newGasLimit),
      reportsToAccumulateSequentially,
      newTransfers,
      slot,
      entropy,
      statistics,
      stateAfterParallelAcc,
      new Map(),
      yieldedRoots,
    );
    assertEmpty(seqRest);

    return {
      accumulatedReports: tryAsU32(i + accumulatedReports),
      gasCost: tryAsServiceGas(gasCost + seqGasCost),
      state,
    };
  }

  private async accumulateInParalllelInternal(
    accumulateData: AccumulateData,
    slot: TimeSlot,
    entropy: EntropyHash,
    state: AccumulationStateUpdate,
  ) {
    const serviceIds = accumulateData.getServiceIds();
    const results = new Map<ServiceId, { consumedGas: ServiceGas; stateUpdate: AccumulationStateUpdate }>();
    let currentState = AccumulationStateUpdate.copyFrom(state);
    for (const serviceId of serviceIds) {
      const checkpoint = AccumulationStateUpdate.copyFrom(currentState);
      const operands = accumulateData.getOperands(serviceId);
      const { consumedGas, stateUpdate } = await this.accumulateSingleService(
        serviceId,
        accumulateData.getTransfers(serviceId),
        operands,
        accumulateData.getGasLimit(serviceId),
        slot,
        entropy,
        currentState,
      );

      results.set(serviceId, {
        consumedGas,
        stateUpdate: stateUpdate === null ? checkpoint : stateUpdate,
      });

      // TODO [ToDr] remove changing state in favor of state merging
      currentState = stateUpdate === null ? checkpoint : AccumulationStateUpdate.copyFrom(stateUpdate);
    }
    return {
      currentState,
      results,
    };
  }

  /**
   * The parallelized accumulation function ∆∗ which,
   * with the help of the single-service accumulation function ∆1,
   * transforms an initial state-context, together with a sequence of work-reports
   * and a dictionary of privileged always-accumulate services,
   * into a tuple of the total gas utilized in pvm execution u, a posterior state-context
   * and the resultant accumulation-output pairings b and deferred-transfers.
   *
   * https://graypaper.fluffylabs.dev/#/ab2cdbd/174602174602?v=0.7.2
   */
  private async accumulateInParallel(
    accumulateData: AccumulateData,
    slot: TimeSlot,
    entropy: EntropyHash,
    statistics: Map<ServiceId, CountAndGasUsed>,
    inputStateUpdate: AccumulationStateUpdate,
    yieldedRoots: Map<ServiceId, HashSet<OpaqueHash>>,
  ): Promise<ParallelAccumulationResult> {
    const { currentState, results } = await this.accumulateInParalllelInternal(
      accumulateData,
      slot,
      entropy,
      inputStateUpdate,
    );

    const entries = Array.from(results.entries());
    const totalGasCost = tryAsServiceGas(sumU64(...entries.map((x) => x[1].consumedGas)).value);

    // update statistics
    for (const [serviceId, { consumedGas }] of entries) {
      // https://graypaper.fluffylabs.dev/#/ab2cdbd/193b05193b05?v=0.7.2
      const serviceStatistics = statistics.get(serviceId) ?? { count: tryAsU32(0), gasUsed: tryAsServiceGas(0) };
      const count = accumulateData.getReportsLength(serviceId);

      /**
       * [0.7.1]: We do not update statistics, if the service only had incoming transfers
       *
       * https://graypaper.fluffylabs.dev/#/1c979cb/18ae0318ae03?v=0.7.1
       */
      const shouldUpdateStatisticsPre072 = Compatibility.isLessThan(GpVersion.V0_7_2) && count > 0;
      /**
       * [0.7.2]: We update statistics if anything is changed
       *
       * https://graypaper.fluffylabs.dev/#/ab2cdbd/18d00318dd03?v=0.7.2
       */
      const shouldUpdateStatisticsPost072 =
        Compatibility.isGreaterOrEqual(GpVersion.V0_7_2) && (count > 0 || consumedGas > 0n);
      /**
       * [0.7.1]: Tests are in version 0.7.1 but expect this change from 0.7.2
       *
       * https://github.com/davxy/jam-test-vectors/pull/104
       */
      const shouldUpdateStatistics071DavxyTraces =
        Compatibility.isSuite(TestSuite.W3F_DAVXY, GpVersion.V0_7_1) && (count > 0 || consumedGas > 0n);

      if (shouldUpdateStatisticsPre072 || shouldUpdateStatisticsPost072 || shouldUpdateStatistics071DavxyTraces) {
        serviceStatistics.count = tryAsU32(serviceStatistics.count + count);
        serviceStatistics.gasUsed = tryAsServiceGas(serviceStatistics.gasUsed + consumedGas);
        statistics.set(serviceId, serviceStatistics);
      }
    }

    // update yielded roots
    for (const [serviceId, { stateUpdate }] of entries) {
      const yieldedRoot = stateUpdate.takeYieldedRoot();
      if (yieldedRoot !== null) {
        const rootsSet = yieldedRoots.get(serviceId);
        if (rootsSet === undefined) {
          const hashSet = HashSet.from([yieldedRoot]);
          yieldedRoots.set(serviceId, hashSet);
        } else {
          rootsSet.insert(yieldedRoot);
        }
      }
    }

    const currentPrivileged = inputStateUpdate.privilegedServices ?? this.state.privilegedServices;
    const prevValidatorData = inputStateUpdate.validatorsData ?? this.state.designatedValidatorData;
    const serviceIds = accumulateData.getServiceIds();
    // update privileged data
    for (const [serviceId] of entries) {
      // TODO [ToDr] merge state updates instead of using `currentState`

      // Owned privileges
      if (Compatibility.isGreaterOrEqual(GpVersion.V0_7_1)) {
        // TODO [toDr] Other privileges
        if (serviceId !== currentPrivileged.delegator) {
          currentState.validatorsData = prevValidatorData;
        }
      }

      if (Compatibility.is(GpVersion.V0_7_0) && serviceId === currentPrivileged.manager) {
        const newV = currentState.privilegedServices?.delegator;
        if (currentState.privilegedServices !== null && newV !== undefined && serviceIds.includes(newV)) {
          logger.info`Entering completely incorrect code that probably reverts delegator change. This is valid in 0.7.0 only and incorrect in 0.7.1+`;
          // Since serviceIds already contains newV, this service gets accumulated twice.
          // To avoid double-counting, we skip stats and gas cost tracking here.
          // We need this accumulation to get the correct `delegator`
          const { stateUpdate } = await this.accumulateSingleService(
            newV,
            [],
            accumulateData.getOperands(newV),
            accumulateData.getGasLimit(newV),
            slot,
            entropy,
            AccumulationStateUpdate.copyFrom(inputStateUpdate),
          );

          const correctV = stateUpdate?.privilegedServices?.delegator ?? this.state.privilegedServices.delegator;
          currentState.privilegedServices = PrivilegedServices.create({
            ...currentState.privilegedServices,
            delegator: correctV,
          });
        }
      }
    }

    return {
      state: currentState,
      gasCost: totalGasCost,
    };
  }

  /**
   * A method that updates `recentlyAccumulated`, `accumulationQueue` and `timeslot` in state
   */
  private getAccumulationStateUpdate(
    accumulated: WorkReport[],
    toAccumulateLater: NotYetAccumulatedReport[],
    slot: TimeSlot,
    accumulatedServices: ServiceId[],
    servicesUpdate: ServicesUpdate,
  ): Pick<AccumulateStateUpdate, "timeslot" | "recentlyAccumulated" | "accumulationQueue"> & ServicesUpdate {
    const epochLength = this.chainSpec.epochLength;
    const phaseIndex = slot % epochLength;
    const accumulatedSet = getWorkPackageHashes(accumulated);
    const accumulatedSorted = Array.from(accumulatedSet).sort((a, b) => hashComparator(a, b).value);
    const newRecentlyAccumulated = this.state.recentlyAccumulated.slice(1).concat(HashSet.from(accumulatedSorted));

    const recentlyAccumulated = tryAsPerEpochBlock(newRecentlyAccumulated, this.chainSpec);
    const accumulationQueue = this.state.accumulationQueue.slice();
    accumulationQueue[phaseIndex] = pruneQueue(toAccumulateLater, accumulatedSet);

    const timeslot = this.state.timeslot;
    for (let i = 1; i < epochLength; i++) {
      const queueIndex = (phaseIndex + epochLength - i) % epochLength;
      if (i < slot - timeslot) {
        accumulationQueue[queueIndex] = [];
      } else {
        accumulationQueue[queueIndex] = pruneQueue(accumulationQueue[queueIndex], accumulatedSet);
      }
    }

    // δ†
    const partialStateUpdate = new PartiallyUpdatedState(this.state, AccumulationStateUpdate.new(servicesUpdate));
    // update last accumulation
    for (const serviceId of accumulatedServices) {
      // https://graypaper.fluffylabs.dev/#/7e6ff6a/181003185103?v=0.6.7
      const info = partialStateUpdate.getServiceInfo(serviceId);
      if (info === null) {
        // NOTE If there is no service, we dont update it.
        logger.log`Skipping update of ${serviceId}, because we have no service info.`;
        continue;
      }
      // δ‡
      partialStateUpdate.updateServiceInfo(serviceId, ServiceAccountInfo.create({ ...info, lastAccumulation: slot }));
    }

    return {
      recentlyAccumulated,
      timeslot: slot,
      accumulationQueue: tryAsPerEpochBlock(accumulationQueue, this.chainSpec),
      ...partialStateUpdate.stateUpdate.services,
    };
  }

  /**
   * A method that calculates the initial gas limit.
   *
   * Please note it cannot overflow because we use `BigInt`, and the final result is clamped to `maxBlockGas` (W_G).
   *
   * https://graypaper.fluffylabs.dev/#/ab2cdbd/183402184502?v=0.7.2
   */
  private getGasLimit() {
    const calculatedGasLimit =
      GAS_TO_INVOKE_WORK_REPORT * BigInt(this.chainSpec.coresCount) +
      Array.from(this.state.privilegedServices.autoAccumulateServices.values()).reduce(
        (acc, gasLimit) => acc + gasLimit,
        0n,
      );
    const gasLimit = tryAsServiceGas(
      this.chainSpec.maxBlockGas > calculatedGasLimit ? this.chainSpec.maxBlockGas : calculatedGasLimit,
    );

    return tryAsServiceGas(gasLimit);
  }

  /**
   * Detects the very unlikely situation where multiple services are created with the same ID.
   *
   * https://graypaper.fluffylabs.dev/#/ab2cdbd/30f20330f403?v=0.7.2
   *
   * NOTE: This is public only for testing purposes and should not be used outside of accumulation.
   */
  public hasDuplicatedServiceIdCreated(createdIds: ServiceId[]): boolean {
    const uniqueIds = new Set(createdIds);
    return uniqueIds.size !== createdIds.length;
  }

  async transition({ reports, slot, entropy }: AccumulateInput): Promise<Result<AccumulateResult, ACCUMULATION_ERROR>> {
    const statistics: Map<ServiceId, CountAndGasUsed> = new Map();
    const yieldedRoots: Map<ServiceId, HashSet<OpaqueHash>> = new Map();
    const accumulateQueue = new AccumulateQueue(this.chainSpec, this.state);
    const toAccumulateImmediately = accumulateQueue.getWorkReportsToAccumulateImmediately(reports);
    const toAccumulateLater = accumulateQueue.getWorkReportsToAccumulateLater(reports);
    const queueFromState = accumulateQueue.getQueueFromState(slot);
    const toEnqueue = pruneQueue(
      queueFromState.concat(toAccumulateLater),
      getWorkPackageHashes(toAccumulateImmediately),
    );
    const queue = accumulateQueue.enqueueReports(toEnqueue);
    const accumulatableReports = ArrayView.from(toAccumulateImmediately.concat(queue));

    const gasLimit = this.getGasLimit();
    const autoAccumulateServices = this.state.privilegedServices.autoAccumulateServices;

    const { accumulatedReports, gasCost, state, ...rest } = Compatibility.isGreaterOrEqual(GpVersion.V0_7_1)
      ? await this.accumulateSequentially(
          gasLimit,
          accumulatableReports,
          [],
          slot,
          entropy,
          statistics,
          AccumulationStateUpdate.empty(),
          autoAccumulateServices,
          yieldedRoots,
        )
      : await this.accumulateSequentiallyLegacy(
          gasLimit,
          accumulatableReports,
          slot,
          entropy,
          statistics,
          AccumulationStateUpdate.empty(),
          autoAccumulateServices,
          yieldedRoots,
        );
    // we can safely ignore top-level gas cost from accSequentially.
    const _gasCost = gasCost;
    assertEmpty(rest);

    const accumulated = accumulatableReports.subview(0, accumulatedReports);
    const {
      yieldedRoot,
      services,
      transfers,
      validatorsData,
      privilegedServices,
      authorizationQueues,
      ...stateUpdateRest
    } = state;
    assertEmpty(stateUpdateRest);

    // yielded root is retrieved after each pvm invocation so we can ignore it here
    const _yieldedRoot = yieldedRoot;

    if (this.hasDuplicatedServiceIdCreated(services.created)) {
      logger.trace`Duplicated Service creation detected. Block is invalid.`;
      return Result.error(ACCUMULATION_ERROR, () => "Accumulate: duplicate service created");
    }

    const accStateUpdate = this.getAccumulationStateUpdate(
      accumulated.toArray(),
      toAccumulateLater,
      slot,
      Array.from(statistics.keys()),
      services,
    );

    const accumulationOutputUnsorted: AccumulationOutput[] = Array.from(yieldedRoots).flatMap(([serviceId, roots]) =>
      Array.from(roots).map((root) => {
        return { serviceId, output: root };
      }),
    );
    const accumulationOutput = SortedArray.fromArray(accumulationOutputComparator, accumulationOutputUnsorted);
    const authQueues = (() => {
      if (authorizationQueues.size === 0) {
        return {};
      }

      const updatedAuthQueues = this.state.authQueues.slice();
      for (const [core, queue] of authorizationQueues.entries()) {
        updatedAuthQueues[core] = queue;
      }
      return { authQueues: tryAsPerCore(updatedAuthQueues, this.chainSpec) };
    })();

    return Result.ok({
      stateUpdate: {
        ...accStateUpdate,
        ...(validatorsData === null ? {} : { designatedValidatorData: validatorsData }),
        ...(privilegedServices === null ? {} : { privilegedServices: privilegedServices }),
        ...authQueues,
      },
      accumulationStatistics: statistics,
      pendingTransfers: transfers,
      accumulationOutputLog: accumulationOutput,
    });
  }
}<|MERGE_RESOLUTION|>--- conflicted
+++ resolved
@@ -234,13 +234,8 @@
     slot: TimeSlot,
     entropy: EntropyHash,
     inputStateUpdate: AccumulationStateUpdate,
-<<<<<<< HEAD
-  ): Promise<InvocationResult> {
-    logger.log`Accumulating service ${serviceId}, transfers: ${transfers.length} operands: ${operands.length} at slot: ${slot}.`;
-=======
   ) {
     logger.log`Accumulating service ${serviceId}, transfers: ${transfers.length} operands: ${operands.length} at slot: ${slot}`;
->>>>>>> 9cdd1b86
 
     const updatedState = new PartiallyUpdatedState(this.state, inputStateUpdate);
 
