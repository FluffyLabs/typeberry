import {
  type EntropyHash,
  type ServiceGas,
  type ServiceId,
  type TimeSlot,
  tryAsPerEpochBlock,
  tryAsServiceGas,
} from "@typeberry/block";
import type { WorkReport } from "@typeberry/block/work-report.js";
import { Bytes, BytesBlob } from "@typeberry/bytes";
import { Encoder, codec } from "@typeberry/codec";
import type { ChainSpec } from "@typeberry/config";
import { HASH_SIZE, type OpaqueHash } from "@typeberry/hash";

import { HashSet } from "@typeberry/collections";
import { KeccakHasher } from "@typeberry/hash/keccak.js";
import { AccumulateExternalities } from "@typeberry/jam-host-calls/externalities/accumulate-externalities.js";
import type { PendingTransfer } from "@typeberry/jam-host-calls/externalities/pending-transfer.js";
import {
  AccumulationStateUpdate,
  PartiallyUpdatedState,
  type ServiceStateUpdate,
} from "@typeberry/jam-host-calls/externalities/state-update.js";
import { Logger } from "@typeberry/logger";
import { type U32, tryAsU32, u32AsLeBytes } from "@typeberry/numbers";
import { tryAsGas } from "@typeberry/pvm-interpreter";
import { Status } from "@typeberry/pvm-interpreter/status.js";
<<<<<<< HEAD
import { ServiceAccountInfo, type ServicesUpdate, type State, hashComparator } from "@typeberry/state";
=======
import { type State, hashComparator, tryAsPerCore } from "@typeberry/state";
>>>>>>> b1e84fdd
import { binaryMerkleization } from "@typeberry/state-merkleization";
import type { NotYetAccumulatedReport } from "@typeberry/state/not-yet-accumulated.js";
import { getKeccakTrieHasher } from "@typeberry/trie/hasher.js";
import { Compatibility, GpVersion, Result, assertEmpty } from "@typeberry/utils";
import type { CountAndGasUsed } from "../statistics.js";
import { AccumulateData } from "./accumulate-data.js";
import { AccumulateQueue, pruneQueue } from "./accumulate-queue.js";
import { generateNextServiceId, getWorkPackageHashes } from "./accumulate-utils.js";
import { AccumulateFetchExternalities } from "./externalities/index.js";
import { Operand, Operand_0_6_4 } from "./operand.js";
import { PvmExecutor } from "./pvm-executor.js";

export type AccumulateRoot = OpaqueHash;

export type AccumulateInput = {
  /** time slot from header */
  slot: TimeSlot;
  /** List of newly available work-reports */
  reports: WorkReport[];
  /** eta0' (after Safrole STF) - it is not eta0 from state! */
  entropy: EntropyHash;
};

export type AccumulateState = Pick<
  State,
  | "designatedValidatorData"
  | "timeslot"
  | "authQueues"
  | "getService"
  | "recentlyAccumulated"
  | "accumulationQueue"
  | "privilegedServices"
>;

/** Aggregated update of the accumulation state transition. */
export type AccumulateStateUpdate = Pick<
  State,
  /* TODO [ToDr] seems that we are doing the same stuff as safrole? */
  "timeslot"
> &
  Partial<Pick<State, "recentlyAccumulated" | "accumulationQueue">> &
  ServiceStateUpdate;

export type AccumulateResult = {
  root: AccumulateRoot;
  stateUpdate: AccumulateStateUpdate;
  accumulationStatistics: Map<ServiceId, CountAndGasUsed>;
  pendingTransfers: PendingTransfer[];
};

export const ACCUMULATION_ERROR = "duplicate service created";
export type ACCUMULATION_ERROR = typeof ACCUMULATION_ERROR;

type InvocationResult = {
  stateUpdate: AccumulationStateUpdate | null;
  consumedGas: ServiceGas;
};

type ParallelAccumulationResult = {
  state: AccumulationStateUpdate;
  gasCost: ServiceGas;
};

type SequentialAccumulationResult = ParallelAccumulationResult & {
  accumulatedReports: U32;
};

enum PvmInvocationError {
  NoService = 0,
  NoPreimage = 1,
}

/** `G_A`: The gas allocated to invoke a work-report’s Accumulation logic. */
export const GAS_TO_INVOKE_WORK_REPORT = 10_000_000n;

/** `G_T`: The total gas allocated across all Accumulation. */
export const ACCUMULATE_TOTAL_GAS = 3_500_000_000n;

const logger = Logger.new(import.meta.filename, "accumulate");

const ARGS_CODEC_0_6_4 = codec.object({
  slot: codec.u32.asOpaque<TimeSlot>(),
  serviceId: codec.u32.asOpaque<ServiceId>(),
  operands: codec.sequenceVarLen(Operand_0_6_4.Codec),
});

const ARGS_CODEC_0_6_5 = codec.object({
  slot: codec.u32.asOpaque<TimeSlot>(),
  serviceId: codec.u32.asOpaque<ServiceId>(),
  operands: codec.sequenceVarLen(Operand.Codec),
});

const ARGS_CODEC = codec.object({
  slot: codec.varU32.asOpaque<TimeSlot>(),
  serviceId: codec.varU32.asOpaque<ServiceId>(),
  operands: codec.varU32,
});

export class Accumulate {
  constructor(
    public readonly chainSpec: ChainSpec,
    public readonly state: AccumulateState,
  ) {}

  /**
   * Returns an index that determines how many WorkReports can be processed before exceeding a given gasLimit.
   *
   * https://graypaper.fluffylabs.dev/#/7e6ff6a/170a01170a01?v=0.6.7
   */
  private findReportCutoffIndex(gasLimit: ServiceGas, reports: WorkReport[]) {
    const reportsLength = reports.length;
    let currentGas = 0n;

    for (let i = 0; i < reportsLength; i++) {
      const report = reports[i];
      const resultsGas = report.results.map((result) => result.gas).reduce((a, b) => a + b, 0n);

      if (currentGas + resultsGas > gasLimit) {
        return i;
      }

      currentGas += resultsGas;
    }

    return reportsLength;
  }

  /**
   * A method that prepres PVM executor and state to run accumulation
   *
   * https://graypaper.fluffylabs.dev/#/7e6ff6a/2fdb012fdb01?v=0.6.7
   */
  private async pvmAccumulateInvocation(
    slot: TimeSlot,
    serviceId: ServiceId,
    operands: Operand[],
    gas: ServiceGas,
    entropy: EntropyHash,
    inputStateUpdate: AccumulationStateUpdate,
  ): Promise<Result<InvocationResult, PvmInvocationError>> {
    const service = this.state.getService(serviceId);
    if (service === null) {
      logger.log(`Service with id ${serviceId} not found.`);
      return Result.error(PvmInvocationError.NoService);
    }

    const codeHash = service.getInfo().codeHash;
    // TODO [ToDr] Should we check that the preimage is still available?
    const code = service.getPreimage(codeHash.asOpaque());

    if (code === null) {
      logger.log(`Code with hash ${codeHash} not found for service ${serviceId}.`);
      return Result.error(PvmInvocationError.NoPreimage);
    }

    const nextServiceId = generateNextServiceId({ serviceId, entropy, timeslot: slot }, this.chainSpec);
    const partialState = new AccumulateExternalities(
      this.chainSpec,
      new PartiallyUpdatedState(this.state, inputStateUpdate),
      serviceId,
      nextServiceId,
      slot,
    );

    const externalities = {
      partialState,
      serviceExternalities: partialState,
      fetchExternalities: new AccumulateFetchExternalities(entropy, operands, this.chainSpec),
    };

    const executor = PvmExecutor.createAccumulateExecutor(serviceId, code, externalities, this.chainSpec);

    let args = BytesBlob.empty();
    if (Compatibility.is(GpVersion.V0_6_4)) {
      args = Encoder.encodeObject(ARGS_CODEC_0_6_4, { slot, serviceId, operands }, this.chainSpec);
    } else if (Compatibility.is(GpVersion.V0_6_5)) {
      args = Encoder.encodeObject(ARGS_CODEC_0_6_5, { slot, serviceId, operands }, this.chainSpec);
    } else {
      args = Encoder.encodeObject(ARGS_CODEC, { slot, serviceId, operands: tryAsU32(operands.length) });
    }

    const result = await executor.run(args, tryAsGas(gas));

    const [newState, checkpoint] = partialState.getStateUpdates();

    /**
     * PVM invocation returned and error so we return the checkpoint
     *
     * https://graypaper.fluffylabs.dev/#/7e6ff6a/300002300002?v=0.6.7
     */
    if (result.hasStatus()) {
      const status = result.status;
      if (status === Status.OOG || status === Status.PANIC) {
        return Result.ok({ stateUpdate: checkpoint, consumedGas: tryAsServiceGas(result.consumedGas) });
      }
    }

    /**
     * PVM invocation returned a hash so we override whatever `yield` host call
     * provided.
     *
     * https://graypaper.fluffylabs.dev/#/7e6ff6a/301202301202?v=0.6.7
     */
    if (result.hasMemorySlice() && result.memorySlice.length === HASH_SIZE) {
      const memorySlice = Bytes.fromBlob(result.memorySlice, HASH_SIZE);
      newState.yieldedRoots.set(serviceId, memorySlice.asOpaque());
    }

    /**
     * Everything was okay so we can return a new state
     *
     * https://graypaper.fluffylabs.dev/#/7e6ff6a/302302302302?v=0.6.7
     */
    return Result.ok({ stateUpdate: newState, consumedGas: tryAsServiceGas(result.consumedGas) });
  }

  /**
   * A method that accumulate reports connected with a single service
   *
   * https://graypaper.fluffylabs.dev/#/7e6ff6a/18d70118d701?v=0.6.7
   */
  private async accumulateSingleService(
    serviceId: ServiceId,
    operands: Operand[],
    gasCost: ServiceGas,
    slot: TimeSlot,
    entropy: EntropyHash,
    inputStateUpdate: AccumulationStateUpdate,
  ) {
    logger.trace(`Accumulating service ${serviceId}, items: ${operands.length} at slot: ${slot}.`);

    const result = await this.pvmAccumulateInvocation(slot, serviceId, operands, gasCost, entropy, inputStateUpdate);

    if (result.isError) {
      logger.trace(`Accumulation failed for ${serviceId}.`);
      return { stateUpdate: null, consumedGas: gasCost };
    }

    logger.trace(`Accumulation successful for ${serviceId}.`);
    return result.ok;
  }

  /**
   * The outer accumulation function ∆+ which transforms a gas-limit, a sequence of work-reports,
   * an initial partial-state and a dictionary of services enjoying free accumulation,
   * into a tuple of the number of work-results accumulated, a posterior state-context,
   * the resultant deferred-transfers and accumulation-output pairing.
   *
   * https://graypaper.fluffylabs.dev/#/7e6ff6a/179d00179d00?v=0.6.7
   */
  private async accumulateSequentially(
    gasLimit: ServiceGas,
    reports: WorkReport[],
    slot: TimeSlot,
    entropy: EntropyHash,
    statistics: Map<ServiceId, CountAndGasUsed>,
    stateUpdate: AccumulationStateUpdate,
  ): Promise<SequentialAccumulationResult> {
    const i = this.findReportCutoffIndex(gasLimit, reports);

    if (i === 0) {
      return {
        accumulatedReports: tryAsU32(0),
        gasCost: tryAsServiceGas(0),
        state: stateUpdate,
      };
    }

    const reportsToAccumulateInParallel = reports.slice(0, i);
    const autoAccumulateServices = this.state.privilegedServices.autoAccumulateServices;
    const accumulateData = new AccumulateData(reportsToAccumulateInParallel, autoAccumulateServices);
    const reportsToAccumulateSequentially = reports.slice(i);

    const {
      gasCost,
      state: stateAfterParallelAcc,
      ...rest
    } = await this.accumulateInParallel(accumulateData, slot, entropy, statistics, stateUpdate);
    assertEmpty(rest);

    // NOTE [ToDr] recursive invocation
    const {
      accumulatedReports,
      gasCost: seqGasCost,
      state,
      ...seqRest
    } = await this.accumulateSequentially(
      tryAsServiceGas(gasLimit - gasCost),
      reportsToAccumulateSequentially,
      slot,
      entropy,
      statistics,
      stateAfterParallelAcc,
    );
    assertEmpty(seqRest);

    return {
      accumulatedReports: tryAsU32(i + accumulatedReports),
      gasCost: tryAsServiceGas(gasCost + seqGasCost),
      state,
    };
  }

  /**
   * The parallelized accumulation function ∆∗ which,
   * with the help of the single-service accumulation function ∆1,
   * transforms an initial state-context, together with a sequence of work-reports
   * and a dictionary of privileged always-accumulate services,
   * into a tuple of the total gas utilized in pvm execution u, a posterior state-context
   * and the resultant accumulation-output pairings b and deferred-transfers.
   *
   * https://graypaper.fluffylabs.dev/#/7e6ff6a/175501175501?v=0.6.7
   */
  private async accumulateInParallel(
    accumulateData: AccumulateData,
    slot: TimeSlot,
    entropy: EntropyHash,
    statistics: Map<ServiceId, CountAndGasUsed>,
    inputStateUpdate: AccumulationStateUpdate,
  ): Promise<ParallelAccumulationResult> {
    const serviceIds = accumulateData.getServiceIds();
    let gasCost: ServiceGas = tryAsServiceGas(0);
    let currentState = inputStateUpdate;

    for (const serviceId of serviceIds) {
      const checkpoint = AccumulationStateUpdate.copyFrom(currentState);
      const { consumedGas, stateUpdate } = await this.accumulateSingleService(
        serviceId,
        accumulateData.getOperands(serviceId),
        accumulateData.getGasCost(serviceId),
        slot,
        entropy,
        currentState,
      );

      gasCost = tryAsServiceGas(gasCost + consumedGas);

      const serviceStatistics = statistics.get(serviceId) ?? { count: tryAsU32(0), gasUsed: tryAsServiceGas(0) };
      serviceStatistics.count = tryAsU32(serviceStatistics.count + accumulateData.getReportsLength(serviceId));
      serviceStatistics.gasUsed = tryAsServiceGas(serviceStatistics.gasUsed + consumedGas);
      statistics.set(serviceId, serviceStatistics);
      currentState = stateUpdate === null ? checkpoint : stateUpdate;
    }

    return {
      state: currentState,
      gasCost,
    };
  }

  /**
   * A method that updates `recentlyAccumulated`, `accumulationQueue` and `timeslot` in state
   */
  private getAccumulationStateUpdate(
    accumulated: WorkReport[],
    toAccumulateLater: NotYetAccumulatedReport[],
    slot: TimeSlot,
    accumulatedServices: ServiceId[],
    servicesUpdate: ServicesUpdate,
  ): Pick<AccumulateStateUpdate, "recentlyAccumulated" | "accumulationQueue" | "timeslot"> {
    const epochLength = this.chainSpec.epochLength;
    const phaseIndex = slot % epochLength;
    const accumulatedSet = getWorkPackageHashes(accumulated);
    const accumulatedSorted = Array.from(accumulatedSet).sort((a, b) => hashComparator(a, b).value);
    const newRecentlyAccumulated = this.state.recentlyAccumulated.slice(1).concat(HashSet.from(accumulatedSorted));

    const recentlyAccumulated = tryAsPerEpochBlock(newRecentlyAccumulated, this.chainSpec);
    const accumulationQueue = this.state.accumulationQueue.slice();
    accumulationQueue[phaseIndex] = pruneQueue(toAccumulateLater, accumulatedSet);

    for (let i = 1; i < epochLength; i++) {
      const queueIndex = (phaseIndex + epochLength - i) % epochLength;
      if (i < slot - this.state.timeslot) {
        accumulationQueue[queueIndex] = [];
      } else {
        accumulationQueue[queueIndex] = pruneQueue(accumulationQueue[queueIndex], accumulatedSet);
      }
    }

    if (Compatibility.isGreaterOrEqual(GpVersion.V0_6_7)) {
      // δ†
      const partialStateUpdate = new PartiallyUpdatedState(this.state, AccumulationStateUpdate.new(servicesUpdate));
      // update last accumulation
      for (const serviceId of accumulatedServices) {
        // https://graypaper.fluffylabs.dev/#/7e6ff6a/181003185103?v=0.6.7
        const info = partialStateUpdate.getServiceInfo(serviceId);
        if (info === null) {
          // NOTE If there is no service, we dont update it.
          continue;
        }
        // δ‡
        partialStateUpdate.updateServiceInfo(serviceId, ServiceAccountInfo.create({ ...info, lastAccumulation: slot }));
      }
    }

    return {
      recentlyAccumulated,
      accumulationQueue: tryAsPerEpochBlock(accumulationQueue, this.chainSpec),
      timeslot: slot,
    };
  }

  /**
   * A method that calculates the initial gas limit.
   *
   * Please note it cannot overflow because we use `BigInt`, and the final result is clamped to `ACCUMULATE_TOTAL_GAS`.
   *
   * https://graypaper.fluffylabs.dev/#/7e6ff6a/18f40118f401?v=0.6.7
   */
  private getGasLimit() {
    const calculatedGasLimit =
      GAS_TO_INVOKE_WORK_REPORT * BigInt(this.chainSpec.coresCount) +
      this.state.privilegedServices.autoAccumulateServices.reduce((acc, { gasLimit }) => acc + gasLimit, 0n);
    const gasLimit = tryAsServiceGas(
      ACCUMULATE_TOTAL_GAS > calculatedGasLimit ? ACCUMULATE_TOTAL_GAS : calculatedGasLimit,
    );

    return tryAsServiceGas(gasLimit);
  }

  async transition({ reports, slot, entropy }: AccumulateInput): Promise<Result<AccumulateResult, ACCUMULATION_ERROR>> {
    const statistics = new Map();
    const accumulateQueue = new AccumulateQueue(this.chainSpec, this.state);
    const toAccumulateImmediately = accumulateQueue.getWorkReportsToAccumulateImmediately(reports);
    const toAccumulateLater = accumulateQueue.getWorkReportsToAccumulateLater(reports);
    const queueFromState = accumulateQueue.getQueueFromState(slot);

    const toEnqueue = pruneQueue(
      queueFromState.concat(toAccumulateLater),
      getWorkPackageHashes(toAccumulateImmediately),
    );
    const queue = accumulateQueue.enqueueReports(toEnqueue);
    const accumulatableReports = toAccumulateImmediately.concat(queue);

    const gasLimit = this.getGasLimit();

    const { accumulatedReports, gasCost, state, ...rest } = await this.accumulateSequentially(
      gasLimit,
      accumulatableReports,
      slot,
      entropy,
      statistics,
      AccumulationStateUpdate.empty(),
    );
    assertEmpty(rest);

    const accumulated = accumulatableReports.slice(0, accumulatedReports);
<<<<<<< HEAD
    const accStateUpdate = this.getAccumulationStateUpdate(
      accumulated,
      toAccumulateLater,
      slot,
      Array.from(statistics.keys()),
      state.services, // δ†
    );
    const rootHash = await getRootHash(Array.from(state.yieldedRoots.entries()));
=======
    const accStateUpdate = this.getAccumulationStateUpdate(accumulated, toAccumulateLater, slot);
    const {
      services,
      yieldedRoots,
      transfers,
      validatorsData,
      privilegedServices,
      authorizationQueues,
      ...stateUpdateRest
    } = state;
    assertEmpty(stateUpdateRest);

    const rootHash = await getRootHash(Array.from(yieldedRoots.entries()));

    const authQueues = (() => {
      if (authorizationQueues.size === 0) {
        return {};
      }

      const updatedAuthQueues = this.state.authQueues.slice();
      for (const [core, queue] of authorizationQueues.entries()) {
        updatedAuthQueues[core] = queue;
      }
      return { authQueues: tryAsPerCore(updatedAuthQueues, this.chainSpec) };
    })();
>>>>>>> b1e84fdd

    return Result.ok({
      root: rootHash,
      stateUpdate: {
        ...accStateUpdate,
<<<<<<< HEAD
        ...state.services, // δ‡
=======
        ...(validatorsData === null ? {} : { designatedValidatorData: validatorsData }),
        ...(privilegedServices === null ? {} : { privilegedServices: privilegedServices }),
        ...authQueues,
        ...services,
>>>>>>> b1e84fdd
      },
      accumulationStatistics: statistics,
      pendingTransfers: transfers,
    });
  }
}

/**
 * Returns a new root hash
 *
 * https://graypaper.fluffylabs.dev/#/38c4e62/3c9d013c9d01?v=0.7.0
 */
async function getRootHash(yieldedRoots: [ServiceId, OpaqueHash][]): Promise<AccumulateRoot> {
  const keccakHasher = await KeccakHasher.create();
  const trieHasher = getKeccakTrieHasher(keccakHasher);
  const yieldedRootsSortedByServiceId = yieldedRoots.sort((a, b) => a[0] - b[0]);
  const values = yieldedRootsSortedByServiceId.map(([serviceId, hash]) => {
    return BytesBlob.blobFromParts([u32AsLeBytes(serviceId), hash.raw]);
  });

  return binaryMerkleization(values, trieHasher);
}<|MERGE_RESOLUTION|>--- conflicted
+++ resolved
@@ -25,11 +25,7 @@
 import { type U32, tryAsU32, u32AsLeBytes } from "@typeberry/numbers";
 import { tryAsGas } from "@typeberry/pvm-interpreter";
 import { Status } from "@typeberry/pvm-interpreter/status.js";
-<<<<<<< HEAD
-import { ServiceAccountInfo, type ServicesUpdate, type State, hashComparator } from "@typeberry/state";
-=======
-import { type State, hashComparator, tryAsPerCore } from "@typeberry/state";
->>>>>>> b1e84fdd
+import { ServiceAccountInfo, type ServicesUpdate, type State, hashComparator, tryAsPerCore } from "@typeberry/state";
 import { binaryMerkleization } from "@typeberry/state-merkleization";
 import type { NotYetAccumulatedReport } from "@typeberry/state/not-yet-accumulated.js";
 import { getKeccakTrieHasher } from "@typeberry/trie/hasher.js";
@@ -477,17 +473,6 @@
     assertEmpty(rest);
 
     const accumulated = accumulatableReports.slice(0, accumulatedReports);
-<<<<<<< HEAD
-    const accStateUpdate = this.getAccumulationStateUpdate(
-      accumulated,
-      toAccumulateLater,
-      slot,
-      Array.from(statistics.keys()),
-      state.services, // δ†
-    );
-    const rootHash = await getRootHash(Array.from(state.yieldedRoots.entries()));
-=======
-    const accStateUpdate = this.getAccumulationStateUpdate(accumulated, toAccumulateLater, slot);
     const {
       services,
       yieldedRoots,
@@ -499,6 +484,14 @@
     } = state;
     assertEmpty(stateUpdateRest);
 
+    const accStateUpdate = this.getAccumulationStateUpdate(
+      accumulated,
+      toAccumulateLater,
+      slot,
+      Array.from(statistics.keys()),
+      services, // δ†
+    );
+
     const rootHash = await getRootHash(Array.from(yieldedRoots.entries()));
 
     const authQueues = (() => {
@@ -512,20 +505,16 @@
       }
       return { authQueues: tryAsPerCore(updatedAuthQueues, this.chainSpec) };
     })();
->>>>>>> b1e84fdd
 
     return Result.ok({
       root: rootHash,
       stateUpdate: {
         ...accStateUpdate,
-<<<<<<< HEAD
         ...state.services, // δ‡
-=======
         ...(validatorsData === null ? {} : { designatedValidatorData: validatorsData }),
         ...(privilegedServices === null ? {} : { privilegedServices: privilegedServices }),
         ...authQueues,
         ...services,
->>>>>>> b1e84fdd
       },
       accumulationStatistics: statistics,
       pendingTransfers: transfers,
