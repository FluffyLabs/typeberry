import {
  type EntropyHash,
  type ServiceGas,
  type ServiceId,
  type TimeSlot,
  tryAsPerEpochBlock,
  tryAsServiceGas,
} from "@typeberry/block";
import { W_C } from "@typeberry/block/gp-constants.js";
import type { WorkReport } from "@typeberry/block/work-report.js";
import { Bytes } from "@typeberry/bytes";
import { codec, Encoder } from "@typeberry/codec";
import { HashSet, SortedArray } from "@typeberry/collections";
import type { ChainSpec } from "@typeberry/config";
import { HASH_SIZE } from "@typeberry/hash";
import type { PendingTransfer } from "@typeberry/jam-host-calls";
import {
  AccumulationStateUpdate,
  PartiallyUpdatedState,
} from "@typeberry/jam-host-calls/externalities/state-update.js";
import { Logger } from "@typeberry/logger";
import { tryAsU32, type U32 } from "@typeberry/numbers";
import { tryAsGas } from "@typeberry/pvm-interpreter";
import { Status } from "@typeberry/pvm-interpreter/status.js";
import {
  type AccumulationOutput,
  type AutoAccumulate,
  accumulationOutputComparator,
  hashComparator,
  PrivilegedServices,
  ServiceAccountInfo,
  type ServicesUpdate,
  tryAsPerCore,
} from "@typeberry/state";
import type { NotYetAccumulatedReport } from "@typeberry/state/not-yet-accumulated.js";
import { assertEmpty, Compatibility, GpVersion, Result } from "@typeberry/utils";
import { AccumulateExternalities } from "../externalities/accumulate-externalities.js";
import { FetchExternalities } from "../externalities/index.js";
import type { CountAndGasUsed } from "../statistics.js";
import { AccumulateData } from "./accumulate-data.js";
import { AccumulateQueue, pruneQueue } from "./accumulate-queue.js";
import {
  type AccumulateInput,
  type AccumulateResult,
  type AccumulateState,
  type AccumulateStateUpdate,
  GAS_TO_INVOKE_WORK_REPORT,
} from "./accumulate-state.js";
import { generateNextServiceId, getWorkPackageHashes } from "./accumulate-utils.js";
import type { Operand } from "./operand.js";
import { PvmExecutor } from "./pvm-executor.js";

export const ACCUMULATION_ERROR = "duplicate service created";
export type ACCUMULATION_ERROR = typeof ACCUMULATION_ERROR;

type InvocationResult = {
  stateUpdate: AccumulationStateUpdate | null;
  consumedGas: ServiceGas;
};

type ParallelAccumulationResult = {
  state: AccumulationStateUpdate;
  gasCost: ServiceGas;
};

type SequentialAccumulationResult = ParallelAccumulationResult & {
  accumulatedReports: U32;
};

enum PvmInvocationError {
  NoService = 0,
  NoPreimage = 1,
  PreimageTooLong = 2,
}

const logger = Logger.new(import.meta.filename, "accumulate");

const ARGS_CODEC = codec.object({
  slot: codec.varU32.asOpaque<TimeSlot>(),
  serviceId: codec.varU32.asOpaque<ServiceId>(),
  argsLength: codec.varU32,
});

export class Accumulate {
  constructor(
    public readonly chainSpec: ChainSpec,
    public readonly state: AccumulateState,
  ) {}

  /**
   * Returns an index that determines how many WorkReports can be processed before exceeding a given gasLimit.
   *
   * https://graypaper.fluffylabs.dev/#/7e6ff6a/170a01170a01?v=0.6.7
   */
  private findReportCutoffIndex(gasLimit: ServiceGas, reports: WorkReport[]) {
    const reportsLength = reports.length;
    let currentGas = 0n;

    for (let i = 0; i < reportsLength; i++) {
      const report = reports[i];
      const resultsGas = report.results.map((result) => result.gas).reduce((a, b) => a + b, 0n);

      if (currentGas + resultsGas > gasLimit) {
        return i;
      }

      currentGas += resultsGas;
    }

    return reportsLength;
  }

  /**
   * A method that prepres PVM executor and state to run accumulation
   *
   * https://graypaper.fluffylabs.dev/#/7e6ff6a/2fdb012fdb01?v=0.6.7
   */
  private async pvmAccumulateInvocation(
    slot: TimeSlot,
    serviceId: ServiceId,
    transfersAndOperands: (PendingTransfer | Operand)[],
    gas: ServiceGas,
    entropy: EntropyHash,
    inputStateUpdate: AccumulationStateUpdate,
  ): Promise<Result<InvocationResult, PvmInvocationError>> {
    const service = this.state.getService(serviceId);
    if (service === null) {
      logger.log`Service with id ${serviceId} not found.`;
      return Result.error(PvmInvocationError.NoService);
    }

    const codeHash = service.getInfo().codeHash;
    // TODO [ToDr] Should we check that the preimage is still available?
    const code = service.getPreimage(codeHash.asOpaque());

    if (code === null) {
      logger.log`Code with hash ${codeHash} not found for service ${serviceId}.`;
      return Result.error(PvmInvocationError.NoPreimage);
    }

    if (code.length > W_C) {
      logger.log`Code with hash ${codeHash} is too long for service ${serviceId}.`;
      return Result.error(PvmInvocationError.PreimageTooLong);
    }

    const nextServiceId = generateNextServiceId({ serviceId, entropy, timeslot: slot }, this.chainSpec);
    const partialState = new AccumulateExternalities(
      this.chainSpec,
      new PartiallyUpdatedState(this.state, inputStateUpdate),
      serviceId,
      nextServiceId,
      slot,
    );

    const externalities = {
      partialState,
      serviceExternalities: partialState,
      fetchExternalities: FetchExternalities.createForAccumulate({ entropy, transfersAndOperands }, this.chainSpec),
    };

    const executor = PvmExecutor.createAccumulateExecutor(serviceId, code, externalities, this.chainSpec);
    const invocationArgs = Encoder.encodeObject(ARGS_CODEC, {
      slot,
      serviceId,
      argsLength: tryAsU32(transfersAndOperands.length),
    });
    const result = await executor.run(invocationArgs, tryAsGas(gas));
    const [newState, checkpoint] = partialState.getStateUpdates();

    /**
     * PVM invocation returned and error so we return the checkpoint
     *
     * https://graypaper.fluffylabs.dev/#/7e6ff6a/300002300002?v=0.6.7
     */
    if (result.hasStatus()) {
      const status = result.status;
      if (status === Status.OOG || status === Status.PANIC) {
        logger.trace`[${serviceId}] accumulate finished with ${Status[status]} reverting to checkpoint.`;
        return Result.ok({ stateUpdate: checkpoint, consumedGas: tryAsServiceGas(result.consumedGas) });
      }

      logger.trace`[${serviceId}] accumulate finished with ${Status[status]}`;
    }

    /**
     * PVM invocation returned a hash so we override whatever `yield` host call
     * provided.
     *
     * https://graypaper.fluffylabs.dev/#/7e6ff6a/301202301202?v=0.6.7
     */
    if (result.hasMemorySlice() && result.memorySlice.length === HASH_SIZE) {
      const memorySlice = Bytes.fromBlob(result.memorySlice, HASH_SIZE);
      newState.yieldedRoots.set(serviceId, memorySlice.asOpaque());
    }

    /**
     * Everything was okay so we can return a new state
     *
     * https://graypaper.fluffylabs.dev/#/7e6ff6a/302302302302?v=0.6.7
     */
    return Result.ok({ stateUpdate: newState, consumedGas: tryAsServiceGas(result.consumedGas) });
  }

  /**
   * A method that accumulate reports connected with a single service
   *
   * https://graypaper.fluffylabs.dev/#/7e6ff6a/18d70118d701?v=0.6.7
   */
  private async accumulateSingleService(
    serviceId: ServiceId,
    args: (PendingTransfer | Operand)[],
    gasCost: ServiceGas,
    slot: TimeSlot,
    entropy: EntropyHash,
    inputStateUpdate: AccumulationStateUpdate,
  ) {
<<<<<<< HEAD
    logger.log(`Accumulating service ${serviceId}, items: ${args.length} at slot: ${slot}.`);
=======
    logger.log`Accumulating service ${serviceId}, items: ${operands.length} at slot: ${slot}.`;
>>>>>>> b7cae5d5

    const result = await this.pvmAccumulateInvocation(slot, serviceId, args, gasCost, entropy, inputStateUpdate);

    if (result.isError) {
      // https://graypaper.fluffylabs.dev/#/7e6ff6a/2fb6012fb601?v=0.6.7
      logger.log`Accumulation failed for ${serviceId}.`;
      return { stateUpdate: null, consumedGas: 0n };
    }

    logger.log`Accumulation successful for ${serviceId}. Consumed: ${result.ok.consumedGas}`;
    return result.ok;
  }

  /**
   * The outer accumulation function ∆+ which transforms a gas-limit, a sequence of work-reports,
   * an initial partial-state and a dictionary of services enjoying free accumulation,
   * into a tuple of the number of work-results accumulated, a posterior state-context,
   * the resultant deferred-transfers and accumulation-output pairing.
   *
   * https://graypaper.fluffylabs.dev/#/7e6ff6a/179d00179d00?v=0.6.7
   */
  private async accumulateSequentiallyLegacy(
    gasLimit: ServiceGas,
    reports: WorkReport[],
    slot: TimeSlot,
    entropy: EntropyHash,
    statistics: Map<ServiceId, CountAndGasUsed>,
    stateUpdate: AccumulationStateUpdate,
    autoAccumulateServices: readonly AutoAccumulate[],
  ): Promise<SequentialAccumulationResult> {
    const i = this.findReportCutoffIndex(gasLimit, reports);

    if (i === 0) {
      return {
        accumulatedReports: tryAsU32(0),
        gasCost: tryAsServiceGas(0),
        state: stateUpdate,
      };
    }

    const reportsToAccumulateInParallel = reports.slice(0, i);
    const accumulateData = new AccumulateData(reportsToAccumulateInParallel, [], autoAccumulateServices);
    const reportsToAccumulateSequentially = reports.slice(i);

    const {
      gasCost,
      state: stateAfterParallelAcc,
      ...rest
    } = await this.accumulateInParallel(accumulateData, slot, entropy, statistics, stateUpdate);
    assertEmpty(rest);

    // NOTE [ToDr] recursive invocation
    const {
      accumulatedReports,
      gasCost: seqGasCost,
      state,
      ...seqRest
    } = await this.accumulateSequentiallyLegacy(
      tryAsServiceGas(gasLimit - gasCost),
      reportsToAccumulateSequentially,
      slot,
      entropy,
      statistics,
      stateAfterParallelAcc,
      [],
    );
    assertEmpty(seqRest);

    return {
      accumulatedReports: tryAsU32(i + accumulatedReports),
      gasCost: tryAsServiceGas(gasCost + seqGasCost),
      state,
    };
  }

  /**
   * The outer accumulation function ∆+ which transforms a gas-limit, a sequence of work-reports,
   * an initial partial-state and a dictionary of services enjoying free accumulation,
   * into a tuple of the number of work-results accumulated, a posterior state-context,
   * the resultant deferred-transfers and accumulation-output pairing.
   *
   * https://graypaper.fluffylabs.dev/#/ab2cdbd/172901172901?v=0.7.2
   */
  private async accumulateSequentially(
    gasLimit: ServiceGas,
    reports: WorkReport[],
    transfers: PendingTransfer[],
    slot: TimeSlot,
    entropy: EntropyHash,
    statistics: Map<ServiceId, CountAndGasUsed>,
    stateUpdate: AccumulationStateUpdate,
    autoAccumulateServices: readonly AutoAccumulate[],
  ): Promise<SequentialAccumulationResult> {
    const i = this.findReportCutoffIndex(gasLimit, reports);

    const n = transfers.length + i + reports.length;

    if (n === 0) {
      return {
        accumulatedReports: tryAsU32(0),
        gasCost: tryAsServiceGas(0),
        state: stateUpdate,
      };
    }

    const reportsToAccumulateInParallel = reports.slice(0, i);
    const accumulateData = new AccumulateData(reportsToAccumulateInParallel, transfers, autoAccumulateServices);
    const reportsToAccumulateSequentially = reports.slice(i);

    const {
      gasCost,
      state: stateAfterParallelAcc,
      ...rest
    } = await this.accumulateInParallel(accumulateData, slot, entropy, statistics, stateUpdate);
    const newTransfers = stateAfterParallelAcc.transfers;
    assertEmpty(rest);

    // NOTE [ToDr] recursive invocation
    const {
      accumulatedReports,
      gasCost: seqGasCost,
      state,
      ...seqRest
    } = await this.accumulateSequentially(
      tryAsServiceGas(gasLimit - gasCost),
      reportsToAccumulateSequentially,
      newTransfers,
      slot,
      entropy,
      statistics,
      stateAfterParallelAcc,
      [],
    );
    assertEmpty(seqRest);

    return {
      accumulatedReports: tryAsU32(i + accumulatedReports),
      gasCost: tryAsServiceGas(gasCost + seqGasCost),
      state,
    };
  }

  /**
   * The parallelized accumulation function ∆∗ which,
   * with the help of the single-service accumulation function ∆1,
   * transforms an initial state-context, together with a sequence of work-reports
   * and a dictionary of privileged always-accumulate services,
   * into a tuple of the total gas utilized in pvm execution u, a posterior state-context
   * and the resultant accumulation-output pairings b and deferred-transfers.
   *
   * https://graypaper.fluffylabs.dev/#/ab2cdbd/174602174602?v=0.7.2
   */
  private async accumulateInParallel(
    accumulateData: AccumulateData,
    slot: TimeSlot,
    entropy: EntropyHash,
    statistics: Map<ServiceId, CountAndGasUsed>,
    inputStateUpdate: AccumulationStateUpdate,
  ): Promise<ParallelAccumulationResult> {
    const serviceIds = accumulateData.getServiceIds();

    let gasCost: ServiceGas = tryAsServiceGas(0);
    let currentState = inputStateUpdate;
    const currentManager = (inputStateUpdate.privilegedServices ?? this.state.privilegedServices).manager;

    for (const serviceId of serviceIds) {
      const checkpoint = AccumulationStateUpdate.copyFrom(currentState);
      const { consumedGas, stateUpdate } = await this.accumulateSingleService(
        serviceId,
        accumulateData.getTransfersAndOperands(serviceId),
        accumulateData.getGasCost(serviceId),
        slot,
        entropy,
        currentState,
      );

      gasCost = tryAsServiceGas(gasCost + consumedGas);

      const serviceStatistics = statistics.get(serviceId) ?? { count: tryAsU32(0), gasUsed: tryAsServiceGas(0) };
      serviceStatistics.count = tryAsU32(serviceStatistics.count + accumulateData.getReportsLength(serviceId));
      serviceStatistics.gasUsed = tryAsServiceGas(serviceStatistics.gasUsed + consumedGas);
      statistics.set(serviceId, serviceStatistics);
      currentState = stateUpdate === null ? checkpoint : stateUpdate;

      if (Compatibility.is(GpVersion.V0_7_0) && serviceId === currentManager) {
        const newV = currentState.privilegedServices?.validatorsManager;
        if (currentState.privilegedServices !== null && newV !== undefined && serviceIds.includes(newV)) {
          logger.info`Entering completely incorrect code that probably reverts validatorsManager change. This is valid in 0.7.0 only and incorrect in 0.7.1+`;
          // Since serviceIds already contains newV, this service gets accumulated twice.
          // To avoid double-counting, we skip stats and gas cost tracking here.
          // We need this accumulation to get the correct `validatorsManager`
          const { stateUpdate } = await this.accumulateSingleService(
            newV,
            accumulateData.getOperands(newV),
            accumulateData.getGasCost(newV),
            slot,
            entropy,
            checkpoint,
          );

          const correctV =
            stateUpdate?.privilegedServices?.validatorsManager ?? this.state.privilegedServices.validatorsManager;
          currentState.privilegedServices = PrivilegedServices.create({
            ...currentState.privilegedServices,
            validatorsManager: correctV,
          });
        }
      }
    }

    return {
      state: currentState,
      gasCost,
    };
  }

  /**
   * A method that updates `recentlyAccumulated`, `accumulationQueue` and `timeslot` in state
   */
  private getAccumulationStateUpdate(
    accumulated: WorkReport[],
    toAccumulateLater: NotYetAccumulatedReport[],
    slot: TimeSlot,
    accumulatedServices: ServiceId[],
    servicesUpdate: ServicesUpdate,
  ): Pick<AccumulateStateUpdate, "timeslot" | "recentlyAccumulated" | "accumulationQueue"> & ServicesUpdate {
    const epochLength = this.chainSpec.epochLength;
    const phaseIndex = slot % epochLength;
    const accumulatedSet = getWorkPackageHashes(accumulated);
    const accumulatedSorted = Array.from(accumulatedSet).sort((a, b) => hashComparator(a, b).value);
    const newRecentlyAccumulated = this.state.recentlyAccumulated.slice(1).concat(HashSet.from(accumulatedSorted));

    const recentlyAccumulated = tryAsPerEpochBlock(newRecentlyAccumulated, this.chainSpec);
    const accumulationQueue = this.state.accumulationQueue.slice();
    accumulationQueue[phaseIndex] = pruneQueue(toAccumulateLater, accumulatedSet);

    for (let i = 1; i < epochLength; i++) {
      const queueIndex = (phaseIndex + epochLength - i) % epochLength;
      if (i < slot - this.state.timeslot) {
        accumulationQueue[queueIndex] = [];
      } else {
        accumulationQueue[queueIndex] = pruneQueue(accumulationQueue[queueIndex], accumulatedSet);
      }
    }

    // δ†
    const partialStateUpdate = new PartiallyUpdatedState(this.state, AccumulationStateUpdate.new(servicesUpdate));
    // update last accumulation
    for (const serviceId of accumulatedServices) {
      // https://graypaper.fluffylabs.dev/#/7e6ff6a/181003185103?v=0.6.7
      const info = partialStateUpdate.getServiceInfo(serviceId);
      if (info === null) {
        // NOTE If there is no service, we dont update it.
        continue;
      }
      // δ‡
      partialStateUpdate.updateServiceInfo(serviceId, ServiceAccountInfo.create({ ...info, lastAccumulation: slot }));
    }

    return {
      recentlyAccumulated,
      timeslot: slot,
      accumulationQueue: tryAsPerEpochBlock(accumulationQueue, this.chainSpec),
      ...partialStateUpdate.stateUpdate.services,
    };
  }

  /**
   * A method that calculates the initial gas limit.
   *
   * Please note it cannot overflow because we use `BigInt`, and the final result is clamped to `maxBlockGas` (W_G).
   *
   * https://graypaper.fluffylabs.dev/#/7e6ff6a/18f40118f401?v=0.6.7
   */
  private getGasLimit() {
    const calculatedGasLimit =
      GAS_TO_INVOKE_WORK_REPORT * BigInt(this.chainSpec.coresCount) +
      this.state.privilegedServices.autoAccumulateServices.reduce((acc, { gasLimit }) => acc + gasLimit, 0n);
    const gasLimit = tryAsServiceGas(
      this.chainSpec.maxBlockGas > calculatedGasLimit ? this.chainSpec.maxBlockGas : calculatedGasLimit,
    );

    return tryAsServiceGas(gasLimit);
  }

  async transition({ reports, slot, entropy }: AccumulateInput): Promise<Result<AccumulateResult, ACCUMULATION_ERROR>> {
    const statistics = new Map();
    const accumulateQueue = new AccumulateQueue(this.chainSpec, this.state);
    const toAccumulateImmediately = accumulateQueue.getWorkReportsToAccumulateImmediately(reports);
    const toAccumulateLater = accumulateQueue.getWorkReportsToAccumulateLater(reports);
    const queueFromState = accumulateQueue.getQueueFromState(slot);

    const toEnqueue = pruneQueue(
      queueFromState.concat(toAccumulateLater),
      getWorkPackageHashes(toAccumulateImmediately),
    );
    const queue = accumulateQueue.enqueueReports(toEnqueue);
    const accumulatableReports = toAccumulateImmediately.concat(queue);

    const gasLimit = this.getGasLimit();
    const autoAccumulateServices = this.state.privilegedServices.autoAccumulateServices;

    const { accumulatedReports, gasCost, state, ...rest } = Compatibility.isGreaterOrEqual(GpVersion.V0_7_1)
      ? await this.accumulateSequentially(
          gasLimit,
          accumulatableReports,
          [],
          slot,
          entropy,
          statistics,
          AccumulationStateUpdate.empty(),
          autoAccumulateServices,
        )
      : await this.accumulateSequentiallyLegacy(
          gasLimit,
          accumulatableReports,
          slot,
          entropy,
          statistics,
          AccumulationStateUpdate.empty(),
          autoAccumulateServices,
        );
    // we can safely ignore top-level gas cost from accSequentially.
    const _gasCost = gasCost;
    assertEmpty(rest);

    const accumulated = accumulatableReports.slice(0, accumulatedReports);
    const {
      services,
      yieldedRoots,
      transfers,
      validatorsData,
      privilegedServices,
      authorizationQueues,
      ...stateUpdateRest
    } = state;
    assertEmpty(stateUpdateRest);

    const accStateUpdate = this.getAccumulationStateUpdate(
      accumulated,
      toAccumulateLater,
      slot,
      Array.from(statistics.keys()),
      services,
    );

    const accumulationOutputUnsorted: AccumulationOutput[] = Array.from(yieldedRoots.entries()).map(
      ([serviceId, root]) => {
        return { serviceId, output: root.asOpaque() };
      },
    );
    const accumulationOutput = SortedArray.fromArray(accumulationOutputComparator, accumulationOutputUnsorted);
    const authQueues = (() => {
      if (authorizationQueues.size === 0) {
        return {};
      }

      const updatedAuthQueues = this.state.authQueues.slice();
      for (const [core, queue] of authorizationQueues.entries()) {
        updatedAuthQueues[core] = queue;
      }
      return { authQueues: tryAsPerCore(updatedAuthQueues, this.chainSpec) };
    })();

    return Result.ok({
      stateUpdate: {
        ...accStateUpdate,
        ...(validatorsData === null ? {} : { designatedValidatorData: validatorsData }),
        ...(privilegedServices === null ? {} : { privilegedServices: privilegedServices }),
        ...authQueues,
      },
      accumulationStatistics: statistics,
      pendingTransfers: transfers,
      accumulationOutputLog: accumulationOutput,
    });
  }
}<|MERGE_RESOLUTION|>--- conflicted
+++ resolved
@@ -214,11 +214,7 @@
     entropy: EntropyHash,
     inputStateUpdate: AccumulationStateUpdate,
   ) {
-<<<<<<< HEAD
-    logger.log(`Accumulating service ${serviceId}, items: ${args.length} at slot: ${slot}.`);
-=======
-    logger.log`Accumulating service ${serviceId}, items: ${operands.length} at slot: ${slot}.`;
->>>>>>> b7cae5d5
+    logger.log`Accumulating service ${serviceId}, items: ${args.length} at slot: ${slot}.`;
 
     const result = await this.pvmAccumulateInvocation(slot, serviceId, args, gasCost, entropy, inputStateUpdate);
 
