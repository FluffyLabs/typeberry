import {
  type EntropyHash,
  type ServiceGas,
  type ServiceId,
  type TimeSlot,
  tryAsCoreIndex,
  tryAsPerEpochBlock,
  tryAsServiceGas,
} from "@typeberry/block";
import type { WorkReport } from "@typeberry/block/work-report.js";
import { Bytes, BytesBlob } from "@typeberry/bytes";
import { Encoder, codec } from "@typeberry/codec";
import type { ChainSpec } from "@typeberry/config";
import { HASH_SIZE, type OpaqueHash } from "@typeberry/hash";

import { HashSet } from "@typeberry/collections";
import { KeccakHasher } from "@typeberry/hash/keccak.js";
import { PartialStateDb } from "@typeberry/jam-host-calls/externalities/partial-state-db.js";
import type { PendingTransfer } from "@typeberry/jam-host-calls/externalities/pending-transfer.js";
import {
  AccumulationStateUpdate,
  type ServiceStateUpdate,
} from "@typeberry/jam-host-calls/externalities/state-update.js";
import { Logger } from "@typeberry/logger";
import { type U32, tryAsU32, u32AsLeBytes } from "@typeberry/numbers";
import { tryAsGas } from "@typeberry/pvm-interpreter";
import { Status } from "@typeberry/pvm-interpreter/status.js";
import {
  PrivilegedServices,
  type ServicesUpdate,
  type State,
  UpdateServiceKind,
  hashComparator,
} from "@typeberry/state";
import { binaryMerkleization } from "@typeberry/state-merkleization";
import type { NotYetAccumulatedReport } from "@typeberry/state/not-yet-accumulated.js";
import { getKeccakTrieHasher } from "@typeberry/trie/hasher.js";
<<<<<<< HEAD
import { Result, assertEmpty, check } from "@typeberry/utils";
import type { CountAndGasUsed } from "../statistics.js";
=======
import { Compatibility, GpVersion, Result, check } from "@typeberry/utils";
>>>>>>> ffaff74f
import { AccumulateQueue, pruneQueue } from "./accumulate-queue.js";
import { generateNextServiceId, getWorkPackageHashes, uniquePreserveOrder } from "./accumulate-utils.js";
import { AccumulateFetchExternalities } from "./externalities/index.js";
import { Operand, Operand_0_6_4 } from "./operand.js";
import { PvmExecutor } from "./pvm-executor.js";

export type AccumulateRoot = OpaqueHash;

export type AccumulateInput = {
  /** time slot from header */
  slot: TimeSlot;
  /** List of newly available work-reports */
  reports: WorkReport[];
  /** eta0' (after Safrole STF) - it is not eta0 from state! */
  entropy: EntropyHash;
};

export type AccumulateState = Pick<
  State,
  | "designatedValidatorData"
  | "timeslot"
  | "authQueues"
  | "getService"
  | "recentlyAccumulated"
  | "accumulationQueue"
  | "privilegedServices"
>;

/** Aggregated update of the accumulation state transition. */
export type AccumulateStateUpdate = Pick<
  State,
  /* TODO [ToDr] seems that we are doing the same stuff as safrole? */
  "timeslot"
> &
  Partial<Pick<State, "recentlyAccumulated" | "accumulationQueue">> &
  ServiceStateUpdate;

export type AccumulateResult = {
  root: AccumulateRoot;
  stateUpdate: AccumulateStateUpdate;
  accumulationStatistics: Map<ServiceId, CountAndGasUsed>;
  pendingTransfers: PendingTransfer[];
};

export const ACCUMULATION_ERROR = "duplicate service created";
export type ACCUMULATION_ERROR = typeof ACCUMULATION_ERROR;

type InvocationResult = {
  stateUpdate: AccumulationStateUpdate | null;
  consumedGas: ServiceGas;
};

type ParallelAccumulationResult = {
  stateUpdates: [ServiceId, AccumulationStateUpdate][];
  gasCost: ServiceGas;
  yieldedRoots: [ServiceId, OpaqueHash][];
  pendingTransfers: PendingTransfer[];
};

type SequentialAccumulationResult = ParallelAccumulationResult & {
  accumulatedReports: U32;
};

enum PvmInvocationError {
  NoService = 0,
  NoPreimage = 1,
}

/** `G_A`: The gas allocated to invoke a work-report’s Accumulation logic. */
export const GAS_TO_INVOKE_WORK_REPORT = 10_000_000n;

/** `G_T`: The total gas allocated across all Accumulation. */
export const ACCUMULATE_TOTAL_GAS = 3_500_000_000n;

const logger = Logger.new(import.meta.filename, "accumulate");

<<<<<<< HEAD
const ACCUMULATE_ARGS_CODEC = codec.object({
=======
const ARGS_CODEC_0_6_4 = codec.object({
  slot: codec.u32.asOpaque<TimeSlot>(),
  serviceId: codec.u32.asOpaque<ServiceId>(),
  operands: codec.sequenceVarLen(Operand_0_6_4.Codec),
});

const ARGS_CODEC_0_6_5 = codec.object({
>>>>>>> ffaff74f
  slot: codec.u32.asOpaque<TimeSlot>(),
  serviceId: codec.u32.asOpaque<ServiceId>(),
  operands: codec.sequenceVarLen(Operand.Codec),
});

const ARGS_CODEC = codec.object({
  slot: codec.varU32.asOpaque<TimeSlot>(),
  serviceId: codec.varU32.asOpaque<ServiceId>(),
  operands: codec.varU32,
});

export class Accumulate {
  constructor(
    public readonly chainSpec: ChainSpec,
    public readonly state: AccumulateState,
  ) {}

  /**
   * Returns an index that determines how many WorkReports can be processed before exceeding a given gasLimit.
   *
   * https://graypaper.fluffylabs.dev/#/7e6ff6a/170a01170a01?v=0.6.7
   */
  private findReportCutoffIndex(gasLimit: ServiceGas, reports: WorkReport[]) {
    const reportsLength = reports.length;
    let currentGas = 0n;

    for (let i = 0; i < reportsLength; i++) {
      const report = reports[i];
      const resultsGas = report.results.map((result) => result.gas).reduce((a, b) => a + b, 0n);

      if (currentGas + resultsGas > gasLimit) {
        return i;
      }

      currentGas += resultsGas;
    }

    return reportsLength;
  }

  /**
   * A method that prepres PVM executor and state to run accumulation
   *
   * https://graypaper.fluffylabs.dev/#/7e6ff6a/2fdb012fdb01?v=0.6.7
   */
  private async pvmAccumulateInvocation(
    slot: TimeSlot,
    serviceId: ServiceId,
    operands: Operand[],
    gas: ServiceGas,
    entropy: EntropyHash,
    inputStateUpdate: AccumulationStateUpdate,
  ): Promise<Result<InvocationResult, PvmInvocationError>> {
    const service = this.state.getService(serviceId);
    if (service === null) {
      logger.log(`Service with id ${serviceId} not found.`);
      return Result.error(PvmInvocationError.NoService);
    }

    const codeHash = service.getInfo().codeHash;
    // TODO [ToDr] Should we check that the preimage is still available?
    const code = service.getPreimage(codeHash.asOpaque());

    if (code === null) {
      logger.log(`Code with hash ${codeHash} not found for service ${serviceId}.`);
      return Result.error(PvmInvocationError.NoPreimage);
    }

    const nextServiceId = generateNextServiceId({ serviceId, entropy, timeslot: slot }, this.chainSpec);
    const partialState = new PartialStateDb(
      this.chainSpec,
      this.state,
      serviceId,
      nextServiceId,
      slot,
      inputStateUpdate,
    );

    const externalities = {
      partialState,
      serviceExternalities: partialState,
      fetchExternalities: new AccumulateFetchExternalities(entropy, operands, this.chainSpec),
    };

    const executor = PvmExecutor.createAccumulateExecutor(serviceId, code, externalities, this.chainSpec);
<<<<<<< HEAD
    // TODO [MaSi]: in GP 0.6.7 operands array is replaced with length of operands array
    const args = Encoder.encodeObject(ACCUMULATE_ARGS_CODEC, { slot, serviceId, operands }, this.chainSpec);
=======

    let args = BytesBlob.empty();
    if (Compatibility.is(GpVersion.V0_6_4)) {
      args = Encoder.encodeObject(ARGS_CODEC_0_6_4, { slot, serviceId, operands }, this.chainSpec);
    } else if (Compatibility.is(GpVersion.V0_6_5)) {
      args = Encoder.encodeObject(ARGS_CODEC_0_6_5, { slot, serviceId, operands }, this.chainSpec);
    } else {
      args = Encoder.encodeObject(ARGS_CODEC, { slot, serviceId, operands: tryAsU32(operands.length) });
    }
>>>>>>> ffaff74f

    const result = await executor.run(args, tryAsGas(gas));

    const [newState, checkpoint] = partialState.getStateUpdates();

    /**
     * PVM invocation returned and error so we return the checkpoint
     *
     * https://graypaper.fluffylabs.dev/#/7e6ff6a/300002300002?v=0.6.7
     */
    if (result.hasStatus()) {
      const status = result.status;
      if (status === Status.OOG || status === Status.PANIC) {
        return Result.ok({ stateUpdate: checkpoint, consumedGas: tryAsServiceGas(result.consumedGas) });
      }
    }

    /**
     * PVM invocation returned a hash so we override whatever `yield` host call
     * provided.
     *
     * https://graypaper.fluffylabs.dev/#/7e6ff6a/301202301202?v=0.6.7
     */
    if (result.hasMemorySlice() && result.memorySlice.length === HASH_SIZE) {
      const memorySlice = Bytes.fromBlob(result.memorySlice, HASH_SIZE);
      newState.yieldedRoot = memorySlice.asOpaque();
    }

    /**
     * Everything was okay so we can return a new state
     *
     * https://graypaper.fluffylabs.dev/#/7e6ff6a/302302302302?v=0.6.7
     */
    return Result.ok({ stateUpdate: newState, consumedGas: tryAsServiceGas(result.consumedGas) });
  }

  /**
   * A method that prepare operands array and gas cost that are needed to accumulate a single service.
   *
   * https://graypaper.fluffylabs.dev/#/7e6ff6a/18ea00189d01?v=0.6.7
   */
  private getOperandsAndGasCost(serviceId: ServiceId, reports: WorkReport[]) {
    let gasCost =
      this.state.privilegedServices.autoAccumulateServices.find((x) => x.service === serviceId)?.gasLimit ??
      tryAsServiceGas(0n);

    const operands: Operand[] = [];

    for (const report of reports) {
      const results = report.results.filter((result) => result.serviceId === serviceId);

      for (const result of results) {
        gasCost = tryAsServiceGas(gasCost + result.gas);

        operands.push(
          Operand.new({
            gas: result.gas, // g
            payloadHash: result.payloadHash, // y
            result: result.result, // d
            authorizationOutput: report.authorizationOutput, // o
            exportsRoot: report.workPackageSpec.exportsRoot, // e
            hash: report.workPackageSpec.hash, // h
            authorizerHash: report.authorizerHash, // a
          }),
        );
      }
    }

    return { operands, gasCost };
  }

  /**
   * A method that accumulate reports connected with a single service
   *
   * https://graypaper.fluffylabs.dev/#/7e6ff6a/18d70118d701?v=0.6.7
   */
  private async accumulateSingleService(
    serviceId: ServiceId,
    reports: WorkReport[],
    slot: TimeSlot,
    entropy: EntropyHash,
    inputStateUpdate: AccumulationStateUpdate,
  ) {
    const { operands, gasCost } = this.getOperandsAndGasCost(serviceId, reports);

<<<<<<< HEAD
    const result = await this.pvmAccumulateInvocation(slot, serviceId, operands, gasCost, entropy, inputStateUpdate);
=======
    logger.trace(`Accumulating service ${serviceId}, items: ${operands.length} at slot: ${slot}.`);

    const result = await this.pvmAccumulateInvocation(slot, serviceId, operands, gasCost, entropy);
>>>>>>> ffaff74f

    if (result.isError) {
      logger.trace(`Accumulation failed for ${serviceId}.`);
      return { stateUpdate: null, consumedGas: gasCost };
    }

    logger.trace(`Accumulation successful for ${serviceId}.`);
    return result.ok;
  }

  /**
   * The outer accumulation function ∆+ which transforms a gas-limit, a sequence of work-reports,
   * an initial partial-state and a dictionary of services enjoying free accumulation,
   * into a tuple of the number of work-results accumulated, a posterior state-context,
   * the resultant deferred-transfers and accumulation-output pairing.
   *
   * https://graypaper.fluffylabs.dev/#/7e6ff6a/179d00179d00?v=0.6.7
   */
  private async accumulateSequentially(
    gasLimit: ServiceGas,
    reports: WorkReport[],
    slot: TimeSlot,
    entropy: EntropyHash,
    statistics: Map<ServiceId, CountAndGasUsed>,
    stateUpdate: AccumulationStateUpdate,
  ): Promise<SequentialAccumulationResult> {
    const i = this.findReportCutoffIndex(gasLimit, reports);

    if (i === 0) {
      return {
        accumulatedReports: tryAsU32(0),
        gasCost: tryAsServiceGas(0),
        yieldedRoots: [],
        pendingTransfers: [],
        stateUpdates: [],
      };
    }

    const reportsToAccumulateInParallel = reports.slice(0, i);
    const reportsToAccumulateSequentially = reports.slice(i);

    const { gasCost, yieldedRoots, pendingTransfers, stateUpdates, ...rest } = await this.accumulateInParallel(
      reportsToAccumulateInParallel,
      slot,
      entropy,
      statistics,
      stateUpdate,
    );
    assertEmpty(rest);

    const accUpdates = this.mergeServiceStateUpdates(stateUpdates);
    if (accUpdates.isError) {
      throw new Error("we should be returning Result here");
    }

    // NOTE [ToDr] recursive invocation
    const {
      accumulatedReports,
      gasCost: seqGasCost,
      yieldedRoots: seqYieldedRoots,
      pendingTransfers: seqPendingTransfers,
      stateUpdates: seqStateUpdates,
      ...seqRest
    } = await this.accumulateSequentially(
      tryAsServiceGas(gasLimit - gasCost),
      reportsToAccumulateSequentially,
      slot,
      entropy,
      statistics,
      // NOTE: we ignore all of the State changes here that are not service changes! - is it still true?
      accUpdates.ok,
    );
    assertEmpty(seqRest);

    return {
      accumulatedReports: tryAsU32(i + accumulatedReports),
      gasCost: tryAsServiceGas(gasCost + seqGasCost),
      yieldedRoots: yieldedRoots.concat(seqYieldedRoots),
      pendingTransfers: pendingTransfers.concat(seqPendingTransfers),
      // ideally we would use the already merged state here instead of doing multiple merge rounds
      stateUpdates: stateUpdates.concat(seqStateUpdates),
    };
  }

  /**
   * The parallelized accumulation function ∆∗ which,
   * with the help of the single-service accumulation function ∆1,
   * transforms an initial state-context, together with a sequence of work-reports
   * and a dictionary of privileged always-accumulate services,
   * into a tuple of the total gas utilized in pvm execution u, a posterior state-context
   * and the resultant accumulation-output pairings b and deferred-transfers.
   *
   * https://graypaper.fluffylabs.dev/#/7e6ff6a/175501175501?v=0.6.7
   */
  private async accumulateInParallel(
    reports: WorkReport[],
    slot: TimeSlot,
    entropy: EntropyHash,
    statistics: Map<ServiceId, CountAndGasUsed>,
    inputStateUpdate: AccumulationStateUpdate,
  ): Promise<ParallelAccumulationResult> {
    const autoAccumulateServiceIds = this.state.privilegedServices.autoAccumulateServices.map(({ service }) => service);
    const allServiceIds = reports
      .flatMap((report) => report.results.map((result) => result.serviceId))
      .concat(Array.from(autoAccumulateServiceIds));
    const serviceIds = uniquePreserveOrder(autoAccumulateServiceIds.concat(allServiceIds));

    const stateUpdates: [ServiceId, AccumulationStateUpdate][] = [];
    let gasCost: ServiceGas = tryAsServiceGas(0);
    const yieldedRoots: [ServiceId, OpaqueHash][] = [];
    const pendingTransfers: PendingTransfer[] = [];

    for (const serviceId of serviceIds) {
      const { consumedGas, stateUpdate } = await this.accumulateSingleService(
        serviceId,
        reports,
        slot,
        entropy,
        AccumulationStateUpdate.copyFrom(inputStateUpdate), // each service gets its own copy of the state update
      );

      gasCost = tryAsServiceGas(gasCost + consumedGas);

      const serviceStatistics = statistics.get(serviceId) ?? { count: tryAsU32(0), gasUsed: tryAsServiceGas(0) };
      serviceStatistics.count = tryAsU32(serviceStatistics.count + reports.length);
      serviceStatistics.gasUsed = tryAsServiceGas(serviceStatistics.gasUsed + consumedGas);
      statistics.set(serviceId, serviceStatistics);

      if (stateUpdate === null) {
        continue;
      }

      stateUpdates.push([serviceId, stateUpdate]);
      pendingTransfers.push(...stateUpdate.transfers);

      if (stateUpdate.yieldedRoot !== null) {
        yieldedRoots.push([serviceId, stateUpdate.yieldedRoot]);
      }
    }

    return {
      stateUpdates,
      pendingTransfers,
      yieldedRoots,
      gasCost,
    };
  }

  /**
   * A method that merges changes that were made by services during accumulation.
   * It can modify: `services`, `privilegedServices`, `authQueues`,
   * and `designatedValidatorData` and is called after the whole accumulation finishes.
   */
  private mergeServiceStateUpdates(
    stateUpdates: [ServiceId, AccumulationStateUpdate][],
<<<<<<< HEAD
  ): Result<AccumulationStateUpdate, ACCUMULATION_ERROR> {
=======
  ): Result<ServiceStateUpdate, ACCUMULATION_ERROR> {
>>>>>>> ffaff74f
    const { authManager, manager, validatorsManager } = this.state.privilegedServices;
    let privilegedServices: PrivilegedServices | null = null;
    const authQueues = this.state.authQueues.slice();
    let authQueuesUpdated = false;
    let designatedValidatorData: State["designatedValidatorData"] | null = null;
    const serviceUpdates: ServicesUpdate[] = [];

    for (const [serviceId, stateUpdate] of stateUpdates) {
      if (serviceId === manager && stateUpdate.privilegedServices !== null) {
        const { manager, authManager, validatorsManager, autoAccumulateServices } = stateUpdate.privilegedServices;
        check(privilegedServices === null, "Only one service can update privileged services!");
        privilegedServices = PrivilegedServices.create({
          manager,
          authManager,
          validatorsManager,
          autoAccumulateServices,
        });
      }

      if (serviceId === authManager && stateUpdate.authorizationQueues !== null) {
        for (const [coreIndex, authQueue] of stateUpdate.authorizationQueues) {
          authQueues[coreIndex] = authQueue;
          authQueuesUpdated = true;
        }
      }

      if (serviceId === validatorsManager && stateUpdate.validatorsData !== null) {
        check(designatedValidatorData === undefined, "Only one service can update designated validators!");
        designatedValidatorData = stateUpdate.validatorsData;
      }

      serviceUpdates.push(stateUpdate.services);
    }

    const servicesUpdate = serviceUpdates.reduce(
      (acc, update) => {
        acc.servicesRemoved.push(...update.servicesRemoved);
        acc.servicesUpdates.push(...update.servicesUpdates);
        acc.preimages.push(...update.preimages);
        acc.storage.push(...update.storage);
        return acc;
      },
      {
        servicesRemoved: [],
        servicesUpdates: [],
        preimages: [],
        storage: [],
      },
    );

    // since all updates are coming from different services,
    // there is only one case in which there can be an overlap
    // between them: two services created with the same id.
    // hence we detect it below and fail accumulation.
    const newServiceIds = new Set<ServiceId>();
    for (const update of servicesUpdate.servicesUpdates) {
      if (update.action.kind === UpdateServiceKind.Create) {
        if (newServiceIds.has(update.serviceId)) {
          return Result.error(ACCUMULATION_ERROR, `duplicate service ${update.serviceId} has been created!`);
        }
        newServiceIds.add(update.serviceId);
      }
    }

    const accumulationStateUpdate = AccumulationStateUpdate.new(servicesUpdate);

    if (privilegedServices !== null) {
      accumulationStateUpdate.privilegedServices = privilegedServices;
    }

    if (designatedValidatorData !== null) {
      accumulationStateUpdate.validatorsData = designatedValidatorData;
    }

    if (authQueuesUpdated) {
      for (const [coreIndex, authQueue] of authQueues.entries()) {
        accumulationStateUpdate.authorizationQueues.set(tryAsCoreIndex(coreIndex), authQueue);
      }
    }

    return Result.ok(accumulationStateUpdate);
  }

  /**
   * A method that updates `recentlyAccumulated`, `accumulationQueue` and `timeslot` in state
   */
  private getAccumulationStateUpdate(
    accumulated: WorkReport[],
    toAccumulateLater: NotYetAccumulatedReport[],
    slot: TimeSlot,
  ): Pick<AccumulateStateUpdate, "recentlyAccumulated" | "accumulationQueue" | "timeslot"> {
    const epochLength = this.chainSpec.epochLength;
    const phaseIndex = slot % epochLength;
    const accumulatedSet = getWorkPackageHashes(accumulated);
    const accumulatedSorted = Array.from(accumulatedSet).sort((a, b) => hashComparator(a, b).value);
    const newRecentlyAccumulated = this.state.recentlyAccumulated.slice(1).concat(HashSet.from(accumulatedSorted));

    const recentlyAccumulated = tryAsPerEpochBlock(newRecentlyAccumulated, this.chainSpec);
    const accumulationQueue = this.state.accumulationQueue.slice();
    accumulationQueue[phaseIndex] = pruneQueue(toAccumulateLater, accumulatedSet);

    for (let i = 1; i < epochLength; i++) {
      if (i < slot - this.state.timeslot) {
        accumulationQueue[(phaseIndex + epochLength - i) % epochLength] = [];
      } else {
        const queueIndex = (phaseIndex + epochLength - i) % epochLength;
        accumulationQueue[queueIndex] = pruneQueue(accumulationQueue[queueIndex], accumulatedSet);
      }
    }

    return {
      recentlyAccumulated,
      accumulationQueue: tryAsPerEpochBlock(accumulationQueue, this.chainSpec),
      timeslot: slot,
    };
  }

  /**
   * A method that calculates the initial gas limit.
   *
   * Please note it cannot overflow because we use `BigInt`, and the final result is clamped to `ACCUMULATE_TOTAL_GAS`.
   *
   * https://graypaper.fluffylabs.dev/#/7e6ff6a/18f40118f401?v=0.6.7
   */
  private getGasLimit() {
    const calculatedGasLimit =
      GAS_TO_INVOKE_WORK_REPORT * BigInt(this.chainSpec.coresCount) +
      this.state.privilegedServices.autoAccumulateServices.reduce((acc, { gasLimit }) => acc + gasLimit, 0n);
    const gasLimit = tryAsServiceGas(
      ACCUMULATE_TOTAL_GAS > calculatedGasLimit ? ACCUMULATE_TOTAL_GAS : calculatedGasLimit,
    );

    return tryAsServiceGas(gasLimit);
  }

  async transition({ reports, slot, entropy }: AccumulateInput): Promise<Result<AccumulateResult, ACCUMULATION_ERROR>> {
    const statistics = new Map();
    const accumulateQueue = new AccumulateQueue(this.chainSpec, this.state);
    const toAccumulateImmediately = accumulateQueue.getWorkReportsToAccumulateImmediately(reports);
    const toAccumulateLater = accumulateQueue.getWorkReportsToAccumulateLater(reports);
    const queueFromState = accumulateQueue.getQueueFromState(slot);

    const toEnqueue = pruneQueue(
      queueFromState.concat(toAccumulateLater),
      getWorkPackageHashes(toAccumulateImmediately),
    );
    const queue = accumulateQueue.enqueueReports(toEnqueue);
    const accumulatableReports = toAccumulateImmediately.concat(queue);

    const gasLimit = this.getGasLimit();

    const { accumulatedReports, yieldedRoots, gasCost, pendingTransfers, stateUpdates, ...rest } =
      await this.accumulateSequentially(
        gasLimit,
        accumulatableReports,
        slot,
        entropy,
        statistics,
        AccumulationStateUpdate.empty(),
      );
    assertEmpty(rest);

    const accumulated = accumulatableReports.slice(0, accumulatedReports);
    const accStateUpdate = this.getAccumulationStateUpdate(accumulated, toAccumulateLater, slot);
    const servicesStateUpdate = this.mergeServiceStateUpdates(stateUpdates);

    if (servicesStateUpdate.isError) {
      return servicesStateUpdate;
    }

    const rootHash = await getRootHash(yieldedRoots);
    return Result.ok({
      root: rootHash,
      stateUpdate: {
        ...accStateUpdate,
        ...servicesStateUpdate.ok.services,
      },
      accumulationStatistics: statistics,
      pendingTransfers,
    });
  }
}

/**
 * Returns a new root hash
 *
 * https://graypaper.fluffylabs.dev/#/38c4e62/3c9d013c9d01?v=0.7.0
 */
async function getRootHash(yieldedRoots: [ServiceId, OpaqueHash][]): Promise<AccumulateRoot> {
  const keccakHasher = await KeccakHasher.create();
  const trieHasher = getKeccakTrieHasher(keccakHasher);
  const yieldedRootsSortedByServiceId = yieldedRoots.sort((a, b) => a[0] - b[0]);
  const values = yieldedRootsSortedByServiceId.map(([serviceId, hash]) => {
    return BytesBlob.blobFromParts([u32AsLeBytes(serviceId), hash.raw]);
  });

  return binaryMerkleization(values, trieHasher);
}<|MERGE_RESOLUTION|>--- conflicted
+++ resolved
@@ -35,12 +35,8 @@
 import { binaryMerkleization } from "@typeberry/state-merkleization";
 import type { NotYetAccumulatedReport } from "@typeberry/state/not-yet-accumulated.js";
 import { getKeccakTrieHasher } from "@typeberry/trie/hasher.js";
-<<<<<<< HEAD
-import { Result, assertEmpty, check } from "@typeberry/utils";
+import { Compatibility, GpVersion, Result, assertEmpty, check } from "@typeberry/utils";
 import type { CountAndGasUsed } from "../statistics.js";
-=======
-import { Compatibility, GpVersion, Result, check } from "@typeberry/utils";
->>>>>>> ffaff74f
 import { AccumulateQueue, pruneQueue } from "./accumulate-queue.js";
 import { generateNextServiceId, getWorkPackageHashes, uniquePreserveOrder } from "./accumulate-utils.js";
 import { AccumulateFetchExternalities } from "./externalities/index.js";
@@ -117,9 +113,6 @@
 
 const logger = Logger.new(import.meta.filename, "accumulate");
 
-<<<<<<< HEAD
-const ACCUMULATE_ARGS_CODEC = codec.object({
-=======
 const ARGS_CODEC_0_6_4 = codec.object({
   slot: codec.u32.asOpaque<TimeSlot>(),
   serviceId: codec.u32.asOpaque<ServiceId>(),
@@ -127,7 +120,6 @@
 });
 
 const ARGS_CODEC_0_6_5 = codec.object({
->>>>>>> ffaff74f
   slot: codec.u32.asOpaque<TimeSlot>(),
   serviceId: codec.u32.asOpaque<ServiceId>(),
   operands: codec.sequenceVarLen(Operand.Codec),
@@ -213,10 +205,6 @@
     };
 
     const executor = PvmExecutor.createAccumulateExecutor(serviceId, code, externalities, this.chainSpec);
-<<<<<<< HEAD
-    // TODO [MaSi]: in GP 0.6.7 operands array is replaced with length of operands array
-    const args = Encoder.encodeObject(ACCUMULATE_ARGS_CODEC, { slot, serviceId, operands }, this.chainSpec);
-=======
 
     let args = BytesBlob.empty();
     if (Compatibility.is(GpVersion.V0_6_4)) {
@@ -226,7 +214,6 @@
     } else {
       args = Encoder.encodeObject(ARGS_CODEC, { slot, serviceId, operands: tryAsU32(operands.length) });
     }
->>>>>>> ffaff74f
 
     const result = await executor.run(args, tryAsGas(gas));
 
@@ -312,13 +299,9 @@
   ) {
     const { operands, gasCost } = this.getOperandsAndGasCost(serviceId, reports);
 
-<<<<<<< HEAD
+    logger.trace(`Accumulating service ${serviceId}, items: ${operands.length} at slot: ${slot}.`);
+
     const result = await this.pvmAccumulateInvocation(slot, serviceId, operands, gasCost, entropy, inputStateUpdate);
-=======
-    logger.trace(`Accumulating service ${serviceId}, items: ${operands.length} at slot: ${slot}.`);
-
-    const result = await this.pvmAccumulateInvocation(slot, serviceId, operands, gasCost, entropy);
->>>>>>> ffaff74f
 
     if (result.isError) {
       logger.trace(`Accumulation failed for ${serviceId}.`);
@@ -474,11 +457,7 @@
    */
   private mergeServiceStateUpdates(
     stateUpdates: [ServiceId, AccumulationStateUpdate][],
-<<<<<<< HEAD
   ): Result<AccumulationStateUpdate, ACCUMULATION_ERROR> {
-=======
-  ): Result<ServiceStateUpdate, ACCUMULATION_ERROR> {
->>>>>>> ffaff74f
     const { authManager, manager, validatorsManager } = this.state.privilegedServices;
     let privilegedServices: PrivilegedServices | null = null;
     const authQueues = this.state.authQueues.slice();
