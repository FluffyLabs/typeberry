import {
  type EntropyHash,
  type ServiceGas,
  type ServiceId,
  type TimeSlot,
  tryAsPerEpochBlock,
  tryAsServiceGas,
} from "@typeberry/block";
<<<<<<< HEAD
import type { AuthorizerHash, WorkReport } from "@typeberry/block/work-report.js";
=======
import type { WorkReport } from "@typeberry/block/work-report";
>>>>>>> c4f9ceba
import { Bytes, BytesBlob } from "@typeberry/bytes";
import { Encoder, codec } from "@typeberry/codec";
import { HashSet, asKnownSize } from "@typeberry/collections";
import type { ChainSpec } from "@typeberry/config";
import { HASH_SIZE, type OpaqueHash } from "@typeberry/hash";
<<<<<<< HEAD

import { AUTHORIZATION_QUEUE_SIZE } from "@typeberry/block/gp-constants.js";
import { FixedSizeArray, HashSet } from "@typeberry/collections";
import { KeccakHasher } from "@typeberry/hash/keccak.js";
import { PartialStateDb } from "@typeberry/jam-host-calls/externalities/partial-state-db.js";
import type { PendingTransfer } from "@typeberry/jam-host-calls/externalities/pending-transfer.js";
import type { StateUpdate } from "@typeberry/jam-host-calls/externalities/state-update.js";
=======
import { KeccakHasher } from "@typeberry/hash/keccak";
import { PartialStateDb } from "@typeberry/jam-host-calls/externalities/partial-state-db";
import type { PendingTransfer } from "@typeberry/jam-host-calls/externalities/pending-transfer";
import type { AccumulationStateUpdate } from "@typeberry/jam-host-calls/externalities/state-update";
>>>>>>> c4f9ceba
import { Logger } from "@typeberry/logger";
import { type U32, tryAsU32, u32AsLeBytes } from "@typeberry/numbers";
import { tryAsGas } from "@typeberry/pvm-interpreter";
import { Status } from "@typeberry/pvm-interpreter/status.js";
import {
  AutoAccumulate,
  PrivilegedServices,
  type ServicesUpdate,
  type State,
  UpdateServiceKind,
  hashComparator,
} from "@typeberry/state";
import type { NotYetAccumulatedReport } from "@typeberry/state/not-yet-accumulated.js";
import { InMemoryTrie } from "@typeberry/trie";
<<<<<<< HEAD
import { getKeccakTrieHasher } from "@typeberry/trie/hasher.js";
import { type MutablePick, Result } from "@typeberry/utils";
import { AccumulateQueue, pruneQueue } from "./accumulate-queue.js";
import { generateNextServiceId, getWorkPackageHashes, uniquePreserveOrder } from "./accumulate-utils.js";
=======
import { getKeccakTrieHasher } from "@typeberry/trie/hasher";
import { Result, check } from "@typeberry/utils";
import { AccumulateQueue, pruneQueue } from "./accumulate-queue";
import { generateNextServiceId, getWorkPackageHashes, uniquePreserveOrder } from "./accumulate-utils";
>>>>>>> c4f9ceba
import {
  AccountsInfoExternalities,
  AccountsLookupExternalities,
  AccountsReadExternalities,
  AccountsWriteExternalities,
  AccumulateFetchExternalities,
} from "./externalities/index.js";
import { Operand } from "./operand.js";
import { PvmExecutor } from "./pvm-executor.js";

export type AccumulateRoot = OpaqueHash;

export type AccumulateInput = {
  /** time slot from header */
  slot: TimeSlot;
  /** List of newly available work-reports */
  reports: WorkReport[];
  /** eta0' (after Safrole STF) - it is not eta0 from state! */
  entropy: EntropyHash;
};

export type AccumulateState = Pick<
  State,
  | "designatedValidatorData"
  | "timeslot"
  | "authQueues"
  | "getService"
  | "recentlyAccumulated"
  | "accumulationQueue"
  | "privilegedServices"
>;

/** Aggregated update of the accumulation state transition. */
export type AccumulateStateUpdate = Pick<
  State,
  /* TODO [ToDr] seems that we are doing the same stuff as safrole? */
  "timeslot"
> &
  Partial<Pick<State, "recentlyAccumulated" | "accumulationQueue">> &
  ServiceStateUpdate;

/** Update of the state entries coming from accumulation of a single service. */
type ServiceStateUpdate = Partial<Pick<State, "privilegedServices" | "authQueues" | "designatedValidatorData">> &
  ServicesUpdate;

export type AccumulateResult = {
  root: AccumulateRoot;
  stateUpdate: AccumulateStateUpdate;
};

export const ACCUMULATION_ERROR = "duplicate service created";
export type ACCUMULATION_ERROR = typeof ACCUMULATION_ERROR;

type InvocationResult = {
  stateUpdate: AccumulationStateUpdate | null;
  consumedGas: ServiceGas;
};

type ParallelAccumulationResult = {
  stateUpdates: [ServiceId, AccumulationStateUpdate][];
  gasCosts: [ServiceId, ServiceGas][];
  yieldedRoots: [ServiceId, OpaqueHash][];
  pendingTransfers: [ServiceId, PendingTransfer[]][];
};

type SequentialAccumulationResult = ParallelAccumulationResult & {
  accumulatedReports: U32;
};

enum PvmInvocationError {
  NoService = 0,
  NoPreimage = 1,
}

/** `G_A`: The gas allocated to invoke a work-report’s Accumulation logic. */
export const GAS_TO_INVOKE_WORK_REPORT = 10_000_000n;

/** `G_T`: The total gas allocated across all Accumulation. */
export const ACCUMULATE_TOTAL_GAS = 3_500_000_000n;

const logger = Logger.new(__filename, "accumulate");

const ARGS_CODEC = codec.object({
  slot: codec.u32.asOpaque<TimeSlot>(),
  serviceId: codec.u32.asOpaque<ServiceId>(),
  operands: codec.sequenceVarLen(Operand.Codec),
});

export class Accumulate {
  constructor(
    public readonly chainSpec: ChainSpec,
    public readonly state: AccumulateState,
  ) {}

  /**
   * Returns an index that determines how many WorkReports can be processed before exceeding a given gasLimit.
   *
   * https://graypaper.fluffylabs.dev/#/7e6ff6a/170a01170a01?v=0.6.7
   */
  private findReportCutoffIndex(gasLimit: ServiceGas, reports: WorkReport[]) {
    const reportsLength = reports.length;
    let currentGas = 0n;

    for (let i = 0; i < reportsLength; i++) {
      const report = reports[i];
      const resultsGas = report.results.map((result) => result.gas).reduce((a, b) => a + b, 0n);

      if (currentGas + resultsGas > gasLimit) {
        return i;
      }

      currentGas += resultsGas;
    }

    return reportsLength;
  }

  /**
   * A method that prepres PVM executor and state to run accumulation
   *
   * https://graypaper.fluffylabs.dev/#/7e6ff6a/2fdb012fdb01?v=0.6.7
   */
  private async pvmAccumulateInvocation(
    slot: TimeSlot,
    serviceId: ServiceId,
    operands: Operand[],
    gas: ServiceGas,
    entropy: EntropyHash,
  ): Promise<Result<InvocationResult, PvmInvocationError>> {
    const service = this.state.getService(serviceId);
    if (service === null) {
      logger.log(`Service with id ${serviceId} not found.`);
      return Result.error(PvmInvocationError.NoService);
    }

    const codeHash = service.getInfo().codeHash;
    // TODO [ToDr] Should we check that the preimage is still available?
    const code = service.getPreimage(codeHash.asOpaque());

    if (code === null) {
      logger.log(`Code with hash ${codeHash} not found for service ${serviceId}.`);
      return Result.error(PvmInvocationError.NoPreimage);
    }

    const nextServiceId = generateNextServiceId({ serviceId, entropy, timeslot: slot }, this.chainSpec);
    const partialState = new PartialStateDb(this.state, serviceId, nextServiceId);

    const externalities = {
      partialState,
      fetchExternalities: new AccumulateFetchExternalities(entropy, operands, this.chainSpec),
      accountsInfo: new AccountsInfoExternalities(this.state),
      accountsRead: new AccountsReadExternalities(),
      accountsWrite: new AccountsWriteExternalities(),
      accountsLookup: new AccountsLookupExternalities(),
    };

    const executor = PvmExecutor.createAccumulateExecutor(code.blob, externalities, this.chainSpec);
    const args = Encoder.encodeObject(ARGS_CODEC, { slot, serviceId, operands }, this.chainSpec);

    const result = await executor.run(args, tryAsGas(gas));
    const [newState, checkpoint] = partialState.getStateUpdates();

    /**
     * PVM invocation returned and error so we return the checkpoint
     *
     * https://graypaper.fluffylabs.dev/#/7e6ff6a/300002300002?v=0.6.7
     */
    if (result.hasStatus()) {
      const status = result.status;
      if (status === Status.OOG || status === Status.PANIC) {
        return Result.ok({ stateUpdate: checkpoint, consumedGas: tryAsServiceGas(result.consumedGas) });
      }
    }

    /**
     * PVM invocation returned a hash so we save it in partial state
     *
     * https://graypaper.fluffylabs.dev/#/7e6ff6a/301202301202?v=0.6.7
     */
    if (result.hasMemorySlice() && result.memorySlice.length === HASH_SIZE) {
      const memorySlice = Bytes.fromBlob(result.memorySlice, HASH_SIZE);
      newState.yieldedRoot = memorySlice.asOpaque();
    }

    /**
     * Everything was okay so we can return a new state
     *
     * https://graypaper.fluffylabs.dev/#/7e6ff6a/302302302302?v=0.6.7
     */
    return Result.ok({ stateUpdate: newState, consumedGas: tryAsServiceGas(result.consumedGas) });
  }

  /**
   * A method that prepare operands array and gas cost that are needed to accumulate a single service.
   *
   * https://graypaper.fluffylabs.dev/#/7e6ff6a/18ea00189d01?v=0.6.7
   */
  private getOperandsAndGasCost(serviceId: ServiceId, reports: WorkReport[]) {
    let gasCost =
      this.state.privilegedServices.autoAccumulateServices.find((x) => x.service === serviceId)?.gasLimit ??
      tryAsServiceGas(0n);

    const operands: Operand[] = [];

    for (const report of reports) {
      const results = report.results.filter((result) => result.serviceId === serviceId);

      for (const result of results) {
        gasCost = tryAsServiceGas(gasCost + result.gas);

        operands.push(
          Operand.new({
            gas: result.gas, // g
            payloadHash: result.payloadHash, // y
            result: result.result, // d
            authorizationOutput: report.authorizationOutput, // o
            exportsRoot: report.workPackageSpec.exportsRoot, // e
            hash: report.workPackageSpec.hash, // h
            authorizerHash: report.authorizerHash, // a
          }),
        );
      }
    }

    return { operands, gasCost };
  }

  /**
   * A method that accumulate reports connected with a single service
   *
   * https://graypaper.fluffylabs.dev/#/7e6ff6a/18d70118d701?v=0.6.7
   */
  private async accumulateSingleService(
    serviceId: ServiceId,
    reports: WorkReport[],
    slot: TimeSlot,
    entropy: EntropyHash,
  ) {
    const { operands, gasCost } = this.getOperandsAndGasCost(serviceId, reports);

    const result = await this.pvmAccumulateInvocation(slot, serviceId, operands, gasCost, entropy);

    if (result.isError) {
      return { stateUpdate: null, consumedGas: gasCost };
    }

    return result.ok;
  }

  /**
   * The outer accumulation function ∆+ which transforms a gas-limit, a sequence of work-reports,
   * an initial partial-state and a dictionary of services enjoying free accumulation,
   * into a tuple of the number of work-results accumulated, a posterior state-context,
   * the resultant deferred-transfers and accumulation-output pairing.
   *
   * https://graypaper.fluffylabs.dev/#/7e6ff6a/179d00179d00?v=0.6.7
   */
  private async accumulateSequentially(
    gasLimit: ServiceGas,
    reports: WorkReport[],
    slot: TimeSlot,
    entropy: EntropyHash,
  ): Promise<SequentialAccumulationResult> {
    const i = this.findReportCutoffIndex(gasLimit, reports);

    if (i === 0) {
      return {
        accumulatedReports: tryAsU32(0),
        gasCosts: [],
        yieldedRoots: [],
        pendingTransfers: [],
        stateUpdates: [],
      };
    }

    const reportsToAccumulateInParallel = reports.slice(0, i);
    const reportsToAccumulateSequentially = reports.slice(i);

    const { gasCosts, yieldedRoots, pendingTransfers, stateUpdates, ...rest } = await this.accumulateInParallel(
      reportsToAccumulateInParallel,
      slot,
      entropy,
    );
    assertEmpty(rest);

    const consumedGas = gasCosts.reduce((acc, [_, gas]) => acc + gas, 0n);
    // NOTE [ToDr] recursive invocation
    const {
      accumulatedReports,
      gasCosts: seqGasCosts,
      yieldedRoots: seqYieldedRoots,
      pendingTransfers: seqPendingTransfers,
      stateUpdates: seqStateUpdates,
      ...seqRest
    } = await this.accumulateSequentially(
      tryAsServiceGas(gasLimit - consumedGas),
      reportsToAccumulateSequentially,
      slot,
      entropy,
    );
    assertEmpty(seqRest);

    return {
      accumulatedReports: tryAsU32(i + accumulatedReports),
      gasCosts: gasCosts.concat(seqGasCosts),
      yieldedRoots: yieldedRoots.concat(seqYieldedRoots),
      pendingTransfers: pendingTransfers.concat(seqPendingTransfers),
      stateUpdates: stateUpdates.concat(seqStateUpdates),
    };
  }

  /**
   * The parallelized accumulation function ∆∗ which,
   * with the help of the single-service accumulation function ∆1,
   * transforms an initial state-context, together with a sequence of work-reports
   * and a dictionary of privileged always-accumulate services,
   * into a tuple of the total gas utilized in pvm execution u, a posterior state-context
   * and the resultant accumulation-output pairings b and deferred-transfers.
   *
   * https://graypaper.fluffylabs.dev/#/7e6ff6a/175501175501?v=0.6.7
   */
  private async accumulateInParallel(
    reports: WorkReport[],
    slot: TimeSlot,
    entropy: EntropyHash,
  ): Promise<ParallelAccumulationResult> {
    const autoAccumulateServiceIds = this.state.privilegedServices.autoAccumulateServices.map(({ service }) => service);
    const allServiceIds = reports
      .flatMap((report) => report.results.map((result) => result.serviceId))
      .concat(Array.from(autoAccumulateServiceIds));
    const serviceIds = uniquePreserveOrder(autoAccumulateServiceIds.concat(allServiceIds));

    const stateUpdates: [ServiceId, AccumulationStateUpdate][] = [];
    const gasCosts: [ServiceId, ServiceGas][] = [];
    const yieldedRoots: [ServiceId, OpaqueHash][] = [];
    const pendingTransfers: [ServiceId, PendingTransfer[]][] = [];

    for (const serviceId of serviceIds) {
      const { consumedGas, stateUpdate } = await this.accumulateSingleService(serviceId, reports, slot, entropy);

      gasCosts.push([serviceId, tryAsServiceGas(consumedGas)]);

      if (stateUpdate === null) {
        continue;
      }

      stateUpdates.push([serviceId, stateUpdate]);
      pendingTransfers.push([serviceId, stateUpdate.transfers]);

      if (stateUpdate.yieldedRoot !== null) {
        yieldedRoots.push([serviceId, stateUpdate.yieldedRoot]);
      }
    }

    return {
      stateUpdates,
      pendingTransfers,
      yieldedRoots,
      gasCosts,
    };
  }

  /**
   * A method that merges changes that were made by services during accumulation.
   * It can modify: `services`, `privilegedServices`, `authQueues`,
   * and `designatedValidatorData` and is called after the whole accumulation finishes.
   */
  private mergeServiceStateUpdates(
    stateUpdates: [ServiceId, AccumulationStateUpdate][],
    slot: TimeSlot,
  ): Result<ServiceStateUpdate, ACCUMULATION_ERROR> {
    const { authManager, manager, validatorsManager } = this.state.privilegedServices;
    let privilegedServices: PrivilegedServices | null = null;
    const authQueues = this.state.authQueues.slice();
    let authQueuesUpdated = false;
    let designatedValidatorData: State["designatedValidatorData"] | null = null;
    const serviceUpdates: ServicesUpdate[] = [];

    for (const [serviceId, stateUpdate] of stateUpdates) {
      if (serviceId === manager && stateUpdate.privilegedServices !== null) {
        const { manager, authorizer, validators, autoAccumulate } = stateUpdate.privilegedServices;
        check(privilegedServices === null, "Only one service can update privileged services!");
        privilegedServices = PrivilegedServices.create({
          manager,
          authManager: authorizer,
          validatorsManager: validators,
          autoAccumulateServices: autoAccumulate.map(([service, gasLimit]) =>
            AutoAccumulate.create({ gasLimit, service }),
          ),
        });
      }

      if (serviceId === authManager && stateUpdate.authorizationQueues !== null) {
        for (const [coreIndex, authQueue] of stateUpdate.authorizationQueues) {
          authQueues[coreIndex] = authQueue;
          authQueuesUpdated = true;
        }
      }

      if (serviceId === validatorsManager && stateUpdate.validatorsData !== null) {
        check(designatedValidatorData === null, "Only one service can update designated validators!");
        designatedValidatorData = stateUpdate.validatorsData;
      }

      serviceUpdates.push(stateUpdate.intoServicesUpdate(slot));
    }

    const servicesUpdate = serviceUpdates.reduce(
      (acc, update) => {
        acc.servicesRemoved.push(...update.servicesRemoved);
        acc.servicesUpdates.push(...update.servicesUpdates);
        acc.preimages.push(...update.preimages);
        acc.storage.push(...update.storage);
        return acc;
      },
      {
        servicesRemoved: [],
        servicesUpdates: [],
        preimages: [],
        storage: [],
      },
    );

    // since all updates are coming from different services,
    // there is only one case in which there can be an overlap
    // between them: two services created with the same id.
    // hence we detect it below and fail accumulation.
    const newServiceIds = new Set<ServiceId>();
    for (const update of servicesUpdate.servicesUpdates) {
      if (update.action.kind === UpdateServiceKind.Create) {
        if (newServiceIds.has(update.serviceId)) {
          return Result.error(ACCUMULATION_ERROR, `duplicate service ${update.serviceId} has been created!`);
        }
        newServiceIds.add(update.serviceId);
      }
    }

    return Result.ok({
      ...servicesUpdate,
      ...(privilegedServices !== null ? { privilegedServices } : {}),
      ...(authQueuesUpdated ? { authQueues: asKnownSize(authQueues) } : {}),
      ...(designatedValidatorData !== null ? { designatedValidatorData } : {}),
    });
  }

  /**
   * A method that updates `recentlyAccumulated`, `accumulationQueue` and `timeslot` in state
   */
  private getAccumulationStateUpdate(
    accumulated: WorkReport[],
    toAccumulateLater: NotYetAccumulatedReport[],
    slot: TimeSlot,
  ): Pick<AccumulateStateUpdate, "recentlyAccumulated" | "accumulationQueue" | "timeslot"> {
    const epochLength = this.chainSpec.epochLength;
    const phaseIndex = slot % epochLength;
    const accumulatedSet = getWorkPackageHashes(accumulated);
    const accumulatedSorted = Array.from(accumulatedSet).sort((a, b) => hashComparator(a, b).value);
    const newRecentlyAccumulated = this.state.recentlyAccumulated.slice(1).concat(HashSet.from(accumulatedSorted));

    const recentlyAccumulated = tryAsPerEpochBlock(newRecentlyAccumulated, this.chainSpec);
    const accumulationQueue = this.state.accumulationQueue.slice();
    accumulationQueue[phaseIndex] = pruneQueue(toAccumulateLater, accumulatedSet);

    for (let i = 1; i < epochLength; i++) {
      if (i < slot - this.state.timeslot) {
        accumulationQueue[(phaseIndex + epochLength - i) % epochLength] = [];
      } else {
        const queueIndex = (phaseIndex + epochLength - i) % epochLength;
        accumulationQueue[queueIndex] = pruneQueue(accumulationQueue[queueIndex], accumulatedSet);
      }
    }

    return {
      recentlyAccumulated,
      accumulationQueue: tryAsPerEpochBlock(accumulationQueue, this.chainSpec),
      timeslot: slot,
    };
  }

  /**
   * A method that calculates the initial gas limit.
   *
   * Please note it cannot overflow because we use `BigInt`, and the final result is clamped to `ACCUMULATE_TOTAL_GAS`.
   *
   * https://graypaper.fluffylabs.dev/#/7e6ff6a/18f40118f401?v=0.6.7
   */
  private getGasLimit() {
    const calculatedGasLimit =
      GAS_TO_INVOKE_WORK_REPORT * BigInt(this.chainSpec.coresCount) +
      this.state.privilegedServices.autoAccumulateServices.reduce((acc, { gasLimit }) => acc + gasLimit, 0n);
    const gasLimit = tryAsServiceGas(
      ACCUMULATE_TOTAL_GAS > calculatedGasLimit ? ACCUMULATE_TOTAL_GAS : calculatedGasLimit,
    );

    return tryAsServiceGas(gasLimit);
  }

  async transition({ reports, slot, entropy }: AccumulateInput): Promise<Result<AccumulateResult, ACCUMULATION_ERROR>> {
    const accumulateQueue = new AccumulateQueue(this.chainSpec, this.state);
    const toAccumulateImmediately = accumulateQueue.getWorkReportsToAccumulateImmediately(reports);
    const toAccumulateLater = accumulateQueue.getWorkReportsToAccumulateLater(reports);
    const queueFromState = accumulateQueue.getQueueFromState(slot);

    const toEnqueue = pruneQueue(
      queueFromState.concat(toAccumulateLater),
      getWorkPackageHashes(toAccumulateImmediately),
    );
    const queue = accumulateQueue.enqueueReports(toEnqueue);
    const accumulatableReports = toAccumulateImmediately.concat(queue);

    const gasLimit = this.getGasLimit();

    const { accumulatedReports, yieldedRoots, gasCosts, pendingTransfers, stateUpdates, ...rest } =
      await this.accumulateSequentially(gasLimit, accumulatableReports, slot, entropy);
    assertEmpty(rest);
    const accumulated = accumulatableReports.slice(0, accumulatedReports);

    const accStateUpdate = this.getAccumulationStateUpdate(accumulated, toAccumulateLater, slot);
    const servicesStateUpdate = this.mergeServiceStateUpdates(stateUpdates, slot);

    if (servicesStateUpdate.isError) {
      return servicesStateUpdate;
    }

    const rootHash = await getRootHash(yieldedRoots);
    return Result.ok({
      root: rootHash,
      stateUpdate: {
        ...accStateUpdate,
        ...servicesStateUpdate.ok,
      },
    });
  }
}

/**
 * Retruns a new root hash
 *
 * This function probably doesn't work correctly, since the current test vectors don't verify the root hash.
 */
async function getRootHash(yieldedRoots: [ServiceId, OpaqueHash][]): Promise<AccumulateRoot> {
  const keccakHasher = await KeccakHasher.create();
  const trieHasher = getKeccakTrieHasher(keccakHasher);
  const trie = InMemoryTrie.empty(trieHasher);
  const yieldedRootsSortedByServiceId = yieldedRoots.sort((a, b) => a[0] - b[0]);

  for (const [serviceId, hash] of yieldedRootsSortedByServiceId) {
    const keyVal = BytesBlob.blobFromParts([u32AsLeBytes(serviceId), hash.raw]);
    trie.set(Bytes.fromBlob(keyVal.raw, 36).asOpaque(), keyVal);
  }

  return trie.getRootHash().asOpaque();
}

function assertEmpty<T extends Record<string, never>>(_x: T) {}<|MERGE_RESOLUTION|>--- conflicted
+++ resolved
@@ -6,30 +6,18 @@
   tryAsPerEpochBlock,
   tryAsServiceGas,
 } from "@typeberry/block";
-<<<<<<< HEAD
-import type { AuthorizerHash, WorkReport } from "@typeberry/block/work-report.js";
-=======
-import type { WorkReport } from "@typeberry/block/work-report";
->>>>>>> c4f9ceba
+import type { WorkReport } from "@typeberry/block/work-report.js";
 import { Bytes, BytesBlob } from "@typeberry/bytes";
 import { Encoder, codec } from "@typeberry/codec";
-import { HashSet, asKnownSize } from "@typeberry/collections";
+import { asKnownSize } from "@typeberry/collections";
 import type { ChainSpec } from "@typeberry/config";
 import { HASH_SIZE, type OpaqueHash } from "@typeberry/hash";
-<<<<<<< HEAD
-
-import { AUTHORIZATION_QUEUE_SIZE } from "@typeberry/block/gp-constants.js";
-import { FixedSizeArray, HashSet } from "@typeberry/collections";
+
+import { HashSet } from "@typeberry/collections";
 import { KeccakHasher } from "@typeberry/hash/keccak.js";
 import { PartialStateDb } from "@typeberry/jam-host-calls/externalities/partial-state-db.js";
 import type { PendingTransfer } from "@typeberry/jam-host-calls/externalities/pending-transfer.js";
-import type { StateUpdate } from "@typeberry/jam-host-calls/externalities/state-update.js";
-=======
-import { KeccakHasher } from "@typeberry/hash/keccak";
-import { PartialStateDb } from "@typeberry/jam-host-calls/externalities/partial-state-db";
-import type { PendingTransfer } from "@typeberry/jam-host-calls/externalities/pending-transfer";
-import type { AccumulationStateUpdate } from "@typeberry/jam-host-calls/externalities/state-update";
->>>>>>> c4f9ceba
+import type { AccumulationStateUpdate } from "@typeberry/jam-host-calls/externalities/state-update.js";
 import { Logger } from "@typeberry/logger";
 import { type U32, tryAsU32, u32AsLeBytes } from "@typeberry/numbers";
 import { tryAsGas } from "@typeberry/pvm-interpreter";
@@ -44,17 +32,10 @@
 } from "@typeberry/state";
 import type { NotYetAccumulatedReport } from "@typeberry/state/not-yet-accumulated.js";
 import { InMemoryTrie } from "@typeberry/trie";
-<<<<<<< HEAD
 import { getKeccakTrieHasher } from "@typeberry/trie/hasher.js";
-import { type MutablePick, Result } from "@typeberry/utils";
+import { check, Result } from "@typeberry/utils";
 import { AccumulateQueue, pruneQueue } from "./accumulate-queue.js";
 import { generateNextServiceId, getWorkPackageHashes, uniquePreserveOrder } from "./accumulate-utils.js";
-=======
-import { getKeccakTrieHasher } from "@typeberry/trie/hasher";
-import { Result, check } from "@typeberry/utils";
-import { AccumulateQueue, pruneQueue } from "./accumulate-queue";
-import { generateNextServiceId, getWorkPackageHashes, uniquePreserveOrder } from "./accumulate-utils";
->>>>>>> c4f9ceba
 import {
   AccountsInfoExternalities,
   AccountsLookupExternalities,
