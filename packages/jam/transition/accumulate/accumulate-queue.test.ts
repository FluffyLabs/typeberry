import { describe, it } from "node:test";
import { tryAsCoreIndex, tryAsPerEpochBlock, tryAsServiceGas, tryAsServiceId, tryAsTimeSlot } from "@typeberry/block";
import { RefineContext } from "@typeberry/block/refine-context";
import { tryAsWorkItemsCount } from "@typeberry/block/work-package";
import { type WorkPackageHash, WorkPackageInfo, WorkPackageSpec, WorkReport } from "@typeberry/block/work-report";
import { WorkExecResult, WorkExecResultKind, WorkRefineLoad, WorkResult } from "@typeberry/block/work-result";
import { Bytes, BytesBlob } from "@typeberry/bytes";
import { FixedSizeArray, HashSet, asKnownSize } from "@typeberry/collections";
import { tinyChainSpec } from "@typeberry/config";
import { HASH_SIZE } from "@typeberry/hash";
import { tryAsU16, tryAsU32 } from "@typeberry/numbers";
import { InMemoryState, PrivilegedServices } from "@typeberry/state";
import { NotYetAccumulatedReport } from "@typeberry/state/not-yet-accumulated";
import { deepEqual } from "@typeberry/utils";
import { AccumulateQueue, pruneQueue } from "./accumulate-queue";

describe("accumulate-queue", () => {
  const createWorkReportHash = (i: number): WorkPackageHash => Bytes.fill(HASH_SIZE, i).asOpaque();

  const createWorkPackageInfo = (i: number): WorkPackageInfo =>
    WorkPackageInfo.create({
      segmentTreeRoot: Bytes.zero(HASH_SIZE).asOpaque(),
      workPackageHash: createWorkReportHash(i),
    });

  const createWorkReport = (
    workPackageHash: WorkPackageHash,
    prerequisites: WorkPackageHash[] = [],
    segmentRootLookup: WorkPackageInfo[] = [],
  ) =>
    WorkReport.create({
      authorizationGasUsed: tryAsServiceGas(0n),
      authorizationOutput: BytesBlob.empty(),
      authorizerHash: Bytes.zero(HASH_SIZE).asOpaque(),
      context: RefineContext.create({
        anchor: Bytes.zero(HASH_SIZE).asOpaque(),
        beefyRoot: Bytes.zero(HASH_SIZE).asOpaque(),
        lookupAnchor: Bytes.zero(HASH_SIZE).asOpaque(),
        lookupAnchorSlot: tryAsTimeSlot(0),
        prerequisites,
        stateRoot: Bytes.zero(HASH_SIZE).asOpaque(),
      }),
      coreIndex: tryAsCoreIndex(0),
      results: FixedSizeArray.new(
        [
          WorkResult.create({
            codeHash: Bytes.zero(HASH_SIZE).asOpaque(),
            gas: tryAsServiceGas(0),
            load: WorkRefineLoad.create({
              gasUsed: tryAsServiceGas(0),
              exportedSegments: tryAsU32(0),
              extrinsicCount: tryAsU32(0),
              extrinsicSize: tryAsU32(0),
              importedSegments: tryAsU32(0),
            }),
            payloadHash: Bytes.zero(HASH_SIZE).asOpaque(),
            result: new WorkExecResult(WorkExecResultKind.ok, BytesBlob.empty()),
            serviceId: tryAsServiceId(0),
          }),
        ],
        tryAsWorkItemsCount(1),
      ),
      segmentRootLookup,
      workPackageSpec: WorkPackageSpec.create({
        erasureRoot: Bytes.zero(HASH_SIZE).asOpaque(),
        exportsCount: tryAsU16(0),
        exportsRoot: Bytes.zero(HASH_SIZE).asOpaque(),
        hash: workPackageHash,
        length: tryAsU32(0),
      }),
    });

  const createNotAccumulatedWorkReport = (
    workPackageHash: WorkPackageHash,
    dependencies: WorkPackageHash[] = [],
    prerequisites: WorkPackageHash[] = [],
    segmentRootLookup: WorkPackageInfo[] = [],
  ) =>
    NotYetAccumulatedReport.create({
      report: createWorkReport(workPackageHash, prerequisites, segmentRootLookup),
      dependencies: asKnownSize(dependencies),
    });

  describe("AccumulateQueue", () => {
    const createEmptyRecentlyAccumulated = (): HashSet<WorkPackageHash>[] => {
      const queue = new Array(tinyChainSpec.epochLength);
      queue.fill(HashSet.new());
      return queue;
    };

    const createEmptyAccumulationQueue = (): NotYetAccumulatedReport[][] => {
      const queue = new Array(tinyChainSpec.epochLength);
      queue.fill([]);
      return queue;
    };

    const createAccumulateQueue = (
      recentlyAccumulated: HashSet<WorkPackageHash>[] = createEmptyRecentlyAccumulated(),
      accumulationQueue: NotYetAccumulatedReport[][] = createEmptyAccumulationQueue(),
    ) =>
      new AccumulateQueue(
<<<<<<< HEAD
        tinyChainSpec,
        InMemoryState.partial(tinyChainSpec, {
          entropy: Bytes.zero(HASH_SIZE).asOpaque(),
=======
        {
>>>>>>> aaece360
          privilegedServices: PrivilegedServices.create({
            manager: tryAsServiceId(0),
            authManager: tryAsServiceId(0),
            validatorsManager: tryAsServiceId(0),
            autoAccumulateServices: [],
          }),
          recentlyAccumulated: tryAsPerEpochBlock(recentlyAccumulated, tinyChainSpec),
          accumulationQueue: tryAsPerEpochBlock(accumulationQueue, tinyChainSpec),
          timeslot: tryAsTimeSlot(1),
        }),
      );

    describe("getWorkReportsToAccumulateImmediately", () => {
      it("should return reports without prerequisites", () => {
        const accumulationQueue = createAccumulateQueue();
        const reportsWithoutPrerequisitesAndSegments = [createWorkReport(createWorkReportHash(0))];
        const reportsWithPrerequisites = [createWorkReport(createWorkReportHash(1), [createWorkReportHash(2)])];
        const reports = [...reportsWithPrerequisites, ...reportsWithoutPrerequisitesAndSegments];

        const result = accumulationQueue.getWorkReportsToAccumulateImmediately(reports);

        deepEqual(result, reportsWithoutPrerequisitesAndSegments);
      });

      it("should return reports without segments", () => {
        const accumulationQueue = createAccumulateQueue();
        const reportsWithoutPrerequisitesAndSegments = [createWorkReport(createWorkReportHash(0))];
        const reportsWithSegments = [createWorkReport(createWorkReportHash(1), undefined, [createWorkPackageInfo(3)])];
        const reports = [...reportsWithoutPrerequisitesAndSegments, ...reportsWithSegments];

        const result = accumulationQueue.getWorkReportsToAccumulateImmediately(reports);

        deepEqual(result, reportsWithoutPrerequisitesAndSegments);
      });
    });

    describe("getWorkReportsToAccumulateLater", () => {
      it("should return report with prerequisites", () => {
        const accumulationQueue = createAccumulateQueue();
        const reportsWithoutPrerequisitesAndSegments = [createWorkReport(createWorkReportHash(0))];
        const prerequisites = [createWorkReportHash(2)];
        const reportsWithPrerequisites = [createWorkReport(createWorkReportHash(1), prerequisites)];
        const reports = [...reportsWithPrerequisites, ...reportsWithoutPrerequisitesAndSegments];
        const expectedReports = reportsWithPrerequisites.map((report) =>
          NotYetAccumulatedReport.create({ report, dependencies: asKnownSize(prerequisites) }),
        );

        const result = accumulationQueue.getWorkReportsToAccumulateLater(reports);

        deepEqual(result, expectedReports);
      });

      it("should return report with segments", () => {
        const accumulationQueue = createAccumulateQueue();
        const segments = [createWorkPackageInfo(3)];
        const segmentHashes = segments.map((segment) => segment.workPackageHash);
        const reportsWithoutPrerequisitesAndSegments = [createWorkReport(createWorkReportHash(0))];
        const reportsWithSegments = [createWorkReport(createWorkReportHash(1), undefined, segments)];
        const reports = [...reportsWithoutPrerequisitesAndSegments, ...reportsWithSegments];
        const expectedResult = reportsWithSegments.map((report) =>
          NotYetAccumulatedReport.create({ report, dependencies: asKnownSize(segmentHashes) }),
        );

        const result = accumulationQueue.getWorkReportsToAccumulateLater(reports);

        deepEqual(result, expectedResult);
      });

      it("should remove reports that were accumulate earlier", () => {
        const dependencies = [createWorkReportHash(5)];
        const reports = [0, 1, 2, 3].map((i) => createWorkReport(createWorkReportHash(i), dependencies));
        const history = [0, 1].map((i) => createWorkReportHash(i));
        const recentlyAccumulated = createEmptyRecentlyAccumulated();
        recentlyAccumulated[0].insertAll(history);
        const accumulationQueue = createAccumulateQueue(recentlyAccumulated);
        const expectedReports = reports
          .slice(2)
          .map((report) => NotYetAccumulatedReport.create({ report, dependencies: asKnownSize(dependencies) }));

        const result = accumulationQueue.getWorkReportsToAccumulateLater(reports);

        deepEqual(result, expectedReports);
      });
    });

    describe("enqueueReports", () => {
      it("should move reports without deps to the beginning", () => {
        const accumulationQueue = createAccumulateQueue();
        const dependencies = [4, 5, 6].map((i) => createWorkReportHash(i));
        const reportsWithDeps = [1, 2, 3].map((i) =>
          createNotAccumulatedWorkReport(createWorkReportHash(i), dependencies),
        );
        const reportsWithoutDeps = [4, 5, 6].map((i) => createNotAccumulatedWorkReport(createWorkReportHash(i)));
        const reports = [...reportsWithDeps, ...reportsWithoutDeps];
        const expectedReports = [...reportsWithoutDeps, ...reportsWithDeps].map((x) => x.report);

        const result = accumulationQueue.enqueueReports(reports);

        deepEqual(result, expectedReports);
      });

      it("should remove reports when deps cannot be met", () => {
        const accumulationQueue = createAccumulateQueue();
        const dependencies = [9].map((i) => createWorkReportHash(i));
        const reportsWithDeps = [1, 2, 3].map((i) =>
          createNotAccumulatedWorkReport(createWorkReportHash(i), dependencies),
        );
        const reportsWithoutDeps = [4, 5, 6].map((i) => createNotAccumulatedWorkReport(createWorkReportHash(i)));
        const reports = [...reportsWithDeps, ...reportsWithoutDeps];
        const expectedReports = [...reportsWithoutDeps].map((x) => x.report);

        const result = accumulationQueue.enqueueReports(reports);

        deepEqual(result, expectedReports);
      });
    });

    describe("getQueueFromState", () => {
      it("should split reports in state by phase index and move the second part to the beginning", () => {
        const queue = Array.from({ length: tinyChainSpec.epochLength }, (_, i) => [
          createNotAccumulatedWorkReport(createWorkReportHash(i)),
        ]);
        const accumulateQueue = createAccumulateQueue(undefined, queue);
        const phaseIndex = 7;
        const slot = tryAsTimeSlot(tinyChainSpec.epochLength + phaseIndex);
        const expectedQueue = [...queue.slice(phaseIndex), ...queue.slice(0, phaseIndex)].flat();

        const result = accumulateQueue.getQueueFromState(slot);

        deepEqual(result, expectedQueue);
      });
    });
  });

  describe("pruneQueue", () => {
    it("should return the same queue when processed hash set is empty", () => {
      const reportsToAccumulate = [
        createNotAccumulatedWorkReport(createWorkReportHash(0)),
        createNotAccumulatedWorkReport(createWorkReportHash(1)),
      ];
      const processedHashes: HashSet<WorkPackageHash> = HashSet.new();

      const result = pruneQueue(reportsToAccumulate, processedHashes);

      deepEqual(result, reportsToAccumulate);
    });

    it("should remove report when processed hash set contains it", () => {
      const workReportHash = createWorkReportHash(0);
      const reportsToAccumulate = [
        createNotAccumulatedWorkReport(workReportHash),
        createNotAccumulatedWorkReport(createWorkReportHash(1)),
      ];
      const processedHashes: HashSet<WorkPackageHash> = HashSet.from([workReportHash]);
      const expectedReportsToAccumulate = reportsToAccumulate.slice(1);

      const result = pruneQueue(reportsToAccumulate, processedHashes);

      deepEqual(result, expectedReportsToAccumulate);
    });

    it("should remove work package hash from dependencies when processed hash set contains it", () => {
      const dependencyHash = createWorkReportHash(0);
      const workReportHash = createWorkReportHash(1);
      const reportsToAccumulate = [
        createNotAccumulatedWorkReport(workReportHash, [dependencyHash]),
        createNotAccumulatedWorkReport(createWorkReportHash(2)),
      ];
      const processedHashes: HashSet<WorkPackageHash> = HashSet.from([dependencyHash]);
      const expectedReportsToAccumulate = [
        createNotAccumulatedWorkReport(workReportHash),
        ...reportsToAccumulate.slice(1),
      ];

      const result = pruneQueue(reportsToAccumulate, processedHashes);

      deepEqual(result, expectedReportsToAccumulate);
    });
  });
});<|MERGE_RESOLUTION|>--- conflicted
+++ resolved
@@ -99,13 +99,8 @@
       accumulationQueue: NotYetAccumulatedReport[][] = createEmptyAccumulationQueue(),
     ) =>
       new AccumulateQueue(
-<<<<<<< HEAD
         tinyChainSpec,
         InMemoryState.partial(tinyChainSpec, {
-          entropy: Bytes.zero(HASH_SIZE).asOpaque(),
-=======
-        {
->>>>>>> aaece360
           privilegedServices: PrivilegedServices.create({
             manager: tryAsServiceId(0),
             authManager: tryAsServiceId(0),
