import type { ServiceId } from "@typeberry/block";
<<<<<<< HEAD
import type { AccountsInfo } from "@typeberry/jam-host-calls/info.js";
import type { Service, ServiceAccountInfo } from "@typeberry/state";
=======
import type { AccountsInfo } from "@typeberry/jam-host-calls/info";
import type { ServiceAccountInfo, State } from "@typeberry/state";
>>>>>>> c4f9ceba

export class AccountsInfoExternalities implements AccountsInfo {
  constructor(private state: Pick<State, "getService">) {}

  async getInfo(serviceId: ServiceId | null): Promise<ServiceAccountInfo | null> {
    if (serviceId === null) {
      return null;
    }

    const service = this.state.getService(serviceId);

    if (service === null) {
      return null;
    }

    return service.getInfo();
  }
}<|MERGE_RESOLUTION|>--- conflicted
+++ resolved
@@ -1,11 +1,6 @@
 import type { ServiceId } from "@typeberry/block";
-<<<<<<< HEAD
 import type { AccountsInfo } from "@typeberry/jam-host-calls/info.js";
-import type { Service, ServiceAccountInfo } from "@typeberry/state";
-=======
-import type { AccountsInfo } from "@typeberry/jam-host-calls/info";
 import type { ServiceAccountInfo, State } from "@typeberry/state";
->>>>>>> c4f9ceba
 
 export class AccountsInfoExternalities implements AccountsInfo {
   constructor(private state: Pick<State, "getService">) {}
