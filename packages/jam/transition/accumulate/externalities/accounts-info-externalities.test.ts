--- conflicted
+++ resolved
@@ -7,13 +7,8 @@
 import { tinyChainSpec } from "@typeberry/config";
 import { HASH_SIZE } from "@typeberry/hash";
 import { tryAsU32, tryAsU64 } from "@typeberry/numbers";
-<<<<<<< HEAD
-import { Service, type ServiceAccountInfo } from "@typeberry/state";
+import { InMemoryService, InMemoryState, type ServiceAccountInfo } from "@typeberry/state";
 import { AccountsInfoExternalities } from "./accounts-info-externalities.js";
-=======
-import { InMemoryService, InMemoryState, type ServiceAccountInfo } from "@typeberry/state";
-import { AccountsInfoExternalities } from "./accounts-info-externalities";
->>>>>>> c4f9ceba
 
 describe("accounts-info-externalities", () => {
   const prepareService = (serviceId: ServiceId): InMemoryService =>
