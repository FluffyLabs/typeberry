import assert from "node:assert";
import { describe, it } from "node:test";
import { tryAsServiceGas, tryAsServiceId, tryAsTimeSlot } from "@typeberry/block";
import type { ServiceId } from "@typeberry/block";
import type { PreimagesExtrinsic } from "@typeberry/block/preimage.js";
import { Bytes, BytesBlob } from "@typeberry/bytes";
import { HashDictionary } from "@typeberry/collections";
import { tinyChainSpec } from "@typeberry/config";
import { HASH_SIZE, blake2b } from "@typeberry/hash";
import { tryAsU32, tryAsU64 } from "@typeberry/numbers";
import {
  InMemoryService,
  InMemoryState,
  LookupHistoryItem,
  PreimageItem,
  ServiceAccountInfo,
  tryAsLookupHistorySlots,
} from "@typeberry/state";
<<<<<<< HEAD
import { OK } from "@typeberry/utils";
import { Preimages, PreimagesErrorCode, type PreimagesInput } from "./preimages.js";
=======
import { Result } from "@typeberry/utils";
import { Preimages, PreimagesErrorCode, type PreimagesInput } from "./preimages";
>>>>>>> c4f9ceba

function createInput(preimages: { requester: ServiceId; blob: BytesBlob }[], slot: number): PreimagesInput {
  return {
    preimages: preimages as PreimagesExtrinsic,
    slot: tryAsTimeSlot(slot),
  };
}

function createAccount(
  id: ServiceId,
  preimagesEntries: PreimageItem[] = [],
  lookupHistoryEntries: LookupHistoryItem[] = [],
): InMemoryService {
  const preimages = HashDictionary.fromEntries(preimagesEntries.map((x) => [x.hash, x]));
  const lookupHistory = HashDictionary.fromEntries(lookupHistoryEntries.map((x) => [x.hash, [x]]));

  return new InMemoryService(id, {
    info: ServiceAccountInfo.create({
      codeHash: Bytes.zero(HASH_SIZE).asOpaque(),
      balance: tryAsU64(0),
      accumulateMinGas: tryAsServiceGas(0),
      onTransferMinGas: tryAsServiceGas(0),
      storageUtilisationBytes: tryAsU64(0),
      storageUtilisationCount: tryAsU32(0),
    }),
    storage: HashDictionary.new(),
    preimages,
    lookupHistory,
  });
}

describe("Preimages", () => {
  it("should reject preimages that are not sorted by requester", () => {
    const state = InMemoryState.partial(tinyChainSpec, {
      services: new Map([
        [tryAsServiceId(0), createAccount(tryAsServiceId(0))],
        [tryAsServiceId(1), createAccount(tryAsServiceId(1))],
      ]),
    });
    const preimages = new Preimages(state);

    const blob1 = BytesBlob.parseBlob("0xd34db33f11223344556677889900aabbccddeeff0123456789abcdef01234567");
    const blob2 = BytesBlob.parseBlob("0xf00dc0de11223344556677889900aabbccddeeff0123456789abcdef01234567");
    const input = createInput(
      [
        { requester: tryAsServiceId(1), blob: blob1 },
        { requester: tryAsServiceId(0), blob: blob2 },
      ],
      tryAsTimeSlot(12),
    );

    const result = preimages.integrate(input);

    assert.deepStrictEqual(result, {
      isError: true,
      isOk: false,
      error: PreimagesErrorCode.PreimagesNotSortedUnique,
      details: "",
    });
  });

  it("should reject preimages that are sorted by requester but not by blob", () => {
    const state = InMemoryState.partial(tinyChainSpec, {
      services: new Map([[tryAsServiceId(0), createAccount(tryAsServiceId(0))]]),
    });
    const preimages = new Preimages(state);

    const blob1 = BytesBlob.parseBlob("0xf00dc0de11223344556677889900aabbccddeeff0123456789abcdef01234567");
    const blob2 = BytesBlob.parseBlob("0xd34db33f11223344556677889900aabbccddeeff0123456789abcdef01234567");
    const input = createInput(
      [
        { requester: tryAsServiceId(0), blob: blob1 },
        { requester: tryAsServiceId(0), blob: blob2 },
      ],
      tryAsTimeSlot(12),
    );

    const result = preimages.integrate(input);

    assert.deepStrictEqual(result, {
      isError: true,
      isOk: false,
      error: PreimagesErrorCode.PreimagesNotSortedUnique,
      details: "",
    });
  });

  it("should reject duplicates", () => {
    const state = InMemoryState.partial(tinyChainSpec, {
      services: new Map([[tryAsServiceId(0), createAccount(tryAsServiceId(0))]]),
    });
    const preimages = new Preimages(state);

    const blob = BytesBlob.parseBlob("0xdeadbeef11223344556677889900aabbccddeeff0123456789abcdef01234567");
    const input = createInput(
      [
        { requester: tryAsServiceId(0), blob },
        { requester: tryAsServiceId(0), blob },
      ],
      tryAsTimeSlot(12),
    );

    const result = preimages.integrate(input);

    assert.deepStrictEqual(result, {
      isError: true,
      isOk: false,
      error: PreimagesErrorCode.PreimagesNotSortedUnique,
      details: "",
    });
  });

  it("should reject preimages when account not found", () => {
    const state = InMemoryState.partial(tinyChainSpec, {
      services: new Map([[tryAsServiceId(0), createAccount(tryAsServiceId(0))]]),
    });
    const preimages = new Preimages(state);

    const blob = BytesBlob.parseBlob("0xc0ffee0011223344556677889900aabbccddeeff0123456789abcdef01234567");
    const input = createInput([{ requester: tryAsServiceId(1), blob }], tryAsTimeSlot(12));

    const result = preimages.integrate(input);

    assert.deepStrictEqual(result, Result.error(PreimagesErrorCode.AccountNotFound));
  });

  it("should reject unrequested preimages", () => {
    const state = InMemoryState.partial(tinyChainSpec, {
      services: new Map([[tryAsServiceId(0), createAccount(tryAsServiceId(0))]]),
    });
    const preimages = new Preimages(state);

    const blob = BytesBlob.parseBlob("0xbaddcafe11223344556677889900aabbccddeeff0123456789abcdef01234567");
    const input = createInput([{ requester: tryAsServiceId(0), blob }], tryAsTimeSlot(12));

    const result = preimages.integrate(input);

    assert.deepStrictEqual(result, {
      isError: true,
      isOk: false,
      error: PreimagesErrorCode.PreimageUnneeded,
      details: "",
    });
  });

  it("should reject already integrated preimages", () => {
    const blob = BytesBlob.parseBlob("0xcafebabe11223344556677889900aabbccddeeff0123456789abcdef01234567");
    const hash = blake2b.hashBytes(blob).asOpaque();

    const preimages = [PreimageItem.create({ hash, blob })];
    const lookupHistory = [
      new LookupHistoryItem(hash, tryAsU32(blob.length), tryAsLookupHistorySlots([tryAsTimeSlot(5)])),
    ];

    const state = InMemoryState.partial(tinyChainSpec, {
      services: new Map([[tryAsServiceId(0), createAccount(tryAsServiceId(0), preimages, lookupHistory)]]),
    });
    const preimagesService = new Preimages(state);

    const input = createInput([{ requester: tryAsServiceId(0), blob }], tryAsTimeSlot(12));

    const result = preimagesService.integrate(input);

    assert.deepStrictEqual(result, {
      isError: true,
      isOk: false,
      error: PreimagesErrorCode.PreimageUnneeded,
      details: "",
    });
  });

  it("should successfully integrate preimages", () => {
    const blob1 = BytesBlob.parseBlob("0x1337beef11223344556677889900aabbccddeeff0123456789abcdef01234567");
    const blob2 = BytesBlob.parseBlob("0x8badf00d11223344556677889900aabbccddeeff0123456789abcdef01234567");
    const hash1 = blake2b.hashBytes(blob1).asOpaque();
    const hash2 = blake2b.hashBytes(blob2).asOpaque();

    const lookupHistory = [
      new LookupHistoryItem(hash1, tryAsU32(blob1.length), tryAsLookupHistorySlots([])),
      new LookupHistoryItem(hash2, tryAsU32(blob2.length), tryAsLookupHistorySlots([])),
    ];

    const state = InMemoryState.partial(tinyChainSpec, {
      services: new Map([
        [tryAsServiceId(0), createAccount(tryAsServiceId(0), [], lookupHistory)],
        [tryAsServiceId(1), createAccount(tryAsServiceId(1), [], lookupHistory)],
      ]),
    });
    const preimages = new Preimages(state);

    const input = createInput(
      [
        { requester: tryAsServiceId(0), blob: blob1 },
        { requester: tryAsServiceId(1), blob: blob2 },
      ],
      tryAsTimeSlot(12),
    );

    const result = preimages.integrate(input);
    assert.deepStrictEqual(result.isOk, true);
    state.applyUpdate(result.ok);

    const account0 = state.services.get(tryAsServiceId(0));
    assert.ok(account0 !== undefined);
    const account0LookupHistory = Array.from(account0.data.lookupHistory.values());
    assert.strictEqual(account0.data.preimages.has(hash1), true);
    assert.strictEqual(account0.data.preimages.get(hash1)?.blob, blob1);
    assert.deepStrictEqual(account0LookupHistory[0][0].slots, tryAsLookupHistorySlots([tryAsTimeSlot(12)]));
    assert.deepStrictEqual(account0LookupHistory[1][0].slots, tryAsLookupHistorySlots([]));

    const account1 = state.services.get(tryAsServiceId(1));
    assert.ok(account1 !== undefined);
    const account1LookupHistory = Array.from(account1.data.lookupHistory.values());
    assert.strictEqual(account1.data.preimages.has(hash2), true);
    assert.strictEqual(account1.data.preimages.get(hash2)?.blob, blob2);
    assert.deepStrictEqual(account1LookupHistory[0][0].slots, tryAsLookupHistorySlots([]));
    assert.deepStrictEqual(account1LookupHistory[1][0].slots, tryAsLookupHistorySlots([tryAsTimeSlot(12)]));
  });
});<|MERGE_RESOLUTION|>--- conflicted
+++ resolved
@@ -16,13 +16,8 @@
   ServiceAccountInfo,
   tryAsLookupHistorySlots,
 } from "@typeberry/state";
-<<<<<<< HEAD
-import { OK } from "@typeberry/utils";
+import { Result } from "@typeberry/utils";
 import { Preimages, PreimagesErrorCode, type PreimagesInput } from "./preimages.js";
-=======
-import { Result } from "@typeberry/utils";
-import { Preimages, PreimagesErrorCode, type PreimagesInput } from "./preimages";
->>>>>>> c4f9ceba
 
 function createInput(preimages: { requester: ServiceId; blob: BytesBlob }[], slot: number): PreimagesInput {
   return {
