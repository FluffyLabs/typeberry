import type { HeaderHash } from "@typeberry/block";
import type { RefineContext } from "@typeberry/block/refine-context.js";
import { type ExportsRootHash, type WorkPackageHash, WorkPackageInfo } from "@typeberry/block/work-report.js";
import { HashDictionary } from "@typeberry/collections";
import { HashSet } from "@typeberry/collections/hash-set.js";
import type { KeccakHash } from "@typeberry/hash";
import { MerkleMountainRange, type MmrHasher } from "@typeberry/mmr";
<<<<<<< HEAD
import type { LegacyBlockState, State } from "@typeberry/state";
import type { BlockState } from "@typeberry/state/recent-blocks.js";
import { Compatibility, GpVersion, OK, Result } from "@typeberry/utils";
=======
import type { BlockState, State } from "@typeberry/state";
import { OK, Result } from "@typeberry/utils";
import type { RecentHistoryStateUpdate } from "../recent-history.js";
>>>>>>> 3af12365
import { ReportsError } from "./error.js";
import type { ReportsInput } from "./reports.js";

/** `L`: The maximum age in timeslots of the lookup anchor. */
export const L = 14_400;

/** Recently imported blocks. */
export type HeaderChain = {
  /** Check whether given hash is part of the ancestor chain. */
  isInChain(header: HeaderHash): boolean;
};

/** https://graypaper.fluffylabs.dev/#/7e6ff6a/15eb0115eb01?v=0.6.7 */
export function verifyContextualValidity(
  input: ReportsInput,
  state: Pick<
    State,
    "getService" | "recentBlocks" | "availabilityAssignment" | "accumulationQueue" | "recentlyAccumulated"
  >,
  hasher: MmrHasher<KeccakHash>,
  headerChain: HeaderChain,
): Result<HashDictionary<WorkPackageHash, WorkPackageInfo>, ReportsError> {
  const contexts: RefineContext[] = [];
  // hashes of work packages reported in this extrinsic
  const currentWorkPackages = HashDictionary.new<WorkPackageHash, WorkPackageInfo>();
  const prerequisiteHashes = HashSet.new<WorkPackageHash>();
  const segmentRootLookupHashes = HashSet.new<WorkPackageHash>();

  for (const guaranteeView of input.guarantees) {
    const guarantee = guaranteeView.materialize();
    contexts.push(guarantee.report.context);
    const info = WorkPackageInfo.create({
      workPackageHash: guarantee.report.workPackageSpec.hash,
      segmentTreeRoot: guarantee.report.workPackageSpec.exportsRoot,
    });
    currentWorkPackages.set(info.workPackageHash, info);
    prerequisiteHashes.insertAll(guarantee.report.context.prerequisites);
    segmentRootLookupHashes.insertAll(guarantee.report.segmentRootLookup.map((x) => x.workPackageHash));

    for (const result of guarantee.report.results) {
      const service = state.getService(result.serviceId);
      if (service === null) {
        return Result.error(ReportsError.BadServiceId, `No service with id: ${result.serviceId}`);
      }

      // check service code hash
      // https://graypaper.fluffylabs.dev/#/5f542d7/154b02154b02
      if (!result.codeHash.isEqualTo(service.getInfo().codeHash)) {
        return Result.error(
          ReportsError.BadCodeHash,
          `Service (${result.serviceId}) code hash mismatch. Got: ${result.codeHash}, expected: ${service.getInfo().codeHash}`,
        );
      }
    }
  }

  /**
   * There must be no duplicate work-package hashes (i.e.
   * two work-reports of the same package).
   *
   * https://graypaper.fluffylabs.dev/#/5f542d7/151f01152101
   */
  if (currentWorkPackages.size !== input.guarantees.length) {
    return Result.error(ReportsError.DuplicatePackage, "Duplicate work package detected.");
  }

  const minLookupSlot = Math.max(0, input.slot - L);
  const contextResult = verifyRefineContexts(
    minLookupSlot,
    contexts,
    input.recentBlocksPartialUpdate,
    hasher,
    headerChain,
  );
  if (contextResult.isError) {
    return contextResult;
  }

  const uniquenessResult = verifyWorkPackagesUniqueness(HashSet.viewDictionaryKeys(currentWorkPackages), state);
  if (uniquenessResult.isError) {
    return uniquenessResult;
  }

  // construct dictionary of recently-reported work packages and their segment roots
  const recentlyReported = HashDictionary.new<WorkPackageHash, ExportsRootHash>();
  for (const recentBlock of state.recentBlocks.blocks) {
    for (const reported of recentBlock.reported.values()) {
      recentlyReported.set(reported.workPackageHash, reported.segmentTreeRoot);
    }
  }

  // Verify pre-requisites
  const prerequisitesResult = verifyDependencies({
    currentWorkPackages,
    recentlyReported,
    prerequisiteHashes,
    segmentRootLookupHashes,
  });
  if (prerequisitesResult.isError) {
    return prerequisitesResult;
  }

  // check that every item in report.segmentRootLookup
  // is matching the mapping in:
  // - either currently work package info
  // - recently reported work package info
  // (i.e. segmentRootLookup needs to be a sub-dictionary)
  for (const gurantee of input.guarantees) {
    const report = gurantee.materialize().report;
    for (const lookup of report.segmentRootLookup) {
      let root = currentWorkPackages.get(lookup.workPackageHash);
      if (root === undefined) {
        const exportsRoot = recentlyReported.get(lookup.workPackageHash);
        root =
          exportsRoot !== undefined
            ? WorkPackageInfo.create({ workPackageHash: lookup.workPackageHash, segmentTreeRoot: exportsRoot })
            : undefined;
      }
      if (root === undefined || !root.segmentTreeRoot.isEqualTo(lookup.segmentTreeRoot)) {
        return Result.error(
          ReportsError.SegmentRootLookupInvalid,
          `Mismatching segment tree root for package ${lookup.workPackageHash}. Got: ${lookup.segmentTreeRoot}, expected: ${root?.segmentTreeRoot}`,
        );
      }
    }
  }

  return Result.ok(currentWorkPackages);
}

/** https://graypaper.fluffylabs.dev/#/7e6ff6a/152502152502?v=0.6.7 */
function verifyRefineContexts(
  minLookupSlot: number,
  contexts: RefineContext[],
  recentBlocksPartialUpdate: RecentHistoryStateUpdate["recentBlocks"],
  hasher: MmrHasher<KeccakHash>,
  headerChain: HeaderChain,
): Result<OK, ReportsError> {
  // TODO [ToDr] [opti] This could be cached and updated efficiently between runs.
<<<<<<< HEAD
  const recentBlocks = HashDictionary.new<HeaderHash, LegacyBlockState | BlockState>();
  for (const recentBlock of state.recentBlocks.blocks) {
=======
  const recentBlocks = HashDictionary.new<HeaderHash, BlockState>();
  for (const recentBlock of recentBlocksPartialUpdate) {
>>>>>>> 3af12365
    recentBlocks.set(recentBlock.headerHash, recentBlock);
  }

  for (const context of contexts) {
    /**
     * We require that the anchor block be within the last H
     * blocks and that its details be correct by ensuring that it
     * appears within our most recent blocks β †:
     *
     * https://graypaper.fluffylabs.dev/#/5f542d7/152801152b01
     */
    const recentBlock = recentBlocks.get(context.anchor);
    if (recentBlock === undefined) {
      return Result.error(ReportsError.AnchorNotRecent, `Anchor block ${context.anchor} not found in recent blocks.`);
    }

    // check state root
    if (!recentBlock.postStateRoot.isEqualTo(context.stateRoot)) {
      return Result.error(
        ReportsError.BadStateRoot,
        `Anchor state root mismatch. Got: ${context.stateRoot}, expected: ${recentBlock.postStateRoot}.`,
      );
    }

    // check beefy root
    if (Compatibility.isGreaterOrEqual(GpVersion.V0_6_7)) {
      const superPeakHash = (recentBlock as BlockState).accumulationResult;
      if (!superPeakHash.isEqualTo(context.beefyRoot)) {
        return Result.error(
          ReportsError.BadBeefyMmrRoot,
          `Invalid BEEFY super peak hash. Got: ${context.beefyRoot}, expected: ${superPeakHash}. Anchor: ${recentBlock.headerHash}`,
        );
      }
    } else {
      const mmr = MerkleMountainRange.fromPeaks(hasher, (recentBlock as LegacyBlockState).mmr);
      const superPeakHash = mmr.getSuperPeakHash();
      if (!superPeakHash.isEqualTo(context.beefyRoot)) {
        return Result.error(
          ReportsError.BadBeefyMmrRoot,
          `Invalid BEEFY super peak hash. Got: ${context.beefyRoot}, expected: ${superPeakHash}. Anchor: ${recentBlock.headerHash}`,
        );
      }
    }

    /**
     * We require that each lookup-anchor block be within the
     * last L timeslots.
     *
     * https://graypaper.fluffylabs.dev/#/5f542d7/154601154701
     */
    if (context.lookupAnchorSlot < minLookupSlot) {
      return Result.error(
        ReportsError.SegmentRootLookupInvalid,
        `Lookup anchor slot's too old. Got: ${context.lookupAnchorSlot}, minimal: ${minLookupSlot}`,
      );
    }

    /**
     * We also require that we have a record of it; this is one of
     * the few conditions which cannot be checked purely with
     * on-chain state and must be checked by virtue of retaini
     * ing the series of the last L headers as the ancestor set A.
     *
     * https://graypaper.fluffylabs.dev/#/5f542d7/155c01155f01
     */
    if (!headerChain.isInChain(context.lookupAnchor)) {
      return Result.error(
        ReportsError.SegmentRootLookupInvalid,
        `Lookup anchor is not found in chain. Hash: ${context.lookupAnchor} (slot: ${context.lookupAnchorSlot})`,
      );
    }
  }

  return Result.ok(OK);
}

function verifyDependencies({
  currentWorkPackages,
  recentlyReported,
  prerequisiteHashes,
  segmentRootLookupHashes,
}: {
  currentWorkPackages: HashDictionary<WorkPackageHash, WorkPackageInfo>;
  recentlyReported: HashDictionary<WorkPackageHash, ExportsRootHash>;
  prerequisiteHashes: HashSet<WorkPackageHash>;
  segmentRootLookupHashes: HashSet<WorkPackageHash>;
}): Result<OK, ReportsError> {
  const checkDependencies = (
    dependencies: HashSet<WorkPackageHash>,
    isSegmentRoot = false,
  ): Result<OK, ReportsError> => {
    /**
     * We require that the prerequisite work-packages, if
     * present, and any work-packages mentioned in the
     * segment-root lookup, be either in the extrinsic or in our
     * recent history.
     *
     * https://graypaper.fluffylabs.dev/#/5f542d7/15ca0115cd01
     */
    for (const preReqHash of dependencies) {
      if (currentWorkPackages.has(preReqHash)) {
        continue;
      }

      if (recentlyReported.has(preReqHash)) {
        continue;
      }

      return Result.error(
        isSegmentRoot ? ReportsError.SegmentRootLookupInvalid : ReportsError.DependencyMissing,
        `Missing work package ${preReqHash} in current extrinsic or recent history.`,
      );
    }

    return Result.ok(OK);
  };

  const prerequisitesResult = checkDependencies(prerequisiteHashes);
  if (prerequisitesResult.isError) {
    return prerequisitesResult;
  }
  // do the same for segmentRootLookupHashes, we need a different set
  // to return a different error for JAM test vectors.
  const segmentRootResult = checkDependencies(segmentRootLookupHashes, true);
  if (segmentRootResult.isError) {
    return segmentRootResult;
  }

  return Result.ok(OK);
}

function verifyWorkPackagesUniqueness(
  workPackageHashes: HashSet<WorkPackageHash>,
  state: Pick<State, "recentBlocks" | "recentlyAccumulated" | "accumulationQueue" | "availabilityAssignment">,
): Result<OK, ReportsError> {
  /**
   * Make sure that the package does not appear anywhere in the pipeline.
   *
   * https://graypaper.fluffylabs.dev/#/5f542d7/159101159101
   */
  // TODO [ToDr] [opti] this most likely should be cached and either
  // re-computed on invalidity or we could maintain additional
  // structure that's in-sync with the state.
  // For now, for the sake of simplicity, let's compute it every time.
  const packagesInPipeline = HashSet.new();

  // all work packages reported in recent blocks
  for (const recentBlock of state.recentBlocks.blocks) {
    packagesInPipeline.insertAll(Array.from(recentBlock.reported.keys()));
  }

  // all work packages recently accumulated
  for (const hashes of state.recentlyAccumulated) {
    packagesInPipeline.insertAll(Array.from(hashes));
  }

  // all work packages that are in reports, which await accumulation
  for (const pendingAccumulation of state.accumulationQueue) {
    packagesInPipeline.insertAll(pendingAccumulation.map((x) => x.report.workPackageSpec.hash));
  }

  // finally all packages from reports with pending availability
  for (const pendingAvailability of state.availabilityAssignment) {
    if (pendingAvailability !== null) {
      packagesInPipeline.insert(pendingAvailability.workReport.data.workPackageSpec.hash);
    }
  }

  // let's check if any of our packages is in the pipeline
  const intersection = packagesInPipeline.intersection(workPackageHashes);
  for (const packageHash of intersection) {
    return Result.error(
      ReportsError.DuplicatePackage,
      `The same work package hash found in the pipeline (workPackageHash: ${packageHash})`,
    );
  }

  return Result.ok(OK);
}<|MERGE_RESOLUTION|>--- conflicted
+++ resolved
@@ -5,15 +5,10 @@
 import { HashSet } from "@typeberry/collections/hash-set.js";
 import type { KeccakHash } from "@typeberry/hash";
 import { MerkleMountainRange, type MmrHasher } from "@typeberry/mmr";
-<<<<<<< HEAD
 import type { LegacyBlockState, State } from "@typeberry/state";
 import type { BlockState } from "@typeberry/state/recent-blocks.js";
 import { Compatibility, GpVersion, OK, Result } from "@typeberry/utils";
-=======
-import type { BlockState, State } from "@typeberry/state";
-import { OK, Result } from "@typeberry/utils";
 import type { RecentHistoryStateUpdate } from "../recent-history.js";
->>>>>>> 3af12365
 import { ReportsError } from "./error.js";
 import type { ReportsInput } from "./reports.js";
 
@@ -153,13 +148,8 @@
   headerChain: HeaderChain,
 ): Result<OK, ReportsError> {
   // TODO [ToDr] [opti] This could be cached and updated efficiently between runs.
-<<<<<<< HEAD
   const recentBlocks = HashDictionary.new<HeaderHash, LegacyBlockState | BlockState>();
-  for (const recentBlock of state.recentBlocks.blocks) {
-=======
-  const recentBlocks = HashDictionary.new<HeaderHash, BlockState>();
-  for (const recentBlock of recentBlocksPartialUpdate) {
->>>>>>> 3af12365
+  for (const recentBlock of recentBlocksPartialUpdate.blocks) {
     recentBlocks.set(recentBlock.headerHash, recentBlock);
   }
 
