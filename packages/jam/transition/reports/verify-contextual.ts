--- conflicted
+++ resolved
@@ -3,14 +3,8 @@
 import { type ExportsRootHash, type WorkPackageHash, WorkPackageInfo } from "@typeberry/block/work-report.js";
 import { HashDictionary } from "@typeberry/collections";
 import { HashSet } from "@typeberry/collections/hash-set.js";
-<<<<<<< HEAD
+import { Logger } from "@typeberry/logger";
 import type { State } from "@typeberry/state";
-=======
-import type { KeccakHash } from "@typeberry/hash";
-import { Logger } from "@typeberry/logger";
-import type { MmrHasher } from "@typeberry/mmr";
-import type { LegacyBlockState, State } from "@typeberry/state";
->>>>>>> 5e4911c5
 import { type BlockState, RecentBlocksHistory } from "@typeberry/state/recent-blocks.js";
 import { OK, Result } from "@typeberry/utils";
 import type { RecentHistoryStateUpdate } from "../recent-history.js";
