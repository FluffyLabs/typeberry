--- conflicted
+++ resolved
@@ -204,14 +204,6 @@
      *
      * https://graypaper.fluffylabs.dev/#/5f542d7/155c01155f01
      */
-<<<<<<< HEAD
-    // if (!headerChain.isInChain(context.lookupAnchor)) {
-    //   return Result.error(
-    //     ReportsError.SegmentRootLookupInvalid,
-    //     `Lookup anchor is not found in chain. Hash: ${context.lookupAnchor} (slot: ${context.lookupAnchorSlot})`,
-    //   );
-    // }
-=======
     const isInChain = recentBlocks.has(context.lookupAnchor) || headerChain.isInChain(context.lookupAnchor);
     if (!isInChain) {
       return Result.error(
@@ -219,7 +211,6 @@
         `Lookup anchor is not found in chain. Hash: ${context.lookupAnchor} (slot: ${context.lookupAnchorSlot})`,
       );
     }
->>>>>>> 2341f48c
   }
 
   return Result.ok(OK);
