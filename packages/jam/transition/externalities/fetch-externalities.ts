import type { EntropyHash } from "@typeberry/block";
import {
  G_I,
  K,
  MAX_REPORT_DEPENDENCIES,
  N,
  O,
  Q,
  T,
  W_A,
  W_B,
  W_C,
  W_M,
  W_R,
  W_T,
  W_X,
} from "@typeberry/block/gp-constants.js";
import { MAX_NUMBER_OF_WORK_ITEMS } from "@typeberry/block/work-package.js";
import type { BytesBlob } from "@typeberry/bytes";
import { Encoder, codec } from "@typeberry/codec";
import type { ChainSpec } from "@typeberry/config";
import { PendingTransfer } from "@typeberry/jam-host-calls/externalities/pending-transfer.js";
import type { IFetchExternalities } from "@typeberry/jam-host-calls/fetch.js";
import { type U64, tryAsU16, tryAsU32, tryAsU64 } from "@typeberry/numbers";
import {
  BASE_SERVICE_BALANCE,
  ELECTIVE_BYTE_BALANCE,
  ELECTIVE_ITEM_BALANCE,
  MAX_RECENT_HISTORY,
} from "@typeberry/state";
<<<<<<< HEAD
import { ACCUMULATE_TOTAL_GAS, GAS_TO_INVOKE_WORK_REPORT } from "../accumulate/accumulate.js";
import { Operand } from "../accumulate/operand.js";
=======
import { Compatibility, GpVersion } from "@typeberry/utils";
import { GAS_TO_INVOKE_WORK_REPORT } from "../accumulate/accumulate.js";
import { Operand, Operand_0_6_4 } from "../accumulate/operand.js";
>>>>>>> 83eaca55
import { REPORT_TIMEOUT_GRACE_PERIOD } from "../assurances.js";
import { L } from "../reports/verify-contextual.js";

// https://github.com/gavofyork/graypaper/pull/414
// 0.7.0 encoding is used for prior versions as well.
const CONSTANTS_CODEC = codec.object({
  B_I: codec.u64,
  B_L: codec.u64,
  B_S: codec.u64,
  C: codec.u16,
  D: codec.u32,
  E: codec.u32,
  G_A: codec.u64,
  G_I: codec.u64,
  G_R: codec.u64,
  G_T: codec.u64,
  H: codec.u16,
  I: codec.u16,
  J: codec.u16,
  K: codec.u16,
  L: codec.u32,
  N: codec.u16,
  O: codec.u16,
  P: codec.u16,
  Q: codec.u16,
  R: codec.u16,
  T: codec.u16,
  U: codec.u16,
  V: codec.u16,
  W_A: codec.u32,
  W_B: codec.u32,
  W_C: codec.u32,
  W_E: codec.u32,
  W_M: codec.u32,
  W_P: codec.u32,
  W_R: codec.u32,
  W_T: codec.u32,
  W_X: codec.u32,
  Y: codec.u32,
});

const encodedConstantsCache = new Map<ChainSpec, BytesBlob>();

function getEncodedConstants(chainSpec: ChainSpec) {
  const constsFromCache = encodedConstantsCache.get(chainSpec);
  if (constsFromCache !== undefined) {
    return constsFromCache;
  }

  const encodedConsts = Encoder.encodeObject(CONSTANTS_CODEC, {
    B_I: tryAsU64(ELECTIVE_ITEM_BALANCE),
    B_L: tryAsU64(ELECTIVE_BYTE_BALANCE),
    B_S: tryAsU64(BASE_SERVICE_BALANCE),
    C: tryAsU16(chainSpec.coresCount),
    D: tryAsU32(chainSpec.preimageExpungePeriod),
    E: tryAsU32(chainSpec.epochLength),
    G_A: tryAsU64(GAS_TO_INVOKE_WORK_REPORT),
    G_I: tryAsU64(G_I),
    G_R: tryAsU64(chainSpec.maxRefineGas),
    G_T: tryAsU64(chainSpec.maxBlockGas),
    H: tryAsU16(MAX_RECENT_HISTORY),
    I: tryAsU16(MAX_NUMBER_OF_WORK_ITEMS),
    J: tryAsU16(MAX_REPORT_DEPENDENCIES),
    K: tryAsU16(K),
    L: tryAsU32(L),
    N: tryAsU16(N),
    O: tryAsU16(O),
    P: tryAsU16(chainSpec.slotDuration),
    Q: tryAsU16(Q),
    R: tryAsU16(chainSpec.rotationPeriod),
    T: tryAsU16(T),
    U: tryAsU16(REPORT_TIMEOUT_GRACE_PERIOD),
    V: chainSpec.validatorsCount,
    W_A: tryAsU32(W_A),
    W_B: tryAsU32(W_B),
    W_C: tryAsU32(W_C),
    W_E: tryAsU32(chainSpec.erasureCodedPieceSize),
    W_M: tryAsU32(W_M),
    W_P: tryAsU32(chainSpec.numberECPiecesPerSegment),
    W_R: tryAsU32(W_R),
    W_T: tryAsU32(W_T),
    W_X: tryAsU32(W_X),
    Y: tryAsU32(chainSpec.contestLength),
  });

  encodedConstantsCache.set(chainSpec, encodedConsts);

  return encodedConsts;
}

enum FetchContext {
  Accumulate = 0,
  OnTransfer = 1,
}

type AccumulateFetchData = {
  context: FetchContext.Accumulate;
  entropy: EntropyHash;
  operands: Operand[];
};

type OnTransferFetchData = {
  context: FetchContext.OnTransfer;
  entropy: EntropyHash;
  transfers: PendingTransfer[];
};

type FetchData = AccumulateFetchData | OnTransferFetchData;

export class FetchExternalities implements IFetchExternalities {
  private constructor(
    private fetchData: FetchData,
    private chainSpec: ChainSpec,
  ) {}

  static createForAccumulate(
    fetchData: Omit<AccumulateFetchData, "context">,
    chainSpec: ChainSpec,
  ): FetchExternalities {
    return new FetchExternalities({ context: FetchContext.Accumulate, ...fetchData }, chainSpec);
  }

  static createForOnTransfer(
    fetchData: Omit<OnTransferFetchData, "context">,
    chainSpec: ChainSpec,
  ): FetchExternalities {
    return new FetchExternalities({ context: FetchContext.OnTransfer, ...fetchData }, chainSpec);
  }

  constants(): BytesBlob {
    return getEncodedConstants(this.chainSpec);
  }

  entropy(): BytesBlob | null {
    const { entropy } = this.fetchData;
    if (entropy === undefined) {
      return null;
    }

    return entropy.asOpaque();
  }

  authorizerTrace(): BytesBlob | null {
    return null;
  }

  workItemExtrinsic(_workItem: U64 | null, _index: U64): BytesBlob | null {
    return null;
  }

  workItemImport(_workItem: U64 | null, _index: U64): BytesBlob | null {
    return null;
  }

  workPackage(): BytesBlob | null {
    return null;
  }

  authorizer(): BytesBlob | null {
    return null;
  }

  authorizationToken(): BytesBlob | null {
    return null;
  }

  refineContext(): BytesBlob | null {
    return null;
  }

  allWorkItems(): BytesBlob | null {
    return null;
  }

  oneWorkItem(_workItem: U64): BytesBlob | null {
    return null;
  }

  workItemPayload(_workItem: U64): BytesBlob | null {
    return null;
  }

  allOperands(): BytesBlob | null {
    if (this.fetchData.context !== FetchContext.Accumulate) {
      return null;
    }

    const operands = this.fetchData.operands;

    return Encoder.encodeObject(codec.sequenceVarLen(Operand.Codec), operands, this.chainSpec);
  }

  oneOperand(operandIndex: U64): BytesBlob | null {
    if (this.fetchData.context !== FetchContext.Accumulate) {
      return null;
    }

    const { operands } = this.fetchData;

    if (operandIndex >= 2n ** 32n) {
      return null;
    }

    const operand = operands[Number(operandIndex)];

    if (operand === undefined) {
      return null;
    }

    return Encoder.encodeObject(Operand.Codec, operand, this.chainSpec);
  }

  allTransfers(): BytesBlob | null {
    if (this.fetchData.context !== FetchContext.OnTransfer) {
      return null;
    }

    const { transfers } = this.fetchData;

    return Encoder.encodeObject(codec.sequenceVarLen(PendingTransfer.Codec), transfers, this.chainSpec);
  }

  oneTransfer(transferIndex: U64): BytesBlob | null {
    if (this.fetchData.context !== FetchContext.OnTransfer) {
      return null;
    }

    const { transfers } = this.fetchData;

    if (transferIndex >= 2n ** 32n) {
      return null;
    }

    const transfer = transfers[Number(transferIndex)];

    if (transfer === undefined) {
      return null;
    }

    return Encoder.encodeObject(PendingTransfer.Codec, transfer, this.chainSpec);
  }
}<|MERGE_RESOLUTION|>--- conflicted
+++ resolved
@@ -28,14 +28,9 @@
   ELECTIVE_ITEM_BALANCE,
   MAX_RECENT_HISTORY,
 } from "@typeberry/state";
-<<<<<<< HEAD
-import { ACCUMULATE_TOTAL_GAS, GAS_TO_INVOKE_WORK_REPORT } from "../accumulate/accumulate.js";
-import { Operand } from "../accumulate/operand.js";
-=======
 import { Compatibility, GpVersion } from "@typeberry/utils";
 import { GAS_TO_INVOKE_WORK_REPORT } from "../accumulate/accumulate.js";
-import { Operand, Operand_0_6_4 } from "../accumulate/operand.js";
->>>>>>> 83eaca55
+import { Operand  } from "../accumulate/operand.js";
 import { REPORT_TIMEOUT_GRACE_PERIOD } from "../assurances.js";
 import { L } from "../reports/verify-contextual.js";
 
