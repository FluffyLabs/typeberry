<<<<<<< HEAD
import { Extrinsic, type ExtrinsicHash, Header, type HeaderHash, type HeaderView } from "@typeberry/block";
=======
import { Extrinsic, type ExtrinsicHash, type HeaderHash, type HeaderView } from "@typeberry/block";
>>>>>>> 1f527855
import { WorkPackage } from "@typeberry/block/work-package";
import type { WorkPackageHash } from "@typeberry/block/work-report";
import type { BytesBlob } from "@typeberry/bytes";
import { type Codec, Encoder } from "@typeberry/codec";
import type { ChainSpec } from "@typeberry/config";
import {
  type HashAllocator,
  type KeccakHash,
  type OpaqueHash,
  WithHash,
  WithHashAndBytes,
  blake2b,
  keccak,
} from "@typeberry/hash";
import type { MmrHasher } from "@typeberry/mmr";

export class TransitionHasher implements MmrHasher<KeccakHash> {
  constructor(
    private readonly context: ChainSpec,
    private readonly keccakHasher: keccak.KeccakHasher,
    private readonly allocator: HashAllocator,
  ) {}

<<<<<<< HEAD
  header(header: HeaderView): WithHashAndBytes<HeaderHash, HeaderView> {
    return this.encode(Header.Codec.View, header);
=======
  hashConcat(a: KeccakHash, b: KeccakHash): KeccakHash {
    return keccak.hashBlobs(this.keccakHasher, [a, b]);
  }
  hashConcatPrepend(id: BytesBlob, a: KeccakHash, b: KeccakHash): KeccakHash {
    return keccak.hashBlobs(this.keccakHasher, [id, a, b]);
  }

  header(header: HeaderView): WithHash<HeaderHash, HeaderView> {
    return new WithHash(blake2b.hashBytes(header.encoded(), this.allocator).asOpaque(), header);
>>>>>>> 1f527855
  }

  extrinsic(extrinsic: Extrinsic): WithHashAndBytes<ExtrinsicHash, Extrinsic> {
    // TODO [ToDr] This is incorrect, since extrinc hash should be a merkle root.
    return this.encode(Extrinsic.Codec, extrinsic);
  }

  workPackage(workPackage: WorkPackage): WithHashAndBytes<WorkPackageHash, WorkPackage> {
    return this.encode(WorkPackage.Codec, workPackage);
  }

  private encode<T, THash extends OpaqueHash>(codec: Codec<T>, data: T): WithHashAndBytes<THash, T> {
    // TODO [ToDr] Use already allocated encoding destination and hash bytes from some arena.
    const encoded = Encoder.encodeObject(codec, data, this.context);
    return new WithHashAndBytes(blake2b.hashBytes(encoded, this.allocator).asOpaque(), data, encoded);
  }
}<|MERGE_RESOLUTION|>--- conflicted
+++ resolved
@@ -1,8 +1,4 @@
-<<<<<<< HEAD
-import { Extrinsic, type ExtrinsicHash, Header, type HeaderHash, type HeaderView } from "@typeberry/block";
-=======
 import { Extrinsic, type ExtrinsicHash, type HeaderHash, type HeaderView } from "@typeberry/block";
->>>>>>> 1f527855
 import { WorkPackage } from "@typeberry/block/work-package";
 import type { WorkPackageHash } from "@typeberry/block/work-report";
 import type { BytesBlob } from "@typeberry/bytes";
@@ -26,10 +22,6 @@
     private readonly allocator: HashAllocator,
   ) {}
 
-<<<<<<< HEAD
-  header(header: HeaderView): WithHashAndBytes<HeaderHash, HeaderView> {
-    return this.encode(Header.Codec.View, header);
-=======
   hashConcat(a: KeccakHash, b: KeccakHash): KeccakHash {
     return keccak.hashBlobs(this.keccakHasher, [a, b]);
   }
@@ -39,7 +31,6 @@
 
   header(header: HeaderView): WithHash<HeaderHash, HeaderView> {
     return new WithHash(blake2b.hashBytes(header.encoded(), this.allocator).asOpaque(), header);
->>>>>>> 1f527855
   }
 
   extrinsic(extrinsic: Extrinsic): WithHashAndBytes<ExtrinsicHash, Extrinsic> {
