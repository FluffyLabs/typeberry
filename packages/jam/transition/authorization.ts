import { type CoreIndex, type TimeSlot, tryAsCoreIndex } from "@typeberry/block";
<<<<<<< HEAD
import { AUTHORIZATION_QUEUE_SIZE, MAX_AUTH_POOL_SIZE } from "@typeberry/block/gp-constants.js";
import type { AuthorizerHash } from "@typeberry/block/work-report.js";
import type { HashSet } from "@typeberry/collections/hash-set.js";
=======
import { AUTHORIZATION_QUEUE_SIZE, MAX_AUTH_POOL_SIZE } from "@typeberry/block/gp-constants";
import type { AuthorizerHash } from "@typeberry/block/work-report";
import { asKnownSize } from "@typeberry/collections";
import type { HashSet } from "@typeberry/collections/hash-set";
>>>>>>> c4f9ceba
import type { ChainSpec } from "@typeberry/config";
import { type State, tryAsPerCore } from "@typeberry/state";

/** Authorization state. */
export type AuthorizationState = Pick<State, "authPools" | "authQueues">;

/** Authorization state update. */
export type AuthorizationStateUpdate = Pick<AuthorizationState, "authPools">;

/** Input to the authorization. */
export type AuthorizationInput = {
  /** Current time slot. */
  slot: TimeSlot;

  /**
   * This is an excerpt from Guarantees extrinsic, containing just the core
   * index and the authorizer hash turned into a fast-lookup `Map+Set`.
   */
  used: Map<CoreIndex, HashSet<AuthorizerHash>>;
};

/**
 * Maintain a list of available authorizations per core.
 *
 * The authorizer hashes are first added to the `queue` by some service via `assign`
 * host call (up to `Q` elements).
 * Each block we fill up the `pool` to always have `O` entries and we use the `queue`
 * to take missing values.
 * Every time there is a guaranteed work report (we know that from Guarantees Extrinsic),
 * we check what `authorizerHash` was used for that work report and we remove it from
 * the `queue`.
 *
 * https://graypaper.fluffylabs.dev/#/68eaa1f/0f94020f9402?v=0.6.4
 */
export class Authorization {
  constructor(
    public readonly chainSpec: ChainSpec,
    public readonly state: AuthorizationState,
  ) {}

  /**
   * The state transition of a block involves placing a new authorization
   * into the pool from the queue.
   *
   * https://graypaper.fluffylabs.dev/#/68eaa1f/103e00103f00?v=0.6.4
   */
  transition(input: AuthorizationInput): AuthorizationStateUpdate {
    const authPoolsUpdate = this.state.authPools.slice();
    // we transition authorizations for each core.
    for (let coreIndex = tryAsCoreIndex(0); coreIndex < this.chainSpec.coresCount; coreIndex++) {
      let pool = authPoolsUpdate[coreIndex].slice();
      // the queue is only read (we should most likely use `ArrayView` here).
      const queue = this.state.authQueues[coreIndex];
      // if there were any used hashes - remove them
      const usedHashes = input.used.get(coreIndex);
      if (usedHashes !== undefined) {
        pool = pool.filter((x) => {
          // we only remove the left-most first occurrence.
          const wasRemoved = usedHashes.delete(x);
          return !wasRemoved;
        });
      }

      // fill the pool with authorizer for current slot.
      pool.push(queue[input.slot % AUTHORIZATION_QUEUE_SIZE]);

      // remove the excess from the front
      while (pool.length > MAX_AUTH_POOL_SIZE) {
        pool.shift();
      }

      // assign back to state
      authPoolsUpdate[coreIndex] = asKnownSize(pool);
    }

    return {
      authPools: tryAsPerCore(authPoolsUpdate, this.chainSpec),
    };
  }
}<|MERGE_RESOLUTION|>--- conflicted
+++ resolved
@@ -1,14 +1,8 @@
 import { type CoreIndex, type TimeSlot, tryAsCoreIndex } from "@typeberry/block";
-<<<<<<< HEAD
 import { AUTHORIZATION_QUEUE_SIZE, MAX_AUTH_POOL_SIZE } from "@typeberry/block/gp-constants.js";
 import type { AuthorizerHash } from "@typeberry/block/work-report.js";
+import {asKnownSize} from "@typeberry/collections";
 import type { HashSet } from "@typeberry/collections/hash-set.js";
-=======
-import { AUTHORIZATION_QUEUE_SIZE, MAX_AUTH_POOL_SIZE } from "@typeberry/block/gp-constants";
-import type { AuthorizerHash } from "@typeberry/block/work-report";
-import { asKnownSize } from "@typeberry/collections";
-import type { HashSet } from "@typeberry/collections/hash-set";
->>>>>>> c4f9ceba
 import type { ChainSpec } from "@typeberry/config";
 import { type State, tryAsPerCore } from "@typeberry/state";
 
