--- conflicted
+++ resolved
@@ -4,7 +4,6 @@
 import { Bytes } from "@typeberry/bytes";
 import { HashDictionary } from "@typeberry/collections";
 import { HASH_SIZE, type KeccakHash, keccak } from "@typeberry/hash";
-<<<<<<< HEAD
 import type { MmrHasher, MmrPeaks } from "@typeberry/mmr";
 import {
   BlockState,
@@ -17,18 +16,12 @@
   RecentBlocksHistory,
 } from "@typeberry/state";
 import { Compatibility, GpVersion, asOpaqueType, check } from "@typeberry/utils";
-import { RecentHistory, type RecentHistoryInput, type RecentHistoryState } from "./recent-history.js";
-=======
-import type { MmrHasher } from "@typeberry/mmr";
-import { type BlockState, MAX_RECENT_HISTORY } from "@typeberry/state";
-import { asOpaqueType, check } from "@typeberry/utils";
 import {
   RecentHistory,
   type RecentHistoryInput,
   type RecentHistoryPartialInput,
   type RecentHistoryState,
 } from "./recent-history.js";
->>>>>>> 3af12365
 import { copyAndUpdateState } from "./test.utils.js";
 
 const hasher: Promise<MmrHasher<KeccakHash>> = keccak.KeccakHasher.create().then((hasher) => {
@@ -67,15 +60,18 @@
       };
 };
 
-<<<<<<< HEAD
 if (Compatibility.isGreaterOrEqual(GpVersion.V0_6_7)) {
   describe("Recent History", () => {
     it("should perform a transition with empty state", async () => {
       const initialState: BlocksState = asOpaqueType([]);
       const recentHistory = new RecentHistory(await hasher, asRecentHistory(initialState));
+      const partialInput: RecentHistoryPartialInput = {
+        priorStateRoot: Bytes.fill(HASH_SIZE, 3).asOpaque(),
+      };
+      const partialUpdate = recentHistory.partialTransition(partialInput);
       const input: RecentHistoryInput = {
-        headerHash: Bytes.fill(HASH_SIZE, 3).asOpaque(),
-        priorStateRoot: Bytes.fill(HASH_SIZE, 2).asOpaque(),
+        partial: partialUpdate,
+        headerHash: Bytes.fill(HASH_SIZE, 2).asOpaque(),
         accumulateRoot: Bytes.fill(HASH_SIZE, 1).asOpaque(),
         workPackages: HashDictionary.new(),
       };
@@ -98,80 +94,8 @@
           },
         }),
       );
-=======
-describe("Recent History", () => {
-  it("should perform a transition with empty state", async () => {
-    const recentHistory = new RecentHistory(await hasher, asRecentHistory([]));
-    const partialInput: RecentHistoryPartialInput = {
-      priorStateRoot: Bytes.fill(HASH_SIZE, 1).asOpaque(),
-    };
-    const partialUpdate = recentHistory.partialTransition(partialInput);
-
-    const input: RecentHistoryInput = {
-      partial: partialUpdate,
-      headerHash: Bytes.fill(HASH_SIZE, 2).asOpaque(),
-      accumulateRoot: Bytes.fill(HASH_SIZE, 3).asOpaque(),
-      workPackages: HashDictionary.new(),
-    };
-    const stateUpdate = recentHistory.transition(input);
-    const state = copyAndUpdateState(recentHistory.state, stateUpdate);
-
-    assert.deepStrictEqual(state.recentBlocks, [
-      {
-        headerHash: input.headerHash,
-        mmr: {
-          peaks: [Bytes.fill(HASH_SIZE, 3)],
-        },
-        postStateRoot: Bytes.zero(HASH_SIZE),
-        reported: HashDictionary.new(),
-      },
-    ]);
-  });
-
-  it("should perform a transition with some state", async () => {
-    const initialState = {
-      headerHash: Bytes.fill(HASH_SIZE, 3).asOpaque(),
-      mmr: {
-        peaks: [Bytes.fill(HASH_SIZE, 1)],
-      },
-      postStateRoot: Bytes.zero(HASH_SIZE).asOpaque(),
-      reported: HashDictionary.new<WorkPackageHash, WorkPackageInfo>(),
-    };
-    const recentHistory = new RecentHistory(await hasher, asRecentHistory([initialState]));
-
-    const partialInput: RecentHistoryPartialInput = {
-      priorStateRoot: Bytes.fill(HASH_SIZE, 4).asOpaque(),
-    };
-    const partialUpdate = recentHistory.partialTransition(partialInput);
-
-    const input: RecentHistoryInput = {
-      partial: partialUpdate,
-      headerHash: Bytes.fill(HASH_SIZE, 5).asOpaque(),
-      accumulateRoot: Bytes.fill(HASH_SIZE, 6).asOpaque(),
-      workPackages: HashDictionary.fromEntries(
-        [
-          {
-            workPackageHash: Bytes.fill(HASH_SIZE, 7).asOpaque(),
-            segmentTreeRoot: Bytes.fill(HASH_SIZE, 8).asOpaque(),
-          },
-        ].map((x) => [x.workPackageHash, x]),
-      ),
-    };
-    const stateUpdate = recentHistory.transition(input);
-    const state = copyAndUpdateState(recentHistory.state, stateUpdate);
-
-    const recentBlocks = state.recentBlocks;
-    assert.deepStrictEqual(recentBlocks.length, 2);
-    assert.deepStrictEqual(recentBlocks[0], {
-      headerHash: initialState.headerHash,
-      mmr: initialState.mmr,
-      // note we fill it up from the input
-      postStateRoot: partialInput.priorStateRoot,
-      reported: initialState.reported,
->>>>>>> 3af12365
-    });
-
-<<<<<<< HEAD
+    });
+
     it("should perform a transition with some state", async () => {
       const firstBlock = BlockState.create({
         headerHash: Bytes.fill(HASH_SIZE, 3).asOpaque(),
@@ -183,29 +107,14 @@
         await hasher,
         asRecentHistory(asOpaqueType([firstBlock]), { peaks: [Bytes.fill(HASH_SIZE, 1)] }),
       );
-
+      const partialInput: RecentHistoryPartialInput = {
+        priorStateRoot: Bytes.fill(HASH_SIZE, 4).asOpaque(),
+      };
+      const partialUpdate = recentHistory.partialTransition(partialInput);
       const input: RecentHistoryInput = {
-        headerHash: Bytes.fill(HASH_SIZE, 4).asOpaque(),
-        priorStateRoot: Bytes.fill(HASH_SIZE, 5).asOpaque(),
+        partial: partialUpdate,
+        headerHash: Bytes.fill(HASH_SIZE, 5).asOpaque(),
         accumulateRoot: Bytes.fill(HASH_SIZE, 6).asOpaque(),
-=======
-  it("should only keep 8 entries", async () => {
-    let input!: RecentHistoryInput;
-    let state = asRecentHistory([]);
-
-    for (let i = 0; i < 10; i++) {
-      const recentHistory = new RecentHistory(await hasher, state);
-      const id = (x: number) => 10 * i + x;
-      const partialInput: RecentHistoryPartialInput = {
-        priorStateRoot: Bytes.fill(HASH_SIZE, 1).asOpaque(),
-      };
-      const partialUpdate = recentHistory.partialTransition(partialInput);
-
-      input = {
-        partial: partialUpdate,
-        headerHash: Bytes.fill(HASH_SIZE, id(2)).asOpaque(),
-        accumulateRoot: Bytes.fill(HASH_SIZE, id(3)).asOpaque(),
->>>>>>> 3af12365
         workPackages: HashDictionary.fromEntries(
           [
             {
@@ -225,7 +134,7 @@
         BlockState.create({
           ...firstBlock,
           // note we fill it up from the input
-          postStateRoot: input.priorStateRoot,
+          postStateRoot: partialInput.priorStateRoot,
         }),
       );
       assert.deepStrictEqual(recentBlocks.accumulationLog, {
@@ -256,9 +165,13 @@
       for (let i = 0; i < 10; i++) {
         const recentHistory = new RecentHistory(await hasher, state);
         const id = (x: number) => 10 * i + x;
+        const partialInput: RecentHistoryPartialInput = {
+          priorStateRoot: Bytes.fill(HASH_SIZE, 1).asOpaque(),
+        };
+        const partialUpdate = recentHistory.partialTransition(partialInput);
         input = {
-          headerHash: Bytes.fill(HASH_SIZE, id(1)).asOpaque(),
-          priorStateRoot: Bytes.fill(HASH_SIZE, id(2)).asOpaque(),
+          partial: partialUpdate,
+          headerHash: Bytes.fill(HASH_SIZE, id(2)).asOpaque(),
           accumulateRoot: Bytes.fill(HASH_SIZE, id(3)).asOpaque(),
           workPackages: HashDictionary.fromEntries(
             [
@@ -290,9 +203,13 @@
     it("should perform a transition with empty state", async () => {
       const initialState: LegacyBlocksState = asOpaqueType([]);
       const recentHistory = new RecentHistory(await hasher, asRecentHistory(initialState));
+      const partialInput: RecentHistoryPartialInput = {
+        priorStateRoot: Bytes.fill(HASH_SIZE, 3).asOpaque(),
+      };
+      const partialUpdate = recentHistory.partialTransition(partialInput);
       const input: RecentHistoryInput = {
-        headerHash: Bytes.fill(HASH_SIZE, 3).asOpaque(),
-        priorStateRoot: Bytes.fill(HASH_SIZE, 2).asOpaque(),
+        partial: partialUpdate,
+        headerHash: Bytes.fill(HASH_SIZE, 2).asOpaque(),
         accumulateRoot: Bytes.fill(HASH_SIZE, 1).asOpaque(),
         workPackages: HashDictionary.new(),
       };
@@ -326,10 +243,13 @@
         reported: HashDictionary.new<WorkPackageHash, WorkPackageInfo>(),
       });
       const recentHistory = new RecentHistory(await hasher, asRecentHistory(asOpaqueType([firstBlock])));
-
+      const partialInput: RecentHistoryPartialInput = {
+        priorStateRoot: Bytes.fill(HASH_SIZE, 4).asOpaque(),
+      };
+      const partialUpdate = recentHistory.partialTransition(partialInput);
       const input: RecentHistoryInput = {
-        headerHash: Bytes.fill(HASH_SIZE, 4).asOpaque(),
-        priorStateRoot: Bytes.fill(HASH_SIZE, 5).asOpaque(),
+        partial: partialUpdate,
+        headerHash: Bytes.fill(HASH_SIZE, 5).asOpaque(),
         accumulateRoot: Bytes.fill(HASH_SIZE, 6).asOpaque(),
         workPackages: HashDictionary.fromEntries(
           [
@@ -350,7 +270,7 @@
         LegacyBlockState.create({
           ...firstBlock,
           // note we fill it up from the input
-          postStateRoot: input.priorStateRoot,
+          postStateRoot: partialInput.priorStateRoot,
         }),
       );
       assert.deepStrictEqual(
@@ -381,9 +301,13 @@
       for (let i = 0; i < 10; i++) {
         const recentHistory = new RecentHistory(await hasher, state);
         const id = (x: number) => 10 * i + x;
+        const partialInput: RecentHistoryPartialInput = {
+          priorStateRoot: Bytes.fill(HASH_SIZE, 1).asOpaque(),
+        };
+        const partialUpdate = recentHistory.partialTransition(partialInput);
         input = {
-          headerHash: Bytes.fill(HASH_SIZE, id(1)).asOpaque(),
-          priorStateRoot: Bytes.fill(HASH_SIZE, id(2)).asOpaque(),
+          partial: partialUpdate,
+          headerHash: Bytes.fill(HASH_SIZE, id(2)).asOpaque(),
           accumulateRoot: Bytes.fill(HASH_SIZE, id(3)).asOpaque(),
           workPackages: HashDictionary.fromEntries(
             [
