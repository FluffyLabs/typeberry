--- conflicted
+++ resolved
@@ -20,12 +20,8 @@
 export class DirectWorkerConfig<TParams = void, TBlocks = BlocksDb, TStates = StatesDb>
   implements WorkerConfig<TParams, TBlocks, TStates>
 {
-<<<<<<< HEAD
-  static new<T>({
+  static new<T, B, S>({
     nodeName,
-=======
-  static new<T, B, S>({
->>>>>>> 818bae86
     chainSpec,
     blocksDb,
     statesDb,
@@ -36,13 +32,8 @@
     blocksDb: B;
     statesDb: S;
     params: T;
-<<<<<<< HEAD
-  }): DirectWorkerConfig<T> {
+  }): DirectWorkerConfig<T, B, S> {
     return new DirectWorkerConfig(nodeName, chainSpec, params, blocksDb, statesDb);
-=======
-  }): DirectWorkerConfig<T, B, S> {
-    return new DirectWorkerConfig(chainSpec, params, blocksDb, statesDb);
->>>>>>> 818bae86
   }
 
   private constructor(
