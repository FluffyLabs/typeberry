--- conflicted
+++ resolved
@@ -1,81 +1,3 @@
-<<<<<<< HEAD
-import { isMainThread, parentPort } from "node:worker_threads";
-import type { WorkerConfig } from "@typeberry/config";
-import { initWasm } from "@typeberry/crypto";
-import { LmdbBlocks, LmdbRoot, LmdbStates } from "@typeberry/database-lmdb";
-import type { Finished } from "@typeberry/generic-worker";
-import { Blake2b, keccak } from "@typeberry/hash";
-import { Level, Logger } from "@typeberry/logger";
-import { MessageChannelStateMachine } from "@typeberry/state-machine";
-import { TransitionHasher } from "@typeberry/transition";
-import { Importer } from "./importer.js";
-import { type ImporterInit, type ImporterReady, type ImporterStates, importerStateMachine } from "./state-machine.js";
-
-const logger = Logger.new(import.meta.filename, "importer");
-
-if (!isMainThread) {
-  Logger.configureAll(process.env.JAM_LOG ?? "", Level.LOG);
-  const machine = importerStateMachine();
-  const channel = MessageChannelStateMachine.receiveChannel(machine, parentPort);
-  channel.then((channel) => main(channel)).catch((e) => logger.error`${e}`);
-}
-
-const keccakHasher = keccak.KeccakHasher.create();
-const blake2b = Blake2b.createHasher();
-
-export async function createImporter(config: WorkerConfig) {
-  const lmdb = new LmdbRoot(config.dbPath);
-  const blocks = new LmdbBlocks(config.chainSpec, lmdb);
-  const states = new LmdbStates(config.chainSpec, await blake2b, lmdb);
-  const hasher = new TransitionHasher(config.chainSpec, await keccakHasher, await blake2b);
-  const importer = new Importer(config.chainSpec, hasher, config.pvm, logger, blocks, states);
-  return {
-    lmdb,
-    importer,
-  };
-}
-
-/**
- * The `BlockImporter` listens to `block` signals, where it expects
- * RAW undecoded block objects (typically coming from the network).
- *
- * These blocks should be decoded, verified and later imported.
- */
-export async function main(channel: MessageChannelStateMachine<ImporterInit, ImporterStates>) {
-  const wasmPromise = initWasm();
-  logger.info`📥 Importer starting ${channel.currentState()}`;
-  // Await the configuration object
-  const ready = await channel.waitForState<ImporterReady>("ready(importer)");
-  let closeDb = async () => {};
-
-  const finished = await ready.doUntil<Finished>("finished", async (worker, port) => {
-    const config = worker.getConfig();
-    const { lmdb, importer } = await createImporter(config);
-    closeDb = async () => {
-      await lmdb.close();
-    };
-    // TODO [ToDr] this is shit, since we have circular dependency.
-    worker.setImporter(importer);
-    logger.info`📥 Importer waiting for blocks.`;
-
-    worker.onBlock.on(async (block) => {
-      const res = await importer.importBlock(block, config.omitSealVerification);
-      if (res.isOk) {
-        worker.announce(port, res.ok);
-      }
-    });
-
-    await wasmPromise;
-  });
-
-  logger.info`📥 Importer finished. Closing channel.`;
-  // close the database
-  await closeDb();
-  // Close the comms to gracefuly close the app.
-  finished.currentState().close(channel);
-}
-=======
 export * from "./main.js";
 export * from "./protocol.js";
-export const WORKER = new URL(import.meta.resolve("./bootstrap-importer.mjs"));
->>>>>>> ef1ea0e2
+export const WORKER = new URL(import.meta.resolve("./bootstrap-importer.mjs"));