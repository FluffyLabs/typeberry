import { type BlockView, type HeaderHash, type HeaderView, type StateRootHash, tryAsTimeSlot } from "@typeberry/block";
import type { ChainSpec, PvmBackend } from "@typeberry/config";
import type { BlocksDb, LeafDb, StatesDb, StateUpdateError } from "@typeberry/database";
import { WithHash } from "@typeberry/hash";
import type { Logger } from "@typeberry/logger";
import type { SerializedState } from "@typeberry/state-merkleization";
import type { TransitionHasher } from "@typeberry/transition";
import { BlockVerifier, BlockVerifierError } from "@typeberry/transition/block-verifier.js";
<<<<<<< HEAD
import { OnChain, type StfError } from "@typeberry/transition/chain-stf.js";
import { type ErrorResult, measure, now, Result, resultToString, type TaggedError } from "@typeberry/utils";
import * as metrics from "./metrics.js";
=======
import { DbHeaderChain, OnChain, type StfError } from "@typeberry/transition/chain-stf.js";
import { type ErrorResult, measure, Result, resultToString, type TaggedError } from "@typeberry/utils";
>>>>>>> 818bae86

export enum ImporterErrorKind {
  Verifier = 0,
  Stf = 1,
  Update = 2,
}

export type ImporterError =
  | TaggedError<ImporterErrorKind.Verifier, BlockVerifierError>
  | TaggedError<ImporterErrorKind.Stf, StfError>
  | TaggedError<ImporterErrorKind.Update, StateUpdateError>;

const importerError = <Kind extends ImporterErrorKind, Err extends ImporterError["error"]>(
  kind: Kind,
  nested: ErrorResult<Err>,
) => Result.taggedError<WithHash<HeaderHash, HeaderView>, Kind, Err>(ImporterErrorKind, kind, nested);

export class Importer {
  private readonly verifier: BlockVerifier;
  private readonly stf: OnChain;

  // TODO [ToDr] we cannot assume state reference does not change.
  private readonly state: SerializedState<LeafDb>;
  // Hash of the block that we have the posterior state for in `state`.
  private currentHash: HeaderHash;
  private readonly metrics: ReturnType<typeof metrics.createMetrics>;

  constructor(
    spec: ChainSpec,
    pvm: PvmBackend,
    private readonly hasher: TransitionHasher,
    private readonly logger: Logger,
    private readonly blocks: BlocksDb,
    private readonly states: StatesDb<SerializedState<LeafDb>>,
  ) {
    this.metrics = metrics.createMetrics();
    const currentBestHeaderHash = this.blocks.getBestHeaderHash();
    const state = states.getState(currentBestHeaderHash);
    if (state === null) {
      throw new Error(`Unable to load best state from header hash: ${currentBestHeaderHash}.`);
    }

    this.verifier = new BlockVerifier(hasher, blocks);
    this.stf = new OnChain(spec, state, hasher, pvm, DbHeaderChain.new(blocks));
    this.state = state;
    this.currentHash = currentBestHeaderHash;
    this.prepareForNextEpoch();

    logger.info`😎 Best time slot: ${state.timeslot} (header hash: ${currentBestHeaderHash})`;
  }

  /** Do some extra work for preparation for the next epoch. */
  public async prepareForNextEpoch() {
    try {
      await this.stf.prepareForNextEpoch();
    } catch (e) {
      this.logger.error`Unable to prepare for next epoch: ${e}`;
    }
  }

  // TODO [ToDr] import block and get state root
  public async importBlockWithStateRoot(
    block: BlockView,
    omitSealVerification: boolean,
  ): Promise<Result<StateRootHash, ImporterError>> {
    const res = await this.importBlock(block, omitSealVerification);
    if (res.isOk) {
      return Result.ok(this.state.backend.getStateRoot(this.hasher.blake2b));
    }
    return res;
  }

  public async importBlock(
    block: BlockView,
    omitSealVerification: boolean,
  ): Promise<Result<WithHash<HeaderHash, HeaderView>, ImporterError>> {
    const timer = measure("importBlock");
    const timeSlot = extractTimeSlot(block);

    this.metrics.recordBlockImportingStarted(timeSlot);

    const startTime = now();
    const maybeBestHeader = await this.importBlockInternal(block, omitSealVerification);
    const duration = now() - startTime;

    if (maybeBestHeader.isOk) {
      const bestHeader = maybeBestHeader.ok;
      this.logger.info`🧊 Best block: #${timeSlot} (${bestHeader.hash})`;
      this.logger.log`${timer()}`;
      this.metrics.recordBlockImportComplete(duration, true);
      return maybeBestHeader;
    }

    this.logger.log`❌ Rejected block #${timeSlot}: ${resultToString(maybeBestHeader)}`;
    this.logger.log`${timer()}`;
    this.metrics.recordBlockImportComplete(duration, false);
    return maybeBestHeader;
  }

  private async importBlockInternal(
    block: BlockView,
    omitSealVerification = false,
  ): Promise<Result<WithHash<HeaderHash, HeaderView>, ImporterError>> {
    const logger = this.logger;
    logger.log`🧱 Attempting to import a new block`;

    const timerVerify = measure("import:verify");
    const verifyStart = now();
    const hash = await this.verifier.verifyBlock(block);
    const verifyDuration = now() - verifyStart;
    logger.log`${timerVerify()}`;
    if (hash.isError) {
      this.metrics.recordBlockVerificationFailed(resultToString(hash));
      return importerError(ImporterErrorKind.Verifier, hash);
    }
    this.metrics.recordBlockVerified(verifyDuration);

    // TODO [ToDr] This is incomplete/temporary fork support!
    const parentHash = block.header.view().parentHeaderHash.materialize();
    if (!this.currentHash.isEqualTo(parentHash)) {
      const state = this.states.getState(parentHash);
      if (state === null) {
        const e = Result.error(
          BlockVerifierError.StateRootNotFound,
          () => `State not found for parent block ${parentHash}`,
        );
        if (!e.isError) {
          throw new Error("unreachable, just adding to make compiler happy");
        }
        return importerError(ImporterErrorKind.Verifier, e);
      }
      this.state.updateBackend(state?.backend);
      this.prepareForNextEpoch();
      this.currentHash = parentHash;
    }

    const timeSlot = block.header.view().timeSlotIndex.materialize();
    const headerHash = hash.ok;
    logger.log`🧱 Verified block: Got hash ${headerHash} for block at slot ${timeSlot}.`;
    const timerStf = measure("import:stf");
    const stfStart = now();
    const res = await this.stf.transition(block, headerHash, omitSealVerification);
    const stfDuration = now() - stfStart;
    logger.log`${timerStf()}`;
    if (res.isError) {
      this.metrics.recordBlockExecutionFailed(resultToString(res));
      return importerError(ImporterErrorKind.Stf, res);
    }
    this.metrics.recordBlockExecuted(stfDuration, 0);
    // modify the state
    const update = res.ok;
    const timerState = measure("import:state");
    const updateResult = await this.states.updateAndSetState(headerHash, this.state, update);
    if (updateResult.isError) {
      logger.error`🧱 Unable to update state: ${resultToString(updateResult)}`;
      return importerError(ImporterErrorKind.Update, updateResult);
    }

    this.prepareForNextEpoch();
    this.currentHash = headerHash;
    logger.log`${timerState()}`;

    // insert new state and the block to DB.
    const timerDb = measure("import:db");
    const writeBlocks = this.blocks.insertBlock(new WithHash(headerHash, block));

    // Computation of the state root may happen asynchronously,
    // but we still need to wait for it before next block can be imported
    const stateRoot = await this.states.getStateRoot(this.state);
    logger.log`🧱 Storing post-state-root for ${headerHash}: ${stateRoot}.`;
    const writeStateRoot = this.blocks.setPostStateRoot(headerHash, stateRoot);

    await Promise.all([writeBlocks, writeStateRoot]);
    logger.log`${timerDb()}`;
    // finally update the best block
    await this.blocks.setBestHeaderHash(headerHash);

    return Result.ok(new WithHash(headerHash, block.header.view()));
  }

  getBestStateRootHash() {
    const bestHeaderHash = this.blocks.getBestHeaderHash();
    const stateRoot = this.blocks.getPostStateRoot(bestHeaderHash);
    return stateRoot;
  }

  getBestBlockHash() {
    return this.blocks.getBestHeaderHash();
  }

  getStateEntries(headerHash: HeaderHash) {
    const state = this.states.getState(headerHash);
    const stateEntries = state?.backend.intoStateEntries();
    return stateEntries ?? null;
  }
  async close() {
    await this.blocks.close();
    await this.states.close();
  }
}

/**
 * Attempt to safely extract timeslot of a block.
 *
 * NOTE: it may fail if encoding is invalid.
 */
function extractTimeSlot(block: BlockView) {
  try {
    return block.header.view().timeSlotIndex.materialize();
  } catch {
    return tryAsTimeSlot(2 ** 32 - 1);
  }
}<|MERGE_RESOLUTION|>--- conflicted
+++ resolved
@@ -6,14 +6,9 @@
 import type { SerializedState } from "@typeberry/state-merkleization";
 import type { TransitionHasher } from "@typeberry/transition";
 import { BlockVerifier, BlockVerifierError } from "@typeberry/transition/block-verifier.js";
-<<<<<<< HEAD
-import { OnChain, type StfError } from "@typeberry/transition/chain-stf.js";
+import { DbHeaderChain, OnChain, type StfError } from "@typeberry/transition/chain-stf.js";
 import { type ErrorResult, measure, now, Result, resultToString, type TaggedError } from "@typeberry/utils";
 import * as metrics from "./metrics.js";
-=======
-import { DbHeaderChain, OnChain, type StfError } from "@typeberry/transition/chain-stf.js";
-import { type ErrorResult, measure, Result, resultToString, type TaggedError } from "@typeberry/utils";
->>>>>>> 818bae86
 
 export enum ImporterErrorKind {
   Verifier = 0,
