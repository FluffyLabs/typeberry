--- conflicted
+++ resolved
@@ -5,12 +5,9 @@
   "main": "index.ts",
   "dependencies": {
     "@typeberry/bytes": "0.0.1",
-<<<<<<< HEAD
+    "@typeberry/codec": "0.0.1",
+    "@typeberry/collections": "0.0.1",
     "@typeberry/config": "0.0.1",
-=======
-    "@typeberry/codec": "0.0.1",
->>>>>>> 870bba78
-    "@typeberry/collections": "0.0.1",
     "@typeberry/hash": "0.0.1",
     "@typeberry/numbers": "0.0.1",
     "@typeberry/utils": "0.0.1"
