import type { CodeHash, ServiceId } from "@typeberry/block";
import { Bytes, BytesBlob } from "@typeberry/bytes";
import { HashDictionary } from "@typeberry/collections";
import { HASH_SIZE, WithHash, hashString } from "@typeberry/hash";
import { InMemoryTrie, type StateKey, type TrieHash } from "@typeberry/trie";
import { blake2bTrieHasher } from "@typeberry/trie/blake2b.node";
import { WriteableNodesDb } from "@typeberry/trie/nodesDb";

export class StateDb {
  constructor(private readonly db: InMemoryKvdb) {}

  stateAt(root: TrieHash): State | null {
    const hasRootNode = this.db.has(root.asOpaque());
    // we don't know about that trie.
    if (!hasRootNode) {
      return null;
    }
    return new State(this.db, root);
  }
}

export class State {
  constructor(
    private readonly db: InMemoryKvdb,
    public readonly root: TrieHash,
  ) {}

  getServiceCode(serviceId: ServiceId): WithHash<CodeHash, BytesBlob> | null {
    const key = hashString(`serviceCodeHash:${serviceId}`);
    // TODO [ToDr] here we need to make sure that the key is part of the root!
    const blob = this.db.get(key.asOpaque());
    if (!blob) {
      return null;
    }
    const hash = blob.raw.subarray(0, HASH_SIZE);
    const code = blob.raw.subarray(HASH_SIZE);

<<<<<<< HEAD
    return new WithHash(Bytes.fromBlob(hash, HASH_SIZE) as CodeHash, BytesBlob.blobFrom(code));
=======
    return new WithHash(Bytes.fromBlob(hash, HASH_SIZE).asOpaque(), BytesBlob.from(code));
>>>>>>> 9949ea31
  }
}

/** Basic abstraction over key-value database. */
export interface KeyValueDatabase<Tx extends Transaction> {
  /** Retrieve a key from the database. */
  get(key: StateKey): BytesBlob | null;

  /** Check if the key is present in the database. */
  has(key: StateKey): boolean;

  /** Get database commitment (merkle root hash). */
  getRoot(): TrieHash;

  /** Create new transaction to alter the database. */
  newTransaction(): Tx;

  /** Commit the changes from a transaction back to the database and get the root. */
  commit(tx: Tx): Promise<TrieHash>;
}

/** Database-altering transaction. */
export interface Transaction {
  /** Insert/Overwrite key in the database. */
  insert(key: StateKey, value: WithHash<TrieHash, BytesBlob>): void;

  /** Remove a key from the database. */
  remove(key: StateKey): void;
}

export class InMemoryKvdb implements KeyValueDatabase<InMemoryTransaction> {
  private readonly db: WriteableNodesDb;
  private readonly flat: HashDictionary<StateKey, WithHash<TrieHash, BytesBlob>>;
  private readonly trie: InMemoryTrie;

  constructor() {
    this.db = new WriteableNodesDb(blake2bTrieHasher);
    this.flat = new HashDictionary();
    this.trie = new InMemoryTrie(this.db);
  }

  get(key: StateKey): BytesBlob | null {
    const value = this.flat.get(key);
    return value?.data ?? null;
  }

  has(key: StateKey): boolean {
    const x = this.get(key);
    return x !== null;
  }

  getRoot(): TrieHash {
    return this.trie.getRoot();
  }

  newTransaction(): InMemoryTransaction {
    return new InMemoryTransaction();
  }

  commit(tx: InMemoryTransaction): Promise<TrieHash> {
    for (const [key, value] of tx.writes) {
      if (value) {
        this.trie.set(key, value.data, value.hash);
        this.flat.set(key, value);
      } else {
        this.trie.remove(key);
        this.flat.delete(key);
      }
    }
    return Promise.resolve(this.getRoot());
  }
}

export class InMemoryTransaction implements Transaction {
  readonly writes: [StateKey, WithHash<TrieHash, BytesBlob> | null][] = [];

  insert(key: StateKey, value: WithHash<TrieHash, BytesBlob>): void {
    this.writes.push([key, value]);
  }

  remove(key: StateKey): void {
    this.writes.push([key, null]);
  }
}<|MERGE_RESOLUTION|>--- conflicted
+++ resolved
@@ -35,11 +35,7 @@
     const hash = blob.raw.subarray(0, HASH_SIZE);
     const code = blob.raw.subarray(HASH_SIZE);
 
-<<<<<<< HEAD
-    return new WithHash(Bytes.fromBlob(hash, HASH_SIZE) as CodeHash, BytesBlob.blobFrom(code));
-=======
-    return new WithHash(Bytes.fromBlob(hash, HASH_SIZE).asOpaque(), BytesBlob.from(code));
->>>>>>> 9949ea31
+    return new WithHash(Bytes.fromBlob(hash, HASH_SIZE).asOpaque(), BytesBlob.blobFrom(code));
   }
 }
 
