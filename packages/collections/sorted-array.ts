<<<<<<< HEAD
import type { BytesBlob } from "@typeberry/bytes";
import { check } from "@typeberry/utils";

/** A return value of some comparator. */
export enum Ordering {
  /** `self < other` */
  Less = -1,
  /** `self === other` */
  Equal = 0,
  /** `self > other` */
  Greater = 1,
}

/**
 * A type that compares the `self` value to `other` and returns an ordering in respect to `self`.
 *
 * e.g. `self < other => Ordering.Less`, `self > other => Ordering.Greater`
 */
export type Comparator<V> = (self: V, other: V) => Ordering;

export function bytesComparator<T extends BytesBlob>(a: T, b: T): Ordering {
  if (a.isLessThan(b)) {
    return Ordering.Less;
  }
  if (a.isEqualTo(b)) {
    return Ordering.Equal;
  }
  return Ordering.Greater;
}

=======
import { type Comparator, Ordering } from "@typeberry/ordering";
import { check } from "@typeberry/utils";

>>>>>>> edb6ee27
/**
 * Collection of elements of type `V` that has some strict ordering.
 *
 * The items are stored sorted, which allows logarithmic insertion & lookup
 * and obviously in-order iteration.
 *
 * Duplicates are allowed, so make sure to check presence before inserting.
 */
export class SortedArray<V> {
  /**
   * Create SortedArray from array that is not sorted. This function sorts the array.
   */
  static fromArray<V>(comparator: Comparator<V>, array: V[] = []) {
    const data = array.slice();
    data.sort(comparator);
    return new SortedArray(data, comparator);
  }

  /**
   * Create SortedArray from array that is sorted. This function does not sort the array. Unsorted array will not work correctly!
   */
  static fromSortedArray<V>(comparator: Comparator<V>, array: V[] = []) {
    const dataLength = array.length;

    if (dataLength === 0) {
      return new SortedArray([], comparator);
    }

    const data = array.slice();

    for (let i = 1; i < dataLength; i++) {
      if (comparator(data[i - 1], data[i]) === Ordering.Greater) {
        throw new Error(`Expected sorted array, got: ${data}`);
      }
    }

    return new SortedArray(data, comparator);
  }

  protected constructor(
    public readonly array: V[],
    public readonly comparator: Comparator<V>,
  ) {}

  /** Insert new element to the collection. */
  public insert(v: V) {
    const findIdx = this.binarySearch(v);
    this.array.splice(findIdx.idx, 0, v);
  }

  /**
   * Returns index of SOME (it's not guaranteed it's first or last)
   * equal element or -1 if the element does not exist.
   */
  public findIndex(v: V) {
    const findIdx = this.binarySearch(v);
    if (findIdx.isEqual) {
      return findIdx.idx;
    }

    return -1;
  }
  /**
   * Return the exact (in terms of comparator) element that's in the array if present.
   *
   * Note this API might look redundant on a first glance, but it really depends on the
   * comparator. We might have a complex object inside the array, yet the comparator
   * will consider two objects equal just by looking at the id. With this API
   * we are able to retrieve the exact object that's stored.
   */
  public findExact(v: V): V | undefined {
    const findIdx = this.binarySearch(v);
    if (findIdx.isEqual) {
      return this.array[findIdx.idx];
    }

    return undefined;
  }

  /** Remove one matching element from the collection. */
  public removeOne(v: V) {
    const findIdx = this.binarySearch(v);
    if (findIdx.isEqual) {
      // remove the element
      this.array.splice(findIdx.idx, 1);
    }
  }

  /** Check if element is present in the collection. */
  public has(v: V) {
    return this.binarySearch(v).isEqual;
  }

  /** Return the number of items in the array. */
  public get length(): number {
    return this.array.length;
  }

  /** Return a regular array that's a copy of this one. */
  public slice(start?: number, end?: number): V[] {
    return this.array.slice(start, end);
  }

  protected binarySearch(v: V) {
    const arr = this.array;
    const cmp = this.comparator;

    let low = 0;
    let high = arr.length;

    while (low < high) {
      const mid = (high + low) >> 1;
      const r = cmp(arr[mid], v);
      if (r === Ordering.Equal) {
        return {
          idx: mid,
          isEqual: true,
        };
      }

      if (r <= Ordering.Less) {
        low = mid + 1;
      } else {
        high = mid;
      }
    }

    return {
      idx: low,
    };
  }

  /** Create a new SortedSet from two sorted collections. */
  static fromTwoSortedCollections<V>(first: SortedArray<V>, second: SortedArray<V>) {
    check(first.comparator === second.comparator, "Cannot merge arrays if they do not use the same comparator");
    const comparator = first.comparator;
    const arr1 = first.array;
    const arr1Length = arr1.length;
    const arr2 = second.array;
    const arr2Length = arr2.length;

    const resultLength = arr1Length + arr2Length;
    const result: V[] = new Array(resultLength);

    let i = 0; // arr1 index
    let j = 0; // arr2 index
    let k = 0; // result array index

    while (i < arr1Length && j < arr2Length) {
      if (comparator(arr1[i], arr2[j]) === Ordering.Less) {
        result[k++] = arr1[i++];
      } else if (comparator(arr1[i], arr2[j]) === Ordering.Greater) {
        result[k++] = arr2[j++];
      } else {
        result[k++] = arr1[i++];
        result[k++] = arr2[j++];
      }
    }

    while (i < arr1Length) {
      result[k++] = arr1[i++];
    }

    while (j < arr2Length) {
      result[k++] = arr2[j++];
    }

    return SortedArray.fromSortedArray(comparator, result);
  }

  /** it allows to use SortedArray in for-of loop */
  *[Symbol.iterator]() {
    for (const value of this.array) {
      yield value;
    }
  }
}<|MERGE_RESOLUTION|>--- conflicted
+++ resolved
@@ -1,39 +1,6 @@
-<<<<<<< HEAD
-import type { BytesBlob } from "@typeberry/bytes";
-import { check } from "@typeberry/utils";
-
-/** A return value of some comparator. */
-export enum Ordering {
-  /** `self < other` */
-  Less = -1,
-  /** `self === other` */
-  Equal = 0,
-  /** `self > other` */
-  Greater = 1,
-}
-
-/**
- * A type that compares the `self` value to `other` and returns an ordering in respect to `self`.
- *
- * e.g. `self < other => Ordering.Less`, `self > other => Ordering.Greater`
- */
-export type Comparator<V> = (self: V, other: V) => Ordering;
-
-export function bytesComparator<T extends BytesBlob>(a: T, b: T): Ordering {
-  if (a.isLessThan(b)) {
-    return Ordering.Less;
-  }
-  if (a.isEqualTo(b)) {
-    return Ordering.Equal;
-  }
-  return Ordering.Greater;
-}
-
-=======
 import { type Comparator, Ordering } from "@typeberry/ordering";
 import { check } from "@typeberry/utils";
 
->>>>>>> edb6ee27
 /**
  * Collection of elements of type `V` that has some strict ordering.
  *
