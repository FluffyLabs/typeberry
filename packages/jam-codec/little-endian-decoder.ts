const BUFFER_SIZE = 8;

export class LittleEndianDecoder {
  private buffer = new ArrayBuffer(BUFFER_SIZE);
<<<<<<< HEAD
  private valueArray = new BigUint64Array(this.buffer);
=======
  private u64ValueArray = new BigUint64Array(this.buffer);
>>>>>>> bf9b4c19
  private u32ValueArray = new Uint32Array(this.buffer);
  private view = new DataView(this.buffer);

  private loadBytes(bytes: Uint8Array) {
    const n = bytes.length;
    const noOfBytes = Math.min(n, BUFFER_SIZE);

    for (let i = 0; i < noOfBytes; i++) {
      this.view.setUint8(i, bytes[i]);
    }

    for (let i = n; i < BUFFER_SIZE; i++) {
      this.view.setUint8(i, 0x00);
    }
  }

  decodeU64(bytes: Uint8Array) {
    this.loadBytes(bytes);
    return this.u64ValueArray[0];
  }

  decodeU32(bytes: Uint8Array) {
    this.decodeU64(bytes);
    return this.u32ValueArray[0];
  }

  decodeU32(bytes: Uint8Array) {
    this.decode(bytes);
    return this.u32ValueArray[0];
  }
}<|MERGE_RESOLUTION|>--- conflicted
+++ resolved
@@ -2,11 +2,7 @@
 
 export class LittleEndianDecoder {
   private buffer = new ArrayBuffer(BUFFER_SIZE);
-<<<<<<< HEAD
-  private valueArray = new BigUint64Array(this.buffer);
-=======
   private u64ValueArray = new BigUint64Array(this.buffer);
->>>>>>> bf9b4c19
   private u32ValueArray = new Uint32Array(this.buffer);
   private view = new DataView(this.buffer);
 
@@ -29,12 +25,7 @@
   }
 
   decodeU32(bytes: Uint8Array) {
-    this.decodeU64(bytes);
-    return this.u32ValueArray[0];
-  }
-
-  decodeU32(bytes: Uint8Array) {
-    this.decode(bytes);
+    this.loadBytes(bytes);
     return this.u32ValueArray[0];
   }
 }