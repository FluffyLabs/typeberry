import { check } from "./debug.js";

/** An indication of two possible outcomes returned from a function. */
export type Result<Ok, Error> = OkResult<Ok> | ErrorResult<Error>;

export type OkResult<Ok> = {
  isOk: true;
  isError: false;
  ok: Ok;
};

export type ErrorResult<Error> = {
  isOk: false;
  isError: true;
  error: Error;
  details: string;
};

/**
 * A generic `OK` response to be used instead of some empty/null value.
 *
 * NOTE that generic error is not provided to rather have a more
 * descriptive value.
 */
export const OK = Symbol("ok");
export type OK = typeof OK;

/**
 * A standardized tagged union for nested error types.
 */
export type TaggedError<Kind, Nested> = {
  kind: Kind;
  error: Nested;
};

type EnumMapping = Record<string, string | number>;

class RichTaggedError<Kind extends string | number, Nested> implements TaggedError<Kind, Nested> {
  constructor(
    public readonly kind: Kind,
    public readonly error: Nested,
    public readonly enumMapping: EnumMapping,
  ) {}

  toString() {
    const readableKind = Object.keys(this.enumMapping).find((key) => this.enumMapping[key] === this.kind) ?? "?";
    return `${readableKind} (${this.kind}) - ${maybeTaggedErrorToString(this.error)}`;
  }
}

const isTaggedError = (e: unknown): e is TaggedError<unknown, unknown> => {
  if (e !== null && typeof e === "object") {
    if ("kind" in e && "error" in e) {
      return true;
    }
  }
  return false;
};

const maybeTaggedErrorToString = (err: unknown): string => {
  if (isTaggedError(err)) {
    if (err instanceof RichTaggedError) {
      return err.toString();
    }
    return `${err.kind} - ${maybeTaggedErrorToString(err.error)}`;
  }
  if (typeof err === "symbol") {
    return err.toString();
  }
  return `${err}`;
};

export function resultToString<Ok, Error>(res: Result<Ok, Error>) {
  if (res.isOk) {
    return `OK: ${typeof res.ok === "symbol" ? res.ok.toString() : res.ok}`;
  }
  return `${res.details}\nError: ${maybeTaggedErrorToString(res.error)}`;
}

/** An indication of two possible outcomes returned from a function. */
export const Result = {
  /** Create new [`Result`] with `Ok` status. */
<<<<<<< HEAD
  ok: <Ok, Error>(ok: Ok): Result<Ok, Error> => {
    check`${ok !== undefined} 'ok' type cannot be undefined.`;
=======
  ok: <Ok>(ok: Ok): OkResult<Ok> => {
    check(ok !== undefined, "`Ok` type cannot be undefined.");
>>>>>>> 3c302044
    return {
      isOk: true,
      isError: false,
      ok,
    };
  },

  /** Create new [`Result`] with `Error` status. */
<<<<<<< HEAD
  error: <Ok, Error>(error: Error, details = ""): Result<Ok, Error> => {
    check`${error !== undefined} 'Error' type cannot be undefined.`;
=======
  error: <Error>(error: Error, details = ""): ErrorResult<Error> => {
    check(error !== undefined, "`Error` type cannot be undefined.");
>>>>>>> 3c302044
    return {
      isOk: false,
      isError: true,
      error,
      details,
    };
  },

  /** Create new [`Result`] with `Error` coming from a nested error type. */
  taggedError: <Ok, Kind extends string | number, Nested>(
    enumMapping: EnumMapping,
    kind: Kind,
    nested: ErrorResult<Nested>,
  ): Result<Ok, RichTaggedError<Kind, Nested>> => {
    return Result.error(new RichTaggedError(kind, nested.error, enumMapping), nested.details);
  },
};<|MERGE_RESOLUTION|>--- conflicted
+++ resolved
@@ -80,13 +80,8 @@
 /** An indication of two possible outcomes returned from a function. */
 export const Result = {
   /** Create new [`Result`] with `Ok` status. */
-<<<<<<< HEAD
-  ok: <Ok, Error>(ok: Ok): Result<Ok, Error> => {
+  ok: <Ok>(ok: Ok): OkResult<Ok> => {
     check`${ok !== undefined} 'ok' type cannot be undefined.`;
-=======
-  ok: <Ok>(ok: Ok): OkResult<Ok> => {
-    check(ok !== undefined, "`Ok` type cannot be undefined.");
->>>>>>> 3c302044
     return {
       isOk: true,
       isError: false,
@@ -95,13 +90,8 @@
   },
 
   /** Create new [`Result`] with `Error` status. */
-<<<<<<< HEAD
-  error: <Ok, Error>(error: Error, details = ""): Result<Ok, Error> => {
+  error: <Error>(error: Error, details = ""): ErrorResult<Error> => {
     check`${error !== undefined} 'Error' type cannot be undefined.`;
-=======
-  error: <Error>(error: Error, details = ""): ErrorResult<Error> => {
-    check(error !== undefined, "`Error` type cannot be undefined.");
->>>>>>> 3c302044
     return {
       isOk: false,
       isError: true,
