import type { Comparator } from "@typeberry/ordering";
import { check } from "@typeberry/utils";
<<<<<<< HEAD
import { SortedArray } from "./sorted-array.js";
=======
import { type ImmutableSortedArray, SortedArray } from "./sorted-array";

export interface ImmutableSortedSet<V> extends ImmutableSortedArray<V> {}
>>>>>>> c4f9ceba

/**
 * Collection of elements of type `V` that has some strict ordering and does not have duplicates.
 *
 * The items are stored sorted, which allows logarithmic insertion & lookup
 * and obviously in-order iteration.
 *
 * Duplicates are not allowed. Inserting an existing item is no-op.
 */
export class SortedSet<V> extends SortedArray<V> implements ImmutableSortedSet<V> {
  /**
   * Create SortedSet from array that is not sorted. This function sorts the array.
   */
  static fromArray<V>(comparator: Comparator<V>, array: readonly V[] = []) {
    const data = array.slice();
    data.sort((a, b) => comparator(a, b).value);
    const dataLength = data.length;

    for (let i = 1; i < dataLength; i++) {
      if (comparator(data[i - 1], data[i]).isEqual()) {
        throw new Error(`Expected array without duplicates, got: ${array}`);
      }
    }

    return new SortedSet(data, comparator);
  }

  /**
   * Create SortedSet from array that is sorted using given `comparator`.
   *
   * NOTE: This function does not sort the array. Unsorted array will throw an error.
   */
  static fromSortedArray<V>(comparator: Comparator<V>, array: readonly V[] = []) {
    if (array.length === 0) {
      return new SortedSet([], comparator);
    }

    const data = array.slice();
    const dataLength = data.length;

    for (let i = 1; i < dataLength; i++) {
      if (comparator(data[i - 1], data[i]).isGreaterOrEqual()) {
        throw new Error(`Expected sorted array without duplicates, got: ${data}`);
      }
    }

    return new SortedSet(data, comparator);
  }

  /** Insert given element to the sorted set unless it's already there. */
  public insert(v: V) {
    const findIdx = this.binarySearch(v);
    if (!findIdx.isEqual) {
      this.array.splice(findIdx.idx, 0, v);
    }
  }

  /** Create a new SortedSet from two sorted collections. */
  static fromTwoSortedCollections<V>(first: ImmutableSortedArray<V>, second: ImmutableSortedArray<V>) {
    check(first.comparator === second.comparator, "Cannot merge arrays if they do not use the same comparator");
    const comparator = first.comparator;

    if (first.length === 0) {
      return SortedSet.fromSortedArray(comparator, second.array);
    }

    if (second.length === 0) {
      return SortedSet.fromSortedArray(comparator, first.array);
    }
    const mergedArray = SortedArray.fromTwoSortedCollections(first, second).array;

    const mergedLength = mergedArray.length;

    let j = 1;
    for (let i = 1; i < mergedLength; i++) {
      if (comparator(mergedArray[i - 1], mergedArray[i]).isNotEqual()) {
        mergedArray[j++] = mergedArray[i];
      }
    }

    mergedArray.length = j;

    return SortedSet.fromSortedArray(comparator, mergedArray);
  }
}<|MERGE_RESOLUTION|>--- conflicted
+++ resolved
@@ -1,12 +1,8 @@
 import type { Comparator } from "@typeberry/ordering";
 import { check } from "@typeberry/utils";
-<<<<<<< HEAD
-import { SortedArray } from "./sorted-array.js";
-=======
-import { type ImmutableSortedArray, SortedArray } from "./sorted-array";
+import { type ImmutableSortedArray, SortedArray } from "./sorted-array.js";
 
 export interface ImmutableSortedSet<V> extends ImmutableSortedArray<V> {}
->>>>>>> c4f9ceba
 
 /**
  * Collection of elements of type `V` that has some strict ordering and does not have duplicates.
