import type { Comparator } from "@typeberry/ordering";
import { check } from "@typeberry/utils";
import { type ImmutableSortedArray, SortedArray } from "./sorted-array.js";

export interface ImmutableSortedSet<V> extends ImmutableSortedArray<V> {}

/**
 * Collection of elements of type `V` that has some strict ordering and does not have duplicates.
 *
 * The items are stored sorted, which allows logarithmic insertion & lookup
 * and obviously in-order iteration.
 *
 * Duplicates are not allowed. Inserting an existing item is no-op.
 */
export class SortedSet<V> extends SortedArray<V> implements ImmutableSortedSet<V> {
  /**
   * Create SortedSet from array that is not sorted. This function sorts the array.
   * Duplicates are removed.
   */
  static fromArray<V>(comparator: Comparator<V>, array: readonly V[] = []) {
    if (array.length === 0) {
      return new SortedSet([], comparator);
    }

    const data = array.toSorted((a, b) => comparator(a, b).value);
    const dataLength = data.length;

    const nonDuplicates = [data[0]];
    for (let i = 1; i < dataLength; i++) {
      if (!comparator(data[i - 1], data[i]).isEqual()) {
        nonDuplicates.push(data[i]);
      }
    }

    return new SortedSet(nonDuplicates, comparator);
  }

  /**
   * Create SortedSet from array that is not sorted. This function sorts the array.
   * Duplicates are detected an are not allowed.
   */
  static fromArrayUnique<V>(comparator: Comparator<V>, array: readonly V[]) {
    const data = array.toSorted((a, b) => comparator(a, b).value);
    const dataLength = data.length;

    for (let i = 1; i < dataLength; i++) {
      if (comparator(data[i - 1], data[i]).isEqual()) {
        throw new Error(`Expected array without duplicates, got: ${array}`);
      }
    }

    return new SortedSet(data, comparator);
  }

  /**
   * Create SortedSet from array that is sorted using given `comparator`.
   *
   * NOTE: This function does not sort the array. Unsorted array will throw an error.
   */
  static fromSortedArray<V>(comparator: Comparator<V>, array: readonly V[] = []) {
    if (array.length === 0) {
      return new SortedSet([], comparator);
    }

    const data = array.slice();
    const dataLength = data.length;

    for (let i = 1; i < dataLength; i++) {
      if (comparator(data[i - 1], data[i]).isGreaterOrEqual()) {
        throw new Error(`Expected sorted array without duplicates, got: ${data}`);
      }
    }

    return new SortedSet(data, comparator);
  }

  /** Insert given element to the sorted set unless it's already there. */
  public insert(v: V) {
    const findIdx = this.binarySearch(v);
    if (!findIdx.isEqual) {
      this.array.splice(findIdx.idx, 0, v);
    }
  }

<<<<<<< HEAD
  /** Replace an existing element matching the comparator to given ref. */
=======
  /**
   * Insert given element to the sorted set EVEN IF it's already present.
   *
   * Putting another value that's equal via comparator will replace the current one.
   */
>>>>>>> 6140c474
  public replace(v: V) {
    const findIdx = this.binarySearch(v);
    const toRemove = findIdx.isEqual ? 1 : 0;
    this.array.splice(findIdx.idx, toRemove, v);
  }

  /** Create a new SortedSet from two sorted collections. */
  static fromTwoSortedCollections<V>(first: ImmutableSortedArray<V>, second: ImmutableSortedArray<V>) {
    check(first.comparator === second.comparator, "Cannot merge arrays if they do not use the same comparator");
    const comparator = first.comparator;

    if (first.length === 0) {
      return SortedSet.fromSortedArray(comparator, second.array);
    }

    if (second.length === 0) {
      return SortedSet.fromSortedArray(comparator, first.array);
    }
    const mergedArray = SortedArray.fromTwoSortedCollections(first, second).array;

    const mergedLength = mergedArray.length;

    let j = 1;
    for (let i = 1; i < mergedLength; i++) {
      if (comparator(mergedArray[i - 1], mergedArray[i]).isNotEqual()) {
        mergedArray[j++] = mergedArray[i];
      }
    }

    mergedArray.length = j;

    return SortedSet.fromSortedArray(comparator, mergedArray);
  }
}<|MERGE_RESOLUTION|>--- conflicted
+++ resolved
@@ -82,15 +82,11 @@
     }
   }
 
-<<<<<<< HEAD
-  /** Replace an existing element matching the comparator to given ref. */
-=======
   /**
    * Insert given element to the sorted set EVEN IF it's already present.
    *
    * Putting another value that's equal via comparator will replace the current one.
    */
->>>>>>> 6140c474
   public replace(v: V) {
     const findIdx = this.binarySearch(v);
     const toRemove = findIdx.isEqual ? 1 : 0;
