--- conflicted
+++ resolved
@@ -83,9 +83,6 @@
     this.array.splice(findIdx.idx, 0, v);
   }
 
-<<<<<<< HEAD
-  findIndex(v: V) {
-=======
   /**
    * Return and remove the last element of the collection.
    *
@@ -95,12 +92,7 @@
     return this.array.pop();
   }
 
-  /**
-   * Returns index of SOME (it's not guaranteed it's first or last)
-   * equal element or -1 if the element does not exist.
-   */
   public findIndex(v: V) {
->>>>>>> 21d48192
     const findIdx = this.binarySearch(v);
     if (findIdx.isEqual) {
       return findIdx.idx;
@@ -109,7 +101,7 @@
     return -1;
   }
 
-  findExact(v: V): V | undefined {
+  public findExact(v: V): V | undefined {
     const findIdx = this.binarySearch(v);
     if (findIdx.isEqual) {
       return this.array[findIdx.idx];
