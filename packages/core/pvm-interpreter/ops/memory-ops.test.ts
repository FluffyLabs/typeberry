import assert from "node:assert";
import { describe, it } from "node:test";
import { InstructionResult } from "../instruction-result";
import { Memory, MemoryBuilder } from "../memory";
import { MAX_MEMORY_INDEX, PAGE_SIZE, RESERVED_NUMBER_OF_PAGES } from "../memory/memory-consts";
import { tryAsMemoryIndex, tryAsSbrkIndex } from "../memory/memory-index";
import { Registers } from "../registers";
import { MemoryOps } from "./memory-ops";

describe("MemoryOps", () => {
  function prepareData(pagesToAllocate: number, lengthRegisterValue = PAGE_SIZE) {
    const regs = new Registers();
    const memory = new Memory();
    const instructionResult = new InstructionResult();
    const memoryOps = new MemoryOps(regs, memory, instructionResult);
    const resultIndex = 1;
    const lengthIndex = 0;
    regs.setU32(lengthIndex, lengthRegisterValue);
    const expectedMemory = new MemoryBuilder()
      .setWriteablePages(
        tryAsMemoryIndex(RESERVED_NUMBER_OF_PAGES * PAGE_SIZE),
        tryAsMemoryIndex((RESERVED_NUMBER_OF_PAGES + pagesToAllocate) * PAGE_SIZE),
      )
      .finalize(
        tryAsMemoryIndex((RESERVED_NUMBER_OF_PAGES + pagesToAllocate) * PAGE_SIZE),
        tryAsSbrkIndex(MAX_MEMORY_INDEX),
      );
    return { regs, memory, expectedMemory, instructionResult, memoryOps, resultIndex, lengthIndex };
  }

  it("should allocate one memory page", () => {
    const pagesToAllocate = 1;
    const { memoryOps, regs, resultIndex, lengthIndex, memory, expectedMemory } = prepareData(pagesToAllocate);

    memoryOps.sbrk(lengthIndex, resultIndex);

<<<<<<< HEAD
    assert.deepEqual(regs.getLowerU32(resultIndex), 0);
=======
    assert.deepEqual(regs.getU32(resultIndex), RESERVED_NUMBER_OF_PAGES * PAGE_SIZE);
>>>>>>> 4e5a6136
    assert.deepStrictEqual(memory, expectedMemory);
  });

  it("should allocate two memory pages", () => {
    const pagesToAllocate = 2;
    const { memoryOps, regs, resultIndex, lengthIndex, memory, expectedMemory } = prepareData(
      pagesToAllocate,
      2 * PAGE_SIZE,
    );

    memoryOps.sbrk(lengthIndex, resultIndex);

<<<<<<< HEAD
    assert.deepEqual(regs.getLowerU32(resultIndex), 0);
=======
    assert.deepEqual(regs.getU32(resultIndex), RESERVED_NUMBER_OF_PAGES * PAGE_SIZE);
>>>>>>> 4e5a6136
    assert.deepStrictEqual(memory, expectedMemory);
  });

  it("should allocate two memory pages one by one", () => {
    const pagesToAllocate = 2;
    const { memoryOps, regs, resultIndex, lengthIndex, memory, expectedMemory } = prepareData(pagesToAllocate);

    memoryOps.sbrk(lengthIndex, resultIndex);
<<<<<<< HEAD
    assert.deepEqual(regs.getLowerU32(resultIndex), 0);

    memoryOps.sbrk(lengthIndex, resultIndex);

    assert.deepEqual(regs.getLowerU32(resultIndex), PAGE_SIZE);
=======
    assert.deepEqual(regs.getU32(resultIndex), RESERVED_NUMBER_OF_PAGES * PAGE_SIZE);

    memoryOps.sbrk(lengthIndex, resultIndex);

    assert.deepEqual(regs.getU32(resultIndex), RESERVED_NUMBER_OF_PAGES * PAGE_SIZE + PAGE_SIZE);
>>>>>>> 4e5a6136
    assert.deepStrictEqual(memory, expectedMemory);
  });
});<|MERGE_RESOLUTION|>--- conflicted
+++ resolved
@@ -34,11 +34,7 @@
 
     memoryOps.sbrk(lengthIndex, resultIndex);
 
-<<<<<<< HEAD
-    assert.deepEqual(regs.getLowerU32(resultIndex), 0);
-=======
-    assert.deepEqual(regs.getU32(resultIndex), RESERVED_NUMBER_OF_PAGES * PAGE_SIZE);
->>>>>>> 4e5a6136
+    assert.deepEqual(regs.getLowerU32(resultIndex), RESERVED_NUMBER_OF_PAGES * PAGE_SIZE);
     assert.deepStrictEqual(memory, expectedMemory);
   });
 
@@ -51,11 +47,7 @@
 
     memoryOps.sbrk(lengthIndex, resultIndex);
 
-<<<<<<< HEAD
-    assert.deepEqual(regs.getLowerU32(resultIndex), 0);
-=======
-    assert.deepEqual(regs.getU32(resultIndex), RESERVED_NUMBER_OF_PAGES * PAGE_SIZE);
->>>>>>> 4e5a6136
+    assert.deepEqual(regs.getLowerU32(resultIndex), RESERVED_NUMBER_OF_PAGES * PAGE_SIZE);
     assert.deepStrictEqual(memory, expectedMemory);
   });
 
@@ -64,19 +56,11 @@
     const { memoryOps, regs, resultIndex, lengthIndex, memory, expectedMemory } = prepareData(pagesToAllocate);
 
     memoryOps.sbrk(lengthIndex, resultIndex);
-<<<<<<< HEAD
-    assert.deepEqual(regs.getLowerU32(resultIndex), 0);
+    assert.deepEqual(regs.getLowerU32(resultIndex), RESERVED_NUMBER_OF_PAGES * PAGE_SIZE);
 
     memoryOps.sbrk(lengthIndex, resultIndex);
 
-    assert.deepEqual(regs.getLowerU32(resultIndex), PAGE_SIZE);
-=======
-    assert.deepEqual(regs.getU32(resultIndex), RESERVED_NUMBER_OF_PAGES * PAGE_SIZE);
-
-    memoryOps.sbrk(lengthIndex, resultIndex);
-
-    assert.deepEqual(regs.getU32(resultIndex), RESERVED_NUMBER_OF_PAGES * PAGE_SIZE + PAGE_SIZE);
->>>>>>> 4e5a6136
+    assert.deepEqual(regs.getLowerU32(resultIndex), RESERVED_NUMBER_OF_PAGES * PAGE_SIZE + PAGE_SIZE);
     assert.deepStrictEqual(memory, expectedMemory);
   });
 });