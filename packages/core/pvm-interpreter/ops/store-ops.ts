--- conflicted
+++ resolved
@@ -108,19 +108,11 @@
       return;
     }
 
-<<<<<<< HEAD
-    if (storeResult.error.hasPage) {
-      this.instructionResult.status = Result.FAULT;
-      this.instructionResult.exitParam = getStartPageIndex(storeResult.error.address);
-    } else {
-      this.instructionResult.status = Result.FAULT_ACCESS;
-=======
-    if (storeResult.isAccessFault) {
+    if (storeResult.error.isAccessFault) {
       this.instructionResult.status = Result.FAULT_ACCESS;
     } else {
       this.instructionResult.status = Result.FAULT;
       this.instructionResult.exitParam = getStartPageIndex(storeResult.address);
->>>>>>> fb0b78c9
     }
   }
 }