import { OK, Result } from "@typeberry/utils";
import { OutOfMemory, PageFault } from "./errors";
import { MAX_MEMORY_INDEX, PAGE_SIZE, RESERVED_NUMBER_OF_PAGES } from "./memory-consts";
import { type MemoryIndex, type SbrkIndex, tryAsSbrkIndex } from "./memory-index";
import { MemoryRange, RESERVED_MEMORY_RANGE } from "./memory-range";
import { alignToPageSize, getPageNumber } from "./memory-utils";
import { PageRange } from "./page-range";
import { WriteablePage } from "./pages";
import type { MemoryPage } from "./pages/memory-page";
import { type PageNumber, tryAsPageIndex } from "./pages/page-utils";

type InitialMemoryState = {
  memory: Map<PageNumber, MemoryPage>;
  sbrkIndex: SbrkIndex;
  endHeapIndex: SbrkIndex;
};

enum AccessType {
  READ = 0,
  WRITE = 1,
}
export class Memory {
  static fromInitialMemory(initialMemoryState: InitialMemoryState) {
    return new Memory(
      initialMemoryState?.sbrkIndex,
      initialMemoryState?.sbrkIndex,
      initialMemoryState?.endHeapIndex,
      initialMemoryState?.memory,
    );
  }

  constructor(
    private sbrkIndex = tryAsSbrkIndex(RESERVED_MEMORY_RANGE.end),
    private virtualSbrkIndex = tryAsSbrkIndex(RESERVED_MEMORY_RANGE.end),
    private endHeapIndex = tryAsSbrkIndex(MAX_MEMORY_INDEX),
    private memory = new Map<PageNumber, MemoryPage>(),
  ) {}

  reset() {
    this.sbrkIndex = tryAsSbrkIndex(RESERVED_MEMORY_RANGE.end);
    this.virtualSbrkIndex = tryAsSbrkIndex(RESERVED_MEMORY_RANGE.end);
    this.endHeapIndex = tryAsSbrkIndex(MAX_MEMORY_INDEX);
    this.memory = new Map<PageNumber, MemoryPage>(); // TODO [MaSi]: We should keep allocated pages somewhere and reuse it when it is possible
  }

  copyFrom(memory: Memory) {
    this.sbrkIndex = memory.sbrkIndex;
    this.virtualSbrkIndex = memory.virtualSbrkIndex;
    this.endHeapIndex = memory.endHeapIndex;
    this.memory = memory.memory;
  }

<<<<<<< HEAD
  // TODO [ToDr] This should support writing to more than two pages.
  storeFrom(address: MemoryIndex, bytes: Uint8Array): Result<OK, PageFault> {
=======
  storeFrom(address: MemoryIndex, bytes: Uint8Array): null | PageFault {
>>>>>>> 4e5a6136
    if (bytes.length === 0) {
      return Result.ok(OK);
    }

    const pagesResult = this.getPages(address, bytes.length, AccessType.WRITE);

<<<<<<< HEAD
    if (verificationResult.isError) {
      return verificationResult;
    }

    const pageNumber = getPageNumber(address);
    const page = this.memory.get(pageNumber);
    if (page === undefined) {
      return Result.error(PageFault.fromPageNumber(pageNumber));
    }

    const firstPageIndex = tryAsPageIndex(address - page.start);
    const pageEnd = page.start + PAGE_SIZE;

    if (address + bytes.length <= pageEnd) {
      return page.storeFrom(firstPageIndex, bytes);
=======
    if (pagesResult.isError) {
      return pagesResult.error;
>>>>>>> 4e5a6136
    }

    const pages = pagesResult.ok;
    let currentPosition: number = address;
    let bytesLeft = bytes.length;

<<<<<<< HEAD
    if (secondPage === undefined) {
      return Result.error(PageFault.fromPageNumber(secondPageNumber));
    }
=======
    for (const page of pages) {
      const pageStartIndex = tryAsPageIndex(currentPosition % PAGE_SIZE);
      const bytesToWrite = Math.min(PAGE_SIZE - pageStartIndex, bytesLeft);
      const sourceStartIndex = currentPosition - address;
      const source = bytes.subarray(sourceStartIndex, sourceStartIndex + bytesToWrite);
>>>>>>> 4e5a6136

      page.storeFrom(pageStartIndex, source);

<<<<<<< HEAD
    if (firstPageStoreResult.isError) {
      return firstPageStoreResult;
=======
      currentPosition += bytesToWrite;
      bytesLeft -= bytesToWrite;
>>>>>>> 4e5a6136
    }
    return null;
  }

  /**
   * Check if given memory slice `[destinationStart, destinationEnd)` is valid
   * and writeable.
   *
   * Returns false otherwise.
   */
  isWriteable(destinationStart: MemoryIndex, length: number): boolean {
    if (length === 0) {
      return true;
    }

    const pagesResult = this.getPages(destinationStart, length, AccessType.WRITE);

    return pagesResult.isOk;
  }

  private getPages(startAddress: MemoryIndex, length: number, accessType: AccessType): Result<MemoryPage[], PageFault> {
    if (length === 0) {
      return Result.ok([]);
    }

    const memoryRange = MemoryRange.fromStartAndLength(startAddress, length);
    const pageRange = PageRange.fromMemoryRange(memoryRange);

    const pages: MemoryPage[] = [];

    for (const pageNumber of pageRange) {
      if (pageNumber < RESERVED_NUMBER_OF_PAGES) {
        return Result.error(PageFault.fromPageNumber(pageNumber, true));
      }

      const page = this.memory.get(pageNumber);

      if (page === undefined) {
        return Result.error(PageFault.fromPageNumber(pageNumber));
      }

      if (accessType === AccessType.WRITE && !page.isWriteable()) {
        return Result.error(PageFault.fromPageNumber(pageNumber, true));
      }

      pages.push(page);
    }

    return Result.ok(pages);
  }
  /**
   * Read content of the memory at `[address, address + result.length)` and
   * write the result into the `result` buffer.
   *
   * Returns `null` if the data was read successfully or `PageFault` otherwise.
   */
  loadInto(result: Uint8Array, startAddress: MemoryIndex): Result<OK, PageFault> {
    if (result.length === 0) {
      return Result.ok(OK);
    }

<<<<<<< HEAD
    const verificationResult = this.verifyReservedPages(startAddress, result.length);

    if (verificationResult.isError) {
      return verificationResult;
    }

    const pagesResult = this.getPages(startAddress, result.length);
=======
    const pagesResult = this.getPages(startAddress, result.length, AccessType.READ);
>>>>>>> 4e5a6136

    if (pagesResult.isError) {
      return Result.error(pagesResult.error);
    }

    const pages = pagesResult.ok;
<<<<<<< HEAD
    const noOfPages = pages.length;

    if (noOfPages === 0) {
      return Result.ok(OK);
    }

=======
>>>>>>> 4e5a6136
    let currentPosition: number = startAddress;
    let bytesLeft = result.length;

    for (const page of pages) {
      const pageStartIndex = tryAsPageIndex(currentPosition % PAGE_SIZE);
      const bytesToRead = Math.min(PAGE_SIZE - pageStartIndex, bytesLeft);
      const destinationStartIndex = currentPosition - startAddress;
      const destination = result.subarray(destinationStartIndex);

      page.loadInto(destination, pageStartIndex, bytesToRead);

      currentPosition += bytesToRead;
      bytesLeft -= bytesToRead;
    }

    return Result.ok(OK);
  }

<<<<<<< HEAD
  /**
   * Verify if we try to touch reserved memory pages [0; 16)
   *
   * https://graypaper.fluffylabs.dev/#/68eaa1f/247300247600?v=0.6.4
   */
  verifyReservedPages(startAddress: MemoryIndex, length: number): Result<OK, PageFault> {
    const startPageNumber = getPageNumber(startAddress);
    const endAddress = tryAsMemoryIndex((startAddress + length - 1) % MEMORY_SIZE);
    const endPageNumber = getPageNumber(endAddress);

    const START_RESERVED_PAGE = 0;
    const END_RESERVED_PAGE = 16;

    /**
     * There are 4 posibilities:
     * [ 0 ... start ... 16 ... end ... ]
     * [ 0 ... start ... end ... 16 ... ]
     * [ 0 ... end ... 16 ... start ... ]
     * [ 0 ... 16 ... end ... start ... ]
     */

    if (startPageNumber >= START_RESERVED_PAGE && startPageNumber < END_RESERVED_PAGE) {
      return Result.error(PageFault.fromMemoryIndex(startAddress, true));
    }

    if (endPageNumber >= START_RESERVED_PAGE && endPageNumber < END_RESERVED_PAGE) {
      return Result.error(PageFault.fromPageNumber(0, true));
    }

    if (startPageNumber > endPageNumber) {
      return Result.error(PageFault.fromPageNumber(0, true));
    }

    return Result.ok(OK);
  }

=======
>>>>>>> 4e5a6136
  sbrk(length: number): SbrkIndex {
    const currentSbrkIndex = this.sbrkIndex;
    const currentVirtualSbrkIndex = this.virtualSbrkIndex;

    // new sbrk index is bigger than 2 ** 32 or endHeapIndex
    if (MAX_MEMORY_INDEX < currentVirtualSbrkIndex + length || currentVirtualSbrkIndex + length > this.endHeapIndex) {
      throw new OutOfMemory();
    }

    const newVirtualSbrkIndex = tryAsSbrkIndex(this.virtualSbrkIndex + length);

    // no alllocation needed
    if (newVirtualSbrkIndex <= currentSbrkIndex) {
      this.virtualSbrkIndex = newVirtualSbrkIndex;
      return currentVirtualSbrkIndex;
    }

    // standard allocation using "Writeable" pages
    const newSbrkIndex = tryAsSbrkIndex(alignToPageSize(newVirtualSbrkIndex));
    // TODO [MaSi]: `getPageNumber` works incorrectly for SbrkIndex. Sbrk index should be changed to MemoryIndex
    const firstPageNumber = getPageNumber(currentSbrkIndex);
    const pagesToAllocate = (newSbrkIndex - currentSbrkIndex) / PAGE_SIZE;
    const rangeToAllocate = PageRange.fromStartAndLength(firstPageNumber, pagesToAllocate);

    for (const pageNumber of rangeToAllocate) {
      const page = new WriteablePage(pageNumber);
      this.memory.set(pageNumber, page);
    }

    this.virtualSbrkIndex = newVirtualSbrkIndex;
    this.sbrkIndex = newSbrkIndex;
    return currentVirtualSbrkIndex;
  }

  getPageDump(pageNumber: PageNumber) {
    const page = this.memory.get(pageNumber);
    return page?.getPageDump() ?? null;
  }

  getDirtyPages() {
    return this.memory.keys();
  }
}<|MERGE_RESOLUTION|>--- conflicted
+++ resolved
@@ -50,83 +50,33 @@
     this.memory = memory.memory;
   }
 
-<<<<<<< HEAD
-  // TODO [ToDr] This should support writing to more than two pages.
   storeFrom(address: MemoryIndex, bytes: Uint8Array): Result<OK, PageFault> {
-=======
-  storeFrom(address: MemoryIndex, bytes: Uint8Array): null | PageFault {
->>>>>>> 4e5a6136
     if (bytes.length === 0) {
       return Result.ok(OK);
     }
 
     const pagesResult = this.getPages(address, bytes.length, AccessType.WRITE);
 
-<<<<<<< HEAD
-    if (verificationResult.isError) {
-      return verificationResult;
-    }
-
-    const pageNumber = getPageNumber(address);
-    const page = this.memory.get(pageNumber);
-    if (page === undefined) {
-      return Result.error(PageFault.fromPageNumber(pageNumber));
-    }
-
-    const firstPageIndex = tryAsPageIndex(address - page.start);
-    const pageEnd = page.start + PAGE_SIZE;
-
-    if (address + bytes.length <= pageEnd) {
-      return page.storeFrom(firstPageIndex, bytes);
-=======
     if (pagesResult.isError) {
-      return pagesResult.error;
->>>>>>> 4e5a6136
+      return Result.error(pagesResult.error);
     }
 
     const pages = pagesResult.ok;
     let currentPosition: number = address;
     let bytesLeft = bytes.length;
 
-<<<<<<< HEAD
-    if (secondPage === undefined) {
-      return Result.error(PageFault.fromPageNumber(secondPageNumber));
-    }
-=======
     for (const page of pages) {
       const pageStartIndex = tryAsPageIndex(currentPosition % PAGE_SIZE);
       const bytesToWrite = Math.min(PAGE_SIZE - pageStartIndex, bytesLeft);
       const sourceStartIndex = currentPosition - address;
       const source = bytes.subarray(sourceStartIndex, sourceStartIndex + bytesToWrite);
->>>>>>> 4e5a6136
 
       page.storeFrom(pageStartIndex, source);
 
-<<<<<<< HEAD
-    if (firstPageStoreResult.isError) {
-      return firstPageStoreResult;
-=======
       currentPosition += bytesToWrite;
       bytesLeft -= bytesToWrite;
->>>>>>> 4e5a6136
     }
-    return null;
-  }
-
-  /**
-   * Check if given memory slice `[destinationStart, destinationEnd)` is valid
-   * and writeable.
-   *
-   * Returns false otherwise.
-   */
-  isWriteable(destinationStart: MemoryIndex, length: number): boolean {
-    if (length === 0) {
-      return true;
-    }
-
-    const pagesResult = this.getPages(destinationStart, length, AccessType.WRITE);
-
-    return pagesResult.isOk;
+    return Result.ok(OK);
   }
 
   private getPages(startAddress: MemoryIndex, length: number, accessType: AccessType): Result<MemoryPage[], PageFault> {
@@ -170,32 +120,14 @@
       return Result.ok(OK);
     }
 
-<<<<<<< HEAD
-    const verificationResult = this.verifyReservedPages(startAddress, result.length);
-
-    if (verificationResult.isError) {
-      return verificationResult;
-    }
-
-    const pagesResult = this.getPages(startAddress, result.length);
-=======
     const pagesResult = this.getPages(startAddress, result.length, AccessType.READ);
->>>>>>> 4e5a6136
 
     if (pagesResult.isError) {
       return Result.error(pagesResult.error);
     }
 
     const pages = pagesResult.ok;
-<<<<<<< HEAD
-    const noOfPages = pages.length;
 
-    if (noOfPages === 0) {
-      return Result.ok(OK);
-    }
-
-=======
->>>>>>> 4e5a6136
     let currentPosition: number = startAddress;
     let bytesLeft = result.length;
 
@@ -214,45 +146,6 @@
     return Result.ok(OK);
   }
 
-<<<<<<< HEAD
-  /**
-   * Verify if we try to touch reserved memory pages [0; 16)
-   *
-   * https://graypaper.fluffylabs.dev/#/68eaa1f/247300247600?v=0.6.4
-   */
-  verifyReservedPages(startAddress: MemoryIndex, length: number): Result<OK, PageFault> {
-    const startPageNumber = getPageNumber(startAddress);
-    const endAddress = tryAsMemoryIndex((startAddress + length - 1) % MEMORY_SIZE);
-    const endPageNumber = getPageNumber(endAddress);
-
-    const START_RESERVED_PAGE = 0;
-    const END_RESERVED_PAGE = 16;
-
-    /**
-     * There are 4 posibilities:
-     * [ 0 ... start ... 16 ... end ... ]
-     * [ 0 ... start ... end ... 16 ... ]
-     * [ 0 ... end ... 16 ... start ... ]
-     * [ 0 ... 16 ... end ... start ... ]
-     */
-
-    if (startPageNumber >= START_RESERVED_PAGE && startPageNumber < END_RESERVED_PAGE) {
-      return Result.error(PageFault.fromMemoryIndex(startAddress, true));
-    }
-
-    if (endPageNumber >= START_RESERVED_PAGE && endPageNumber < END_RESERVED_PAGE) {
-      return Result.error(PageFault.fromPageNumber(0, true));
-    }
-
-    if (startPageNumber > endPageNumber) {
-      return Result.error(PageFault.fromPageNumber(0, true));
-    }
-
-    return Result.ok(OK);
-  }
-
-=======
->>>>>>> 4e5a6136
   sbrk(length: number): SbrkIndex {
     const currentSbrkIndex = this.sbrkIndex;
     const currentVirtualSbrkIndex = this.virtualSbrkIndex;
