import { OK, Result } from "@typeberry/utils";
import { PageFault } from "../errors";
import { MIN_ALLOCATION_LENGTH, PAGE_SIZE } from "../memory-consts";
import { MemoryPage } from "./memory-page";
import type { PageIndex, PageNumber } from "./page-utils";

/**
 * I had to extend ArrayBuffer type to use resizable ArrayBuffer.
 * We will be able to remove it when this is merged: https://github.com/microsoft/TypeScript/pull/58573
 * And then a new version of TypeScript is released.
 */
declare global {
  interface ArrayBufferConstructor {
    new (length: number, options?: { maxByteLength: number }): ArrayBuffer;
  }

  interface ArrayBuffer {
    resize(length: number): void;
  }
}

export class WriteablePage extends MemoryPage {
  private buffer: ArrayBuffer;
  private view: Uint8Array;

  constructor(pageNumber: PageNumber, initialData?: Uint8Array) {
    super(pageNumber);
    const dataLength = initialData?.length ?? 0;
    const initialPageLength = Math.min(PAGE_SIZE, Math.max(dataLength, MIN_ALLOCATION_LENGTH));
    this.buffer = new ArrayBuffer(initialPageLength, { maxByteLength: PAGE_SIZE });
    this.view = new Uint8Array(this.buffer);
    if (initialData !== undefined) {
      this.view.set(initialData);
    }
  }

  loadInto(result: Uint8Array, startIndex: PageIndex, length: number): Result<OK, PageFault> {
    const endIndex = startIndex + length;
    if (endIndex > PAGE_SIZE) {
<<<<<<< HEAD
      return Result.error(new PageFault(this.start + PAGE_SIZE));
=======
      return PageFault.fromMemoryIndex(this.start + PAGE_SIZE);
>>>>>>> fb0b78c9
    }

    const bytes = this.view.subarray(startIndex, endIndex);
    // we zero the bytes, since the view might not yet be initialized at `endIndex`.
    result.fill(0, bytes.length, length);
    result.set(bytes);

    return Result.ok(OK);
  }

  storeFrom(startIndex: PageIndex, bytes: Uint8Array): Result<OK, PageFault> {
    if (this.buffer.byteLength < startIndex + bytes.length && this.buffer.byteLength < PAGE_SIZE) {
      const newLength = Math.min(PAGE_SIZE, Math.max(MIN_ALLOCATION_LENGTH, startIndex + bytes.length));
      this.buffer.resize(newLength);
    }

    this.view.set(bytes, startIndex);
    return Result.ok(OK);
  }

  setData(pageIndex: PageIndex, data: Uint8Array) {
    if (this.buffer.byteLength < pageIndex + data.length && this.buffer.byteLength < PAGE_SIZE) {
      const newLength = Math.min(PAGE_SIZE, Math.max(MIN_ALLOCATION_LENGTH, pageIndex + data.length));
      this.buffer.resize(newLength);
    }
    this.view.set(data, pageIndex);
  }

  isWriteable() {
    return true;
  }

  getPageDump() {
    return this.view;
  }
}<|MERGE_RESOLUTION|>--- conflicted
+++ resolved
@@ -37,11 +37,7 @@
   loadInto(result: Uint8Array, startIndex: PageIndex, length: number): Result<OK, PageFault> {
     const endIndex = startIndex + length;
     if (endIndex > PAGE_SIZE) {
-<<<<<<< HEAD
-      return Result.error(new PageFault(this.start + PAGE_SIZE));
-=======
-      return PageFault.fromMemoryIndex(this.start + PAGE_SIZE);
->>>>>>> fb0b78c9
+      return Result.error(PageFault.fromMemoryIndex(this.start + PAGE_SIZE));
     }
 
     const bytes = this.view.subarray(startIndex, endIndex);
