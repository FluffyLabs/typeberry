--- conflicted
+++ resolved
@@ -49,10 +49,6 @@
 
     const storeResult = readablePage.storeFrom(storeIndex, new Uint8Array());
 
-<<<<<<< HEAD
-    assert.deepStrictEqual(storeResult, Result.error(new PageFault(0, false)));
-=======
-    assert.deepStrictEqual(storeResult, PageFault.fromPageNumber(0, true));
->>>>>>> fb0b78c9
+    assert.deepStrictEqual(storeResult, Result.error(PageFault.fromPageNumber(0, true)));
   });
 });