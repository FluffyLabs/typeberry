import assert from "node:assert";
import { describe, it } from "node:test";

import { OK, Result } from "@typeberry/utils";
import { PageFault } from "./errors";
import { Memory } from "./memory";
import { MAX_MEMORY_INDEX, MIN_ALLOCATION_LENGTH, PAGE_SIZE, RESERVED_NUMBER_OF_PAGES } from "./memory-consts";
import { tryAsMemoryIndex, tryAsSbrkIndex } from "./memory-index";
import { ReadablePage, WriteablePage } from "./pages";
import type { MemoryPage } from "./pages/memory-page";
import { type PageNumber, tryAsPageNumber } from "./pages/page-utils";

describe("Memory", () => {
  describe("loadInto", () => {
    it("should return PageFault if the page does not exist", () => {
      const memory = new Memory();
      const lengthToLoad = 4;
      const result = new Uint8Array(lengthToLoad);
      const addressToLoad = tryAsMemoryIndex(1 + RESERVED_NUMBER_OF_PAGES * PAGE_SIZE);

      const loadResult = memory.loadInto(result, addressToLoad);

<<<<<<< HEAD
      assert.deepStrictEqual(loadResult, Result.error(new PageFault(addressToLoad)));
=======
      assert.deepStrictEqual(loadResult, PageFault.fromMemoryIndex(addressToLoad));
>>>>>>> fb0b78c9
    });

    it("should correctly load data from one page", () => {
      const pageNumber = tryAsPageNumber(16);
      const bytes = new Uint8Array([1, 2, 3, 4, 5]);
      const page = new ReadablePage(pageNumber, bytes);
      const memoryMap = new Map<PageNumber, MemoryPage>();
      memoryMap.set(pageNumber, page);
      const sbrkIndex = tryAsSbrkIndex(20 * PAGE_SIZE);
      const endHeapIndex = tryAsSbrkIndex(MAX_MEMORY_INDEX);
      const memory = Memory.fromInitialMemory({ memory: memoryMap, sbrkIndex, endHeapIndex });
      const lengthToLoad = 4;
      const result = new Uint8Array(lengthToLoad);
      const addressToLoad = tryAsMemoryIndex(1 + RESERVED_NUMBER_OF_PAGES * PAGE_SIZE);
      const expectedResult = bytes.subarray(addressToLoad % PAGE_SIZE, (addressToLoad % PAGE_SIZE) + lengthToLoad);

      const loadResult = memory.loadInto(result, addressToLoad);

      assert.deepStrictEqual(loadResult, Result.ok(OK));
      assert.deepStrictEqual(result, expectedResult);
    });

    it("should correctly load data from two pages", () => {
      const firstPageNumber = tryAsPageNumber(16);
      const secondPageNumber = tryAsPageNumber(17);
      const bytes = new Uint8Array([1, 2, 3, 4, 5]);
      const firstPage = new ReadablePage(
        firstPageNumber,
        new Uint8Array([...new Uint8Array(PAGE_SIZE - bytes.length), ...bytes]),
      );
      const secondPage = new ReadablePage(secondPageNumber, bytes);
      const memoryMap = new Map<PageNumber, MemoryPage>();
      memoryMap.set(firstPageNumber, firstPage);
      memoryMap.set(secondPageNumber, secondPage);
      const sbrkIndex = tryAsSbrkIndex(20 * PAGE_SIZE);
      const endHeapIndex = tryAsSbrkIndex(MAX_MEMORY_INDEX);
      const memory = Memory.fromInitialMemory({ memory: memoryMap, sbrkIndex, endHeapIndex });
      const lengthToLoad = 4;
      const result = new Uint8Array(lengthToLoad);
      const addressToLoad = tryAsMemoryIndex(secondPageNumber * PAGE_SIZE - 2);
      const expectedResult = new Uint8Array([4, 5, 1, 2]);

      const loadResult = memory.loadInto(result, addressToLoad);

      assert.deepStrictEqual(loadResult, Result.ok(OK));
      assert.deepStrictEqual(result, expectedResult);
    });

    it("should return PageFault if case of loading data from 2 pages but one of them does not exist", () => {
      const pageNumber = tryAsPageNumber(16);
      const bytes = new Uint8Array();
      const page = new ReadablePage(pageNumber, bytes);
      const memoryMap = new Map<PageNumber, MemoryPage>();
      memoryMap.set(pageNumber, page);
      const sbrkIndex = tryAsSbrkIndex(0);
      const endHeapIndex = tryAsSbrkIndex(MAX_MEMORY_INDEX);
      const memory = Memory.fromInitialMemory({ memory: memoryMap, sbrkIndex, endHeapIndex });
      const lengthToLoad = 4;
      const result = new Uint8Array(lengthToLoad);
      const addressToLoad = tryAsMemoryIndex(17 * PAGE_SIZE - 2);

      const loadResult = memory.loadInto(result, addressToLoad);

<<<<<<< HEAD
      assert.deepStrictEqual(loadResult, Result.error(new PageFault(PAGE_SIZE)));
=======
      assert.deepStrictEqual(loadResult, PageFault.fromPageNumber(17));
>>>>>>> fb0b78c9
    });

    it("should return fault when load data from the last page and the first page", () => {
      const firstPageNumber = tryAsPageNumber((MAX_MEMORY_INDEX - PAGE_SIZE + 1) / PAGE_SIZE);
      const secondPageNumber = tryAsPageNumber(0);
      const bytes = new Uint8Array([1, 2, 3, 4, 5]);
      const firstPage = new ReadablePage(
        firstPageNumber,
        new Uint8Array([...new Uint8Array(PAGE_SIZE - bytes.length), ...bytes]),
      );
      const secondPage = new ReadablePage(
        secondPageNumber,
        new Uint8Array([...bytes, ...new Uint8Array(PAGE_SIZE - bytes.length)]),
      );
      const memoryMap = new Map<PageNumber, MemoryPage>();
      memoryMap.set(firstPageNumber, firstPage);
      memoryMap.set(secondPageNumber, secondPage);
      const sbrkIndex = tryAsSbrkIndex(20 * PAGE_SIZE);
      const endHeapIndex = tryAsSbrkIndex(30 * PAGE_SIZE);
      const memory = Memory.fromInitialMemory({ memory: memoryMap, sbrkIndex, endHeapIndex });
      const lengthToLoad = 4;
      const result = new Uint8Array(lengthToLoad);
      const addressToLoad = tryAsMemoryIndex(MAX_MEMORY_INDEX - 1);
      const expectedResult = new Uint8Array(lengthToLoad);

      const loadResult = memory.loadInto(result, addressToLoad);

<<<<<<< HEAD
      assert.deepStrictEqual(loadResult, Result.ok(OK));
=======
      assert.deepStrictEqual(loadResult, PageFault.fromPageNumber(0, true));
>>>>>>> fb0b78c9
      assert.deepStrictEqual(result, expectedResult);
    });
  });

  describe("storeFrom", () => {
    it("should return PageFault if the page does not exist", () => {
      const memory = new Memory();
      const addressToStore = tryAsMemoryIndex(RESERVED_NUMBER_OF_PAGES * PAGE_SIZE + 1);
      const dataToStore = new Uint8Array([1, 2, 3, 4]);
      const storeResult = memory.storeFrom(addressToStore, dataToStore);

<<<<<<< HEAD
      assert.deepStrictEqual(storeResult, Result.error(new PageFault(addressToStore)));
=======
      assert.deepStrictEqual(storeResult, PageFault.fromMemoryIndex(addressToStore));
>>>>>>> fb0b78c9
    });

    it("should not return PageFault if the page does not exist and stored array length is 0 (standard page)", () => {
      const memory = new Memory();
      const addressToStore = tryAsMemoryIndex(RESERVED_NUMBER_OF_PAGES * PAGE_SIZE + 1);

      const storeResult = memory.storeFrom(addressToStore, new Uint8Array());

      assert.deepStrictEqual(storeResult, null);
    });

    it("should not return PageFault if the page does not exist and stored array length is 0 - even it is a reserved page", () => {
      const memory = new Memory();
      const addressToStore = tryAsMemoryIndex(1);

      const storeResult = memory.storeFrom(addressToStore, new Uint8Array());

<<<<<<< HEAD
      assert.deepStrictEqual(storeResult, Result.error(new PageFault(addressToStore)));
=======
      assert.deepStrictEqual(storeResult, null);
>>>>>>> fb0b78c9
    });

    it("should correctly store data on one page", () => {
      const pageNumber = tryAsPageNumber(16);
      const page = new WriteablePage(pageNumber, new Uint8Array());
      const memoryMap = new Map<PageNumber, MemoryPage>();
      const sbrkIndex = tryAsSbrkIndex(20 * PAGE_SIZE);
      const endHeapIndex = tryAsSbrkIndex(MAX_MEMORY_INDEX);
      memoryMap.set(pageNumber, page);
      const memory = Memory.fromInitialMemory({ memory: memoryMap, sbrkIndex, endHeapIndex });
      const dataToStore = new Uint8Array([1, 2, 3, 4]);
      const addressToStore = tryAsMemoryIndex(RESERVED_NUMBER_OF_PAGES * PAGE_SIZE + 1);
      const expectedMemoryMap = new Map();
      expectedMemoryMap.set(
        pageNumber,
        new WriteablePage(
          pageNumber,
          new Uint8Array([0, ...dataToStore, ...new Uint8Array(MIN_ALLOCATION_LENGTH - dataToStore.length - 1)]),
        ),
      );
      const expectedMemory = {
        sbrkIndex,
        virtualSbrkIndex: sbrkIndex,
        endHeapIndex,
        memory: expectedMemoryMap,
      };

      const storeResult = memory.storeFrom(addressToStore, dataToStore);

      assert.deepStrictEqual(storeResult, Result.ok(OK));
      assert.deepEqual(memory, expectedMemory);
    });

    it("should correctly store data on two pages", () => {
      const firstPageNumber = tryAsPageNumber(16);
      const secondPageNumber = tryAsPageNumber(17);
      const firstPage = new WriteablePage(firstPageNumber, new Uint8Array(PAGE_SIZE));
      const secondPage = new WriteablePage(secondPageNumber, new Uint8Array());
      const memoryMap = new Map<PageNumber, MemoryPage>();
      const sbrkIndex = tryAsSbrkIndex(20 * PAGE_SIZE);
      const endHeapIndex = tryAsSbrkIndex(MAX_MEMORY_INDEX);
      memoryMap.set(firstPageNumber, firstPage);
      memoryMap.set(secondPageNumber, secondPage);
      const memory = Memory.fromInitialMemory({ memory: memoryMap, sbrkIndex, endHeapIndex });
      const dataToStore = new Uint8Array([1, 2, 3, 4]);
      const addressToStore = tryAsMemoryIndex(17 * PAGE_SIZE - 2);
      const expectedMemoryMap = new Map();
      expectedMemoryMap.set(
        firstPageNumber,
        new WriteablePage(firstPageNumber, new Uint8Array([...new Uint8Array(PAGE_SIZE - 2), 1, 2])),
      );
      expectedMemoryMap.set(
        secondPageNumber,
        new WriteablePage(secondPageNumber, new Uint8Array([3, 4, ...new Uint8Array(MIN_ALLOCATION_LENGTH - 2)])),
      );

      const expectedMemory = {
        sbrkIndex,
        virtualSbrkIndex: sbrkIndex,
        endHeapIndex,
        memory: expectedMemoryMap,
      };
      const storeResult = memory.storeFrom(addressToStore, dataToStore);

      assert.deepStrictEqual(storeResult, Result.ok(OK));
      assert.deepEqual(memory, expectedMemory);
    });

    it("should return PageFault if case of storing data on 2 pages but one of them does not exist", () => {
      const pageNumber = tryAsPageNumber(16);
      const bytes = new Uint8Array();
      const page = new ReadablePage(pageNumber, bytes);
      const memoryMap = new Map<PageNumber, MemoryPage>();
      memoryMap.set(pageNumber, page);
      const sbrkIndex = tryAsSbrkIndex(RESERVED_NUMBER_OF_PAGES * PAGE_SIZE);
      const endHeapIndex = tryAsSbrkIndex(MAX_MEMORY_INDEX);
      const memory = Memory.fromInitialMemory({ memory: memoryMap, sbrkIndex, endHeapIndex });
      const addressToStore = tryAsMemoryIndex(17 * PAGE_SIZE - 2);

      const storeResult = memory.storeFrom(addressToStore, new Uint8Array(4));

<<<<<<< HEAD
      assert.deepStrictEqual(storeResult, Result.error(new PageFault(PAGE_SIZE)));
=======
      assert.deepStrictEqual(storeResult, PageFault.fromPageNumber(17));
>>>>>>> fb0b78c9
    });

    it("should return fault when store data on two pages - the last page and the first page", () => {
      const firstPageNumber = tryAsPageNumber((MAX_MEMORY_INDEX - PAGE_SIZE + 1) / PAGE_SIZE);
      const secondPageNumber = tryAsPageNumber(0);
      const firstPage = new WriteablePage(firstPageNumber, new Uint8Array(PAGE_SIZE));
      const secondPage = new WriteablePage(secondPageNumber, new Uint8Array(PAGE_SIZE));
      const memoryMap = new Map<PageNumber, MemoryPage>();
      const sbrkIndex = tryAsSbrkIndex(0);
      const endHeapIndex = tryAsSbrkIndex(MAX_MEMORY_INDEX);
      memoryMap.set(firstPageNumber, firstPage);
      memoryMap.set(secondPageNumber, secondPage);
      const memory = Memory.fromInitialMemory({ memory: memoryMap, sbrkIndex, endHeapIndex });
      const dataToStore = new Uint8Array([1, 2, 3, 4]);
      const addressToStore = tryAsMemoryIndex(MAX_MEMORY_INDEX - 2);
      const expectedMemoryMap = new Map();
      expectedMemoryMap.set(firstPageNumber, new WriteablePage(firstPageNumber, new Uint8Array(PAGE_SIZE)));
      expectedMemoryMap.set(secondPageNumber, new WriteablePage(secondPageNumber, new Uint8Array(PAGE_SIZE)));

      const expectedMemory = {
        sbrkIndex,
        virtualSbrkIndex: sbrkIndex,
        endHeapIndex,
        memory: expectedMemoryMap,
      };

      const storeResult = memory.storeFrom(addressToStore, dataToStore);

<<<<<<< HEAD
      assert.deepStrictEqual(storeResult, Result.ok(OK));
=======
      assert.deepStrictEqual(storeResult, PageFault.fromPageNumber(0, true));
>>>>>>> fb0b78c9
      assert.deepEqual(memory, expectedMemory);
    });
  });

  describe("sbrk", () => {
    it("should allocate one page", () => {
      const memory = new Memory();
      const lengthToAllocate = 5;
      const expectedMemoryMap = new Map();
      const pageNumber = tryAsPageNumber(0);

      expectedMemoryMap.set(pageNumber, new WriteablePage(pageNumber, new Uint8Array(MIN_ALLOCATION_LENGTH)));

      const expectedMemory = {
        sbrkIndex: PAGE_SIZE,
        virtualSbrkIndex: lengthToAllocate,
        endHeapIndex: MAX_MEMORY_INDEX,
        memory: expectedMemoryMap,
      };

      memory.sbrk(lengthToAllocate);

      assert.deepEqual(memory, expectedMemory);
    });

    it("should allocate two pages", () => {
      const memory = new Memory();
      const lengthToAllocate = PAGE_SIZE + 5;
      const expectedMemoryMap = new Map();
      const firstPageNumber = tryAsPageNumber(0);
      const secondPageNumber = tryAsPageNumber(1);

      expectedMemoryMap.set(firstPageNumber, new WriteablePage(firstPageNumber, new Uint8Array(MIN_ALLOCATION_LENGTH)));
      expectedMemoryMap.set(
        secondPageNumber,
        new WriteablePage(secondPageNumber, new Uint8Array(MIN_ALLOCATION_LENGTH)),
      );

      const expectedMemory = {
        sbrkIndex: 2 * PAGE_SIZE,
        virtualSbrkIndex: lengthToAllocate,
        endHeapIndex: MAX_MEMORY_INDEX,
        memory: expectedMemoryMap,
      };

      memory.sbrk(lengthToAllocate);

      assert.deepEqual(memory, expectedMemory);
    });

    it("should not allocate if virtualSbrkIndex + length < sbrkIndex", () => {
      const memory = new Memory();
      const lengthToAllocate = 5;
      const expectedMemoryMap = new Map();
      const pageNumber = tryAsPageNumber(0);

      expectedMemoryMap.set(pageNumber, new WriteablePage(pageNumber, new Uint8Array(MIN_ALLOCATION_LENGTH)));

      const expectedMemoryAfterFirstAllocation = {
        sbrkIndex: PAGE_SIZE,
        virtualSbrkIndex: lengthToAllocate,
        endHeapIndex: MAX_MEMORY_INDEX,
        memory: expectedMemoryMap,
      };

      memory.sbrk(lengthToAllocate);

      assert.deepEqual(memory, expectedMemoryAfterFirstAllocation);

      const expectedMemoryAfterSecondAllocation = {
        sbrkIndex: PAGE_SIZE,
        virtualSbrkIndex: 2 * lengthToAllocate,
        endHeapIndex: MAX_MEMORY_INDEX,
        memory: expectedMemoryMap,
      };

      memory.sbrk(lengthToAllocate);

      assert.deepEqual(memory, expectedMemoryAfterSecondAllocation);
    });

    it("should allocate two pages one by one", () => {
      const memory = new Memory();
      const lengthToAllocate = PAGE_SIZE;
      const expectedMemoryMap = new Map();
      const firstPageNumber = tryAsPageNumber(0);
      const secondPageNumber = tryAsPageNumber(1);

      expectedMemoryMap.set(firstPageNumber, new WriteablePage(firstPageNumber, new Uint8Array(MIN_ALLOCATION_LENGTH)));
      expectedMemoryMap.set(
        secondPageNumber,
        new WriteablePage(secondPageNumber, new Uint8Array(MIN_ALLOCATION_LENGTH)),
      );

      const expectedMemory = {
        sbrkIndex: 2 * PAGE_SIZE,
        virtualSbrkIndex: 2 * PAGE_SIZE,
        endHeapIndex: MAX_MEMORY_INDEX,
        memory: expectedMemoryMap,
      };

      memory.sbrk(lengthToAllocate);
      memory.sbrk(lengthToAllocate);

      assert.deepEqual(memory, expectedMemory);
    });
  });

  describe("isWriteable", () => {
    it('should return true for length 0 "slices"', () => {
      const memory = new Memory();
      const addressToStore = tryAsMemoryIndex(1);
      const length = 0;

      const isWriteable = memory.isWriteable(addressToStore, length);
      assert.strictEqual(isWriteable, true);
    });
  });
});<|MERGE_RESOLUTION|>--- conflicted
+++ resolved
@@ -20,11 +20,7 @@
 
       const loadResult = memory.loadInto(result, addressToLoad);
 
-<<<<<<< HEAD
-      assert.deepStrictEqual(loadResult, Result.error(new PageFault(addressToLoad)));
-=======
-      assert.deepStrictEqual(loadResult, PageFault.fromMemoryIndex(addressToLoad));
->>>>>>> fb0b78c9
+      assert.deepStrictEqual(loadResult, Result.error(PageFault.fromMemoryIndex(addressToLoad)));
     });
 
     it("should correctly load data from one page", () => {
@@ -88,11 +84,7 @@
 
       const loadResult = memory.loadInto(result, addressToLoad);
 
-<<<<<<< HEAD
-      assert.deepStrictEqual(loadResult, Result.error(new PageFault(PAGE_SIZE)));
-=======
-      assert.deepStrictEqual(loadResult, PageFault.fromPageNumber(17));
->>>>>>> fb0b78c9
+      assert.deepStrictEqual(loadResult, Result.error(PageFault.fromPageNumber(17)));
     });
 
     it("should return fault when load data from the last page and the first page", () => {
@@ -120,11 +112,7 @@
 
       const loadResult = memory.loadInto(result, addressToLoad);
 
-<<<<<<< HEAD
-      assert.deepStrictEqual(loadResult, Result.ok(OK));
-=======
-      assert.deepStrictEqual(loadResult, PageFault.fromPageNumber(0, true));
->>>>>>> fb0b78c9
+      assert.deepStrictEqual(loadResult, Result.error(PageFault.fromPageNumber(0, true)));
       assert.deepStrictEqual(result, expectedResult);
     });
   });
@@ -136,11 +124,7 @@
       const dataToStore = new Uint8Array([1, 2, 3, 4]);
       const storeResult = memory.storeFrom(addressToStore, dataToStore);
 
-<<<<<<< HEAD
-      assert.deepStrictEqual(storeResult, Result.error(new PageFault(addressToStore)));
-=======
-      assert.deepStrictEqual(storeResult, PageFault.fromMemoryIndex(addressToStore));
->>>>>>> fb0b78c9
+      assert.deepStrictEqual(storeResult, Result.error(PageFault.fromMemoryIndex(addressToStore)));
     });
 
     it("should not return PageFault if the page does not exist and stored array length is 0 (standard page)", () => {
@@ -149,7 +133,7 @@
 
       const storeResult = memory.storeFrom(addressToStore, new Uint8Array());
 
-      assert.deepStrictEqual(storeResult, null);
+      assert.deepStrictEqual(storeResult, Result.ok(OK));
     });
 
     it("should not return PageFault if the page does not exist and stored array length is 0 - even it is a reserved page", () => {
@@ -158,11 +142,7 @@
 
       const storeResult = memory.storeFrom(addressToStore, new Uint8Array());
 
-<<<<<<< HEAD
-      assert.deepStrictEqual(storeResult, Result.error(new PageFault(addressToStore)));
-=======
-      assert.deepStrictEqual(storeResult, null);
->>>>>>> fb0b78c9
+      assert.deepStrictEqual(storeResult, Result.ok(OK));
     });
 
     it("should correctly store data on one page", () => {
@@ -244,11 +224,7 @@
 
       const storeResult = memory.storeFrom(addressToStore, new Uint8Array(4));
 
-<<<<<<< HEAD
-      assert.deepStrictEqual(storeResult, Result.error(new PageFault(PAGE_SIZE)));
-=======
-      assert.deepStrictEqual(storeResult, PageFault.fromPageNumber(17));
->>>>>>> fb0b78c9
+      assert.deepStrictEqual(storeResult, Result.error(PageFault.fromPageNumber(17)));
     });
 
     it("should return fault when store data on two pages - the last page and the first page", () => {
@@ -277,11 +253,7 @@
 
       const storeResult = memory.storeFrom(addressToStore, dataToStore);
 
-<<<<<<< HEAD
-      assert.deepStrictEqual(storeResult, Result.ok(OK));
-=======
-      assert.deepStrictEqual(storeResult, PageFault.fromPageNumber(0, true));
->>>>>>> fb0b78c9
+      assert.deepStrictEqual(storeResult, Result.error(PageFault.fromPageNumber(0, true)));
       assert.deepEqual(memory, expectedMemory);
     });
   });
