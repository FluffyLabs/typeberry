--- conflicted
+++ resolved
@@ -1,27 +1,4 @@
-export { InMemoryTrie } from "./trie.js";
-export {
-<<<<<<< HEAD
-  TrieNodeHash as TrieHash,
-  InputKey,
-  StateKey,
-  TruncatedStateKey,
-=======
-  type TrieHash,
-  type InputKey,
-  type StateKey,
-  type TruncatedStateKey,
->>>>>>> c087862e
-  parseInputKey,
-  TrieNode,
-  BranchNode,
-  LeafNode,
-  NodeType,
-<<<<<<< HEAD
-  TRUNCATED_KEY_BYTES,
-} from "./nodes";
-export * from "./nodesDb";
-=======
-} from "./nodes.js";
+export * from "./trie.js";
+export * from "./nodes.js";
 export * from "./nodesDb.js";
->>>>>>> c087862e
 export * from "@typeberry/bytes";