import { Bytes, type BytesBlob } from "@typeberry/bytes";
import { HASH_SIZE } from "@typeberry/hash";
import { check } from "@typeberry/utils";
import {
  BranchNode,
  type InputKey,
  LeafNode,
  NodeType,
  type StateKey,
  TRUNCATED_KEY_BITS,
  type TrieNode,
  type TrieNodeHash,
  type TruncatedStateKey,
<<<<<<< HEAD
  type ValueHash,
} from "./nodes";
import { type NodesDb, type TrieHasher, WriteableNodesDb } from "./nodesDb";
=======
} from "./nodes.js";
import { type NodesDb, type TrieHasher, WriteableNodesDb } from "./nodesDb.js";
>>>>>>> c087862e

export class InMemoryTrie {
  /** Create an empty in-memory trie. */
  static empty(hasher: TrieHasher): InMemoryTrie {
    return new InMemoryTrie(new WriteableNodesDb(hasher));
  }

  /** Given a collection of leaves, compute the state root. */
  static computeStateRoot(hasher: TrieHasher, leaves: readonly LeafNode[]) {
    // TODO [ToDr] [opti] Simple loop to just compute the root hash instead of
    // constructing the entire trie.
    return InMemoryTrie.fromLeaves(hasher, leaves).getRootHash();
  }

  /**
   * Reconstruct the entire trie from it's leaves.
   *
   * Note that if only the state root is needed, this is rather inefficient.
   */
  static fromLeaves(hasher: TrieHasher, leaves: readonly LeafNode[]) {
    // TODO [ToDr] [opti] Pair up the leaves and build upper levels.
    let root: TrieNode | null = null;
    const nodes = new WriteableNodesDb(hasher);
    for (const leaf of leaves) {
      root = trieInsert(root, nodes, leaf);
    }
    return new InMemoryTrie(nodes, root);
  }

  private constructor(
    // Exposed for trie-visualiser
    public readonly nodes: WriteableNodesDb,
    private root: TrieNode | null = null,
  ) {}

  set(key: InputKey, value: BytesBlob, maybeValueHash?: ValueHash) {
    const valueHash = () => maybeValueHash ?? this.nodes.hasher.hashConcat(value.raw).asOpaque();
    const leafNode = LeafNode.fromValue(key, value, valueHash);
    this.root = trieInsert(this.root, this.nodes, leafNode);
    return leafNode;
  }

  remove(_: StateKey) {
    // TODO [ToDr] Trie removal is most likely not needed. If we run into this issue,
    // we should most likely decide to optimize the code that requires removal.
    // NOTE: we pretty much NEVER need the full trie at all. We only need to compute the
    // state root (from time to time), but we can easily just operate on the leafs.
    // Removal should happen on the leaf level as well. Most likey the whole
    // `InMemoryTrie` stuff should be eradicated in favor of leaves-operating methods.
    throw new Error("Removing from the trie not implemented yet.");
  }

  getRootNode(): TrieNode | null {
    return this.root;
  }

  getRootHash(): TrieNodeHash {
    if (this.root === null) {
      return Bytes.zero(HASH_SIZE).asOpaque();
    }

    return this.nodes.hashNode(this.root);
  }

  toString(): string {
    return trieStringify(this.root, this.nodes);
  }
}

/**
 * Insert a new leaf node into a trie starting at the given `root` node.
 *
 * The function will find a place where the leaf node should be present and update
 * the entire branch up to the trie root.
 *
 * New root node is returned.
 */
function trieInsert(root: TrieNode | null, nodes: WriteableNodesDb, leaf: LeafNode): TrieNode {
  if (root === null) {
    nodes.insert(leaf.node);
    return leaf.node;
  }

  // first we look up a good place to insert the node to the tree, based on it's key.
  const traversedPath = findNodeToReplace(root, nodes, leaf.getKey());

  // now we analyze two possible situations:
  // 1. We found a leaf node - that means we need to create a branch node (and possible
  //    extra branch nodes for a common prefix) with these two leaves. Finally we update the
  //    traversed path from root.
  // 2. We found an empty spot (i.e. branch node with zero hash) - we can just update already
  //    traversed path from root.
  const nodeToInsert: [TrieNode, TrieNodeHash] =
    traversedPath.leafToReplace !== undefined
      ? createSubtreeForBothLeaves(traversedPath, nodes, traversedPath.leafToReplace, leaf)
      : [leaf.node, nodes.insert(leaf.node)];

  // finally update the traversed path from `root` to the insertion location.
  let historicalBranch = traversedPath.branchingHistory.pop();
  let [lastNode, lastHash] = nodeToInsert;

  while (historicalBranch !== undefined) {
    const [branchNode, branchHash, bit] = historicalBranch;
    nodes.remove(branchHash);

    // TODO [ToDr] [opti] Avoid allocation here by re-using the old branch node?
    const newBranchNode = bit
      ? BranchNode.fromSubNodes(branchNode.getLeft(), lastHash)
      : BranchNode.fromSubNodes(lastHash, branchNode.getRight());
    lastHash = nodes.insert(newBranchNode.node);
    lastNode = newBranchNode.node;

    historicalBranch = traversedPath.branchingHistory.pop();
  }

  return lastNode;
}

/**
 * Path of branch nodes traversed while looking for the best place to put a new leaf.
 */
class TraversedPath {
  /** history of branch nodes (with their hashes) and the branching bit. */
  branchingHistory: [BranchNode, TrieNodeHash, boolean][] = [];
  /** last bitIndex */
  bitIndex = 0;
  /** in case of a leaf node at destination, details of that leaf node */
  leafToReplace?: [LeafNode, TrieNodeHash];
}

/**
 * Traverse the trie starting from root and return the path leading to the destination
 * where leaf with `key` should be placed.
 */
function findNodeToReplace(root: TrieNode, nodes: NodesDb, key: TruncatedStateKey): TraversedPath {
  const traversedPath = new TraversedPath();
  let currentNode = root;
  let currentNodeHash = nodes.hashNode(root);

  while (true) {
    const kind = currentNode.getNodeType();
    if (kind !== NodeType.Branch) {
      // we found a leaf that needs to be merged with the one being inserted.
      const leaf = currentNode.asLeafNode();
      traversedPath.leafToReplace = [leaf, currentNodeHash];
      return traversedPath;
    }

    // going down the trie
    const branch = currentNode.asBranchNode();
    const currBit = getBit(key, traversedPath.bitIndex);
    const nextHash = currBit ? branch.getRight() : branch.getLeft();
    traversedPath.branchingHistory.push([branch, currentNodeHash, currBit]);

    const nextNode = nodes.get(nextHash);
    if (nextNode === null) {
      if (nextHash.isEqualTo(Bytes.zero(HASH_SIZE))) {
        return traversedPath;
      }

      throw new Error(`Missing trie node '${nextHash}' with key prefix: ${key}[0..${traversedPath.bitIndex}]`);
    }

    currentNode = nextNode;
    currentNodeHash = nextHash;
    traversedPath.bitIndex += 1;
  }
}

/**
 * Handle a situation where we replace an existing leaf node at destination.
 *
 * In such case we need to create a subtree that will hold both of the leaves.
 *
 * The function returns a root of the subtree.
 */
function createSubtreeForBothLeaves(
  traversedPath: TraversedPath,
  nodes: WriteableNodesDb,
  leafToReplace: [LeafNode, TrieNodeHash],
  leaf: LeafNode,
): [TrieNode, TrieNodeHash] {
  const key = leaf.getKey();
  let [existingLeaf, existingLeafHash] = leafToReplace;
  const existingLeafKey = existingLeaf.getKey();

  // TODO [ToDr] [opti] instead of inserting/removing a bunch of nodes, it might be
  // better to return a changeset that can be batch-applied to the DB.
  const leafNodeHash = nodes.insert(leaf.node);
  if (existingLeafKey.isEqualTo(key)) {
    // remove only if we are not inserting the same value twice
    // we compare values only, since the hashes might have a difference at first
    // bit.
    if (!existingLeaf.getValueHash().isEqualTo(leaf.getValueHash())) {
      nodes.remove(existingLeafHash);
    }
    // just replacing an existing value
    return [leaf.node, leafNodeHash];
  }

  // In case both keys share a prefix we need to add a bunch of branch
  // nodes up until the keys start diverging.
  // Here we identify the common bit prefix that will later be used
  // in reverse to construct required branch nodes.
  const commonBits: boolean[] = [];
  let divergingBit = getBit(key, traversedPath.bitIndex);
  while (traversedPath.bitIndex < TRUNCATED_KEY_BITS) {
    divergingBit = getBit(key, traversedPath.bitIndex);
    const bit2 = getBit(existingLeafKey, traversedPath.bitIndex);
    if (divergingBit === bit2) {
      commonBits.push(bit2);
      traversedPath.bitIndex += 1;
    } else {
      break;
    }
  }

  // Now construct the common branches, and insert zero hash in place of other sub-trees.
  const zero = Bytes.zero(HASH_SIZE).asOpaque();

  // In case we move the leaf from left to right it's hash needs to be re-calculated (missing bit).
  // TODO [ToDr] [opti] might be better to store the original bit value instead of recalculating.
  const leafWasInLeftBranch = (() => {
    const l = traversedPath.branchingHistory.length;
    if (l > 0) {
      return traversedPath.branchingHistory[l - 1][2] === false;
    }
    return false;
  })();
  if (leafWasInLeftBranch && !divergingBit) {
    existingLeafHash = nodes.hashNode(existingLeaf.node);
  }

  let lastBranch = divergingBit
    ? BranchNode.fromSubNodes(existingLeafHash, leafNodeHash)
    : BranchNode.fromSubNodes(leafNodeHash, existingLeafHash);
  let lastHash = nodes.insert(lastBranch.node);
  let bit = commonBits.pop();

  // go up and create branch nodes for the common prefix
  while (bit !== undefined) {
    lastBranch = bit ? BranchNode.fromSubNodes(zero, lastHash) : BranchNode.fromSubNodes(lastHash, zero);
    lastHash = nodes.insert(lastBranch.node);
    bit = commonBits.pop();
  }

  // let's return the top branch to join with the history
  return [lastBranch.node, lastHash];
}

/**
 * Return a single bit from `key` located at `bitIndex`.
 */
function getBit(key: TruncatedStateKey, bitIndex: number): boolean {
  check(bitIndex < TRUNCATED_KEY_BITS);
  const byte = bitIndex >>> 3;
  const bit = bitIndex - (byte << 3);
  const mask = 0b10_00_00_00 >>> bit;
  const val = key.raw[byte] & mask;
  return val !== 0;
}

function trieStringify(root: TrieNode | null, nodes: NodesDb): string {
  if (root === null) {
    return "<empty tree>";
  }

  const kind = root.getNodeType();
  if (kind === NodeType.Branch) {
    const branch = root.asBranchNode();
    const leftHash = branch.getLeft();
    const rightHash = branch.getRight();
    const indent = (v: string) =>
      v
        .split("\n")
        .map((v) => `\t\t${v}`)
        .join("\n");
    const left = trieStringify(nodes.get(leftHash), nodes);
    const right = trieStringify(nodes.get(rightHash), nodes);

    return `<branch>
	-- ${leftHash}: ${indent(left)}
	-- ${rightHash}: ${indent(right)}
`;
  }

  const leaf = root.asLeafNode();
  const valueLength = leaf.getValueLength();
  const value = valueLength > 0 ? `'${leaf.getValue()}'(len:${valueLength})` : `'<hash>${leaf.getValueHash()}'`;
  return `\nLeaf('${leaf.getKey().toString()}',${value})`;
}<|MERGE_RESOLUTION|>--- conflicted
+++ resolved
@@ -11,14 +11,9 @@
   type TrieNode,
   type TrieNodeHash,
   type TruncatedStateKey,
-<<<<<<< HEAD
   type ValueHash,
-} from "./nodes";
-import { type NodesDb, type TrieHasher, WriteableNodesDb } from "./nodesDb";
-=======
 } from "./nodes.js";
 import { type NodesDb, type TrieHasher, WriteableNodesDb } from "./nodesDb.js";
->>>>>>> c087862e
 
 export class InMemoryTrie {
   /** Create an empty in-memory trie. */
