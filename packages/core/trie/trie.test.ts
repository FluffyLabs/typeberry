import assert from "node:assert";
import { describe, it } from "node:test";
import { Bytes, BytesBlob } from "@typeberry/bytes";
<<<<<<< HEAD
import { deepEqual } from "@typeberry/utils";
import { blake2bTrieHasher } from "./hasher";
import { LeafNode, parseInputKey } from "./nodes";
import { InMemoryTrie } from "./trie";
=======
import { blake2bTrieHasher } from "./hasher.js";
import { LeafNode, parseInputKey } from "./nodes.js";
import { InMemoryTrie } from "./trie.js";
>>>>>>> c087862e

describe("Trie", async () => {
  it("Empty trie", () => {
    const trie = InMemoryTrie.empty(blake2bTrieHasher);

    assert.deepStrictEqual(
      trie.getRootHash(),
      Bytes.parseBytesNoPrefix("0000000000000000000000000000000000000000000000000000000000000000", 32),
    );
  });

  it("Leaf Node", () => {
    const key = parseInputKey("16c72e0c2e0b78157e3a116d86d90461a199e439325317aea160b30347adb8ec");
    const value = BytesBlob.parseBlob("0x4227b4a465084852cd87d8f23bec0db6fa7766b9685ab5e095ef9cda9e15e49dff");
    const valueHash = () => blake2bTrieHasher.hashConcat(value.raw).asOpaque();
    const node = LeafNode.fromValue(key, value, valueHash);

    assert.deepStrictEqual(
      node.getKey(),
      Bytes.parseBytes("0x16c72e0c2e0b78157e3a116d86d90461a199e439325317aea160b30347adb8", 31),
    );
    assert.deepStrictEqual(node.getValueLength(), 0);
    assert.deepStrictEqual(node.getValue().raw, Bytes.zero(0).raw);
    assert.deepStrictEqual(node.getValueHash(), valueHash());
  });

  it("Empty value", () => {
    const trie = InMemoryTrie.empty(blake2bTrieHasher);

    trie.set(
      parseInputKey("16c72e0c2e0b78157e3a116d86d90461a199e439325317aea160b30347adb8ec"),
      BytesBlob.blobFromNumbers([]),
    );

    assert.deepStrictEqual(
      trie.getRootHash().toString(),
      Bytes.parseBytesNoPrefix("99ecb1509d2cbc16bab389714e5933932977e742472fcd9277d67f45699e076a", 32).toString(),
    );
  });

  it("Should import some keys", () => {
    const trie = InMemoryTrie.empty(blake2bTrieHasher);

    trie.set(
      parseInputKey("645eece27fdce6fd3852790131a50dc5b2dd655a855421b88700e6eb43279ad9"),
      BytesBlob.blobFromNumbers([0x72]),
    );

    assert.deepStrictEqual(
      trie.getRootHash().toString(),
      Bytes.parseBytesNoPrefix("e9a89ab2f10d45a46d47127110e8353d6443b635b08e989a743c27bb82740d7d", 32).toString(),
    );
  });

  it("Non embedded leaf", () => {
    const trie = InMemoryTrie.empty(blake2bTrieHasher);

    trie.set(
      parseInputKey("3dbc5f775f6156957139100c343bb5ae6589af7398db694ab6c60630a9ed0fcd"),
      BytesBlob.parseBlob("0x4227b4a465084852cd87d8f23bec0db6fa7766b9685ab5e095ef9cda9e15e49d"),
    );

    assert.deepStrictEqual(
      trie.getRootHash().toString(),
      Bytes.parseBytesNoPrefix("5fd68f074c914741601931d64c6c772c18ab8a4cd0cd3a4fff0611a5d97ecc94", 32).toString(),
    );
  });

  it("More complicated trie", () => {
    const trie = InMemoryTrie.empty(blake2bTrieHasher);

    trie.set(
      parseInputKey("f2a9fcaf8ae0ff770b0908ebdee1daf8457c0ef5e1106c89ad364236333c5fb3"),
      BytesBlob.parseBlob(
        "0x22c62f84ee5775d1e75ba6519f6dfae571eb1888768f2a203281579656b6a29097f7c7e2cf44e38da9a541d9b4c773db8b71e1d3",
      ),
    );
    trie.set(
      parseInputKey("f3a9fcaf8ae0ff770b0908ebdee1daf8457c0ef5e1106c89ad364236333c5fb3"),
      BytesBlob.parseBlob("0x44d0b26211d9d4a44e375207"),
    );

    assert.deepStrictEqual(
      trie.getRootHash().toString(),
      Bytes.parseBytesNoPrefix("fb4bc560e0c314b09a29fc3f83a7f063ec118ff3fc1fba4430fcc0fbea09a207", 32).toString(),
    );
  });

  it("Move leaf from left to right branch", () => {
    const trie = InMemoryTrie.empty(blake2bTrieHasher);

    // left value
    trie.set(
      parseInputKey("f2a9fcaf8ae0ff770b0908ebdee1daf8457c0ef5e1106c89ad364236333c5fb3"),
      BytesBlob.parseBlob("0x23"),
    );

    // right value
    trie.set(
      parseInputKey("f1a9fcaf8ae0ff770b0908ebdee1daf8457c0ef5e1106c89ad364236333c5fb3"),
      BytesBlob.parseBlob("0x1234"),
    );

    // now insert another leaf, which causes `0xf2..` to move to the right.
    trie.set(
      parseInputKey("f0a9fcaf8ae0ff770b0908ebdee1daf8457c0ef5e1106c89ad364236333c5fb3"),
      BytesBlob.parseBlob("0x1234"),
    );

    assert.deepStrictEqual(
      trie.getRootHash().toString(),
      "0xf07003b9d508b5b017960d069ada7893146c3425be6293b7ac3d4a9709d33b47",
    );
  });

  it("Replace leaf value", () => {
    const trie = InMemoryTrie.empty(blake2bTrieHasher);
    const insert = {
      f2a9fcaf8ae0ff770b0908ebdee1daf8457c0ef5e1106c89ad364236333c5fb3: "0x23",
      f1a9fcaf8ae0ff770b0908ebdee1daf8457c0ef5e1106c89ad364236333c5fb3: "0x1234",
      f0a9fcaf8ae0ff770b0908ebdee1daf8457c0ef5e1106c89ad364236333c5fb3: "0x1234",
    };
    for (const [k, v] of Object.entries(insert)) {
      trie.set(parseInputKey(k), BytesBlob.parseBlob(v));
    }
    assert.deepStrictEqual(
      trie.getRootHash().toString(),
      "0xf07003b9d508b5b017960d069ada7893146c3425be6293b7ac3d4a9709d33b47",
    );

    // now set the same key again
    trie.set(
      parseInputKey("f2a9fcaf8ae0ff770b0908ebdee1daf8457c0ef5e1106c89ad364236333c5fb3"),
      BytesBlob.parseBlob("0x1234"),
    );
    assert.deepStrictEqual(
      trie.getRootHash().toString(),
      "0xd6349d4e62a4288ba3d80b94421f2933b13f6f882b2c69a90508aa92ff88343f",
    );
  });

  const testVector9 = {
    d7f99b746f23411983df92806725af8e5cb66eba9f200737accae4a1ab7f47b9:
      "24232437f5b3f2380ba9089bdbc45efaffbe386602cb1ecc2c17f1d0",
    "59ee947b94bcc05634d95efb474742f6cd6531766e44670ec987270a6b5a4211":
      "72fdb0c99cf47feb85b2dad01ee163139ee6d34a8d893029a200aff76f4be5930b9000a1bbb2dc2b6c79f8f3c19906c94a3472349817af21181c3eef6b",
    a3dc3bed1b0727caf428961bed11c9998ae2476d8a97fad203171b628363d9a2: "8a0dafa9d6ae6177",
    "15207c233b055f921701fc62b41a440d01dfa488016a97cc653a84afb5f94fd5": "157b6c821169dacabcf26690df",
    b05ff8a05bb23c0d7b177d47ce466ee58fd55c6a0351a3040cf3cbf5225aab19: "6a208734106f38b73880684b",
  };

  it("should return all leaf nodes", () => {
    const data = { ...testVector9 };

    // construct the trie
    const trie = InMemoryTrie.empty(blake2bTrieHasher);

    for (const [key, val] of Object.entries(data)) {
      const stateKey = parseInputKey(key);
      const value = BytesBlob.parseBlobNoPrefix(val);
      trie.set(stateKey, value);
    }

    // when
    const leaves = Array.from(trie.nodes.leaves());

    assert.deepStrictEqual(
      leaves.map((val) => `${val.getKey()}: ${val.node}`),
      [
        "0xd7f99b746f23411983df92806725af8e5cb66eba9f200737accae4a1ab7f47: 0x9cd7f99b746f23411983df92806725af8e5cb66eba9f200737accae4a1ab7f4724232437f5b3f2380ba9089bdbc45efaffbe386602cb1ecc2c17f1d000000000",
        "0x59ee947b94bcc05634d95efb474742f6cd6531766e44670ec987270a6b5a42: 0xc059ee947b94bcc05634d95efb474742f6cd6531766e44670ec987270a6b5a42a7f2482020023b85b4009884a31aea08f03b4bbdb5efd5e6ff1d63f1a86aaa53",
        "0xa3dc3bed1b0727caf428961bed11c9998ae2476d8a97fad203171b628363d9: 0x88a3dc3bed1b0727caf428961bed11c9998ae2476d8a97fad203171b628363d98a0dafa9d6ae6177000000000000000000000000000000000000000000000000",
        "0x15207c233b055f921701fc62b41a440d01dfa488016a97cc653a84afb5f94f: 0x8d15207c233b055f921701fc62b41a440d01dfa488016a97cc653a84afb5f94f157b6c821169dacabcf26690df00000000000000000000000000000000000000",
        "0xb05ff8a05bb23c0d7b177d47ce466ee58fd55c6a0351a3040cf3cbf5225aab: 0x8cb05ff8a05bb23c0d7b177d47ce466ee58fd55c6a0351a3040cf3cbf5225aab6a208734106f38b73880684b0000000000000000000000000000000000000000",
      ],
    );
  });

  it("should create trie from leaf nodes", () => {
    const data = { ...testVector9 };

    // construct the trie manually
    const trie = InMemoryTrie.empty(blake2bTrieHasher);
    for (const [key, val] of Object.entries(data)) {
      const stateKey = parseInputKey(key);
      const value = BytesBlob.parseBlobNoPrefix(val);
      trie.set(stateKey, value);
    }

    // when
    const leaves = Array.from(trie.nodes.leaves());
    const actual = InMemoryTrie.fromLeaves(blake2bTrieHasher, leaves);

    assert.deepStrictEqual(`${actual.getRootHash()}`, `${trie.getRootHash()}`);
    assert.deepStrictEqual(actual.nodes, trie.nodes);
  });

  it("should return correct leafs after updates", () => {
    const data = { ...testVector9 };

    // construct the trie manually
    const trie = InMemoryTrie.empty(blake2bTrieHasher);
    for (const [key, val] of Object.entries(data)) {
      const stateKey = parseInputKey(key);
      const value = BytesBlob.parseBlobNoPrefix(val);
      trie.set(stateKey, value);
    }
    const initialLeaves = Array.from(trie.nodes.leaves());

    // insert again
    for (const [key, val] of Object.entries(data)) {
      const stateKey = parseInputKey(key);
      const value = BytesBlob.parseBlobNoPrefix(val);
      trie.set(stateKey, value);
    }

    // when
    const leaves = Array.from(trie.nodes.leaves());
    const actual = InMemoryTrie.fromLeaves(blake2bTrieHasher, leaves);

    deepEqual(leaves.map((x) => x.getKey().toString()).sort(), initialLeaves.map((x) => x.getKey().toString()).sort());
    assert.deepStrictEqual(`${actual.getRootHash()}`, `${trie.getRootHash()}`);
    assert.deepStrictEqual(actual.nodes, trie.nodes);
  });

  it("Test vector 9", () => {
    const vector = {
      input: { ...testVector9 },
      output: "f6ac87ea6258a68bd3288cf73ac9d03419b548858c5466b1927b796f29db13fc",
    };

    runTestVector(vector);
  });

  it("Test vector 10", () => {
    const vector = {
      input: {
        "5dffe0e2c9f089d30e50b04ee562445cf2c0e7e7d677580ef0ccf2c6fa3522dd":
          "bb11c256876fe10442213dd78714793394d2016134c28a64eb27376ddc147fc6044df72bdea44d9ec66a3ea1e6d523f7de71db1d05a980e001e9fa",
        df08871e8a54fde4834d83851469e635713615ab1037128df138a6cd223f1242: "b8bded4e1c",
        "7723a8383e43a1713eb920bae44880b2ae9225ea2d38c031cf3b22434b4507e7":
          "e46ddd41a5960807d528f5d9282568e622a023b94b72cb63f0353baff189257d",
        "3e7d409b9037b1fd870120de92ebb7285219ce4526c54701b888c5a13995f73c": "9bc5d0",
        c2d3bda8f77cc483d2f4368cf998203097230fd353d2223e5a333eb58f76a429:
          "9ae1dc59670bd3ef6fb51cbbbc05f1d2635fd548cb31f72500000a",
        "6bf8460545baf5b0af874ebbbd56ae09ee73cd24926b4549238b797b447e050a":
          "0964801caa928bc8c1869d60dbf1d8233233e0261baf725f2631d2b27574efc0316ce3067b4fccfa607274",
        "832c15668a451578b4c69974085280b4bac5b01e220398f06e06a1d0aff2859a": "4881dd3238fd6c8af1090d455e7b449a",
        c7a04effd2c0cede0279747f58bd210d0cc9d65c2eba265c6b4dfbc058a7047b:
          "d1fddfd63fd00cd6749a441b6ceaea1f250982a3a6b6d38f1b40cae00972cce3f9f4eaf7f9d7bc3070bd1e8d088500b10ca72e5ed5956f62",
        "9e78a15cc0b45c83c83218efadd234cbac22dbffb24a76e2eb5f6a81d32df616":
          "e8256c6b5a9623cf2b293090f78f8fbceea6fc3991ac5f872400608f14d2a8b3d494fcda1c51d93b9904e3242cdeaa4b227c68cea89cca05ab6b5296edf105",
        "03345958f90731bce89d07c2722dc693425a541b5230f99a6867882993576a23":
          "cd759a8d88edb46dda489a45ba6e48a42ce7efd36f1ca31d3bdfa40d2091f27740c5ec5de746d90d9841b986f575d545d0fb642398914eaab5",
      },
      output: "7d874bf70ea045e278f5cd2eafb28b74cdaee9c225ca884dee82532caa7bad0f",
    };

    runTestVector(vector);
  });

  it("should work with shorter keys as well", () => {
    const vector = {
      input: {
        "5dffe0e2c9f089d30e50b04ee562445cf2c0e7e7d677580ef0ccf2c6fa3522":
          "bb11c256876fe10442213dd78714793394d2016134c28a64eb27376ddc147fc6044df72bdea44d9ec66a3ea1e6d523f7de71db1d05a980e001e9fa",
        df08871e8a54fde4834d83851469e635713615ab1037128df138a6cd223f12: "b8bded4e1c",
        "7723a8383e43a1713eb920bae44880b2ae9225ea2d38c031cf3b22434b4507":
          "e46ddd41a5960807d528f5d9282568e622a023b94b72cb63f0353baff189257d",
        "3e7d409b9037b1fd870120de92ebb7285219ce4526c54701b888c5a13995f73c": "9bc5d0",
        c2d3bda8f77cc483d2f4368cf998203097230fd353d2223e5a333eb58f76a4:
          "9ae1dc59670bd3ef6fb51cbbbc05f1d2635fd548cb31f72500000a",
        "6bf8460545baf5b0af874ebbbd56ae09ee73cd24926b4549238b797b447e05":
          "0964801caa928bc8c1869d60dbf1d8233233e0261baf725f2631d2b27574efc0316ce3067b4fccfa607274",
        "832c15668a451578b4c69974085280b4bac5b01e220398f06e06a1d0aff285": "4881dd3238fd6c8af1090d455e7b449a",
        c7a04effd2c0cede0279747f58bd210d0cc9d65c2eba265c6b4dfbc058a704:
          "d1fddfd63fd00cd6749a441b6ceaea1f250982a3a6b6d38f1b40cae00972cce3f9f4eaf7f9d7bc3070bd1e8d088500b10ca72e5ed5956f62",
        "9e78a15cc0b45c83c83218efadd234cbac22dbffb24a76e2eb5f6a81d32df6":
          "e8256c6b5a9623cf2b293090f78f8fbceea6fc3991ac5f872400608f14d2a8b3d494fcda1c51d93b9904e3242cdeaa4b227c68cea89cca05ab6b5296edf105",
        // this one is intentionally left longer to show that we support both mixed.
        "03345958f90731bce89d07c2722dc693425a541b5230f99a6867882993576a23":
          "cd759a8d88edb46dda489a45ba6e48a42ce7efd36f1ca31d3bdfa40d2091f27740c5ec5de746d90d9841b986f575d545d0fb642398914eaab5",
      },
      output: "7d874bf70ea045e278f5cd2eafb28b74cdaee9c225ca884dee82532caa7bad0f",
    };

    runTestVector(vector);
  });

  function runTestVector(vector: {
    input: { [key: string]: string };
    output: string;
  }) {
    const trie = InMemoryTrie.empty(blake2bTrieHasher);

    for (const [key, val] of Object.entries(vector.input)) {
      const stateKey = parseInputKey(key);
      const value = BytesBlob.parseBlobNoPrefix(val);
      trie.set(stateKey, value);
    }

    const expected = Bytes.parseBytesNoPrefix(vector.output, 32);
    assert.deepStrictEqual(trie.getRootHash().toString(), expected.toString());
  }
});<|MERGE_RESOLUTION|>--- conflicted
+++ resolved
@@ -1,16 +1,10 @@
 import assert from "node:assert";
 import { describe, it } from "node:test";
 import { Bytes, BytesBlob } from "@typeberry/bytes";
-<<<<<<< HEAD
 import { deepEqual } from "@typeberry/utils";
-import { blake2bTrieHasher } from "./hasher";
-import { LeafNode, parseInputKey } from "./nodes";
-import { InMemoryTrie } from "./trie";
-=======
 import { blake2bTrieHasher } from "./hasher.js";
 import { LeafNode, parseInputKey } from "./nodes.js";
 import { InMemoryTrie } from "./trie.js";
->>>>>>> c087862e
 
 describe("Trie", async () => {
   it("Empty trie", () => {
