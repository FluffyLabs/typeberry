import { Bytes, BytesBlob } from "@typeberry/bytes";
import type { BitVec } from "@typeberry/bytes";
import { type U32, tryAsU32 } from "@typeberry/numbers";
import { check } from "@typeberry/utils";

/** Hint for how big the encoded object will be. */
export type SizeHint = {
  /** Number of bytes in the encoding. */
  bytes: number;
  /** Is `bytes` the exact number of bytes that will be used or just a hint? */
  isExact: boolean;
};

export function tryAsExactBytes(a: SizeHint): number {
  check(a.isExact, "The value is not exact size estimation!");
  return a.bytes;
}

export function addSizeHints(a: SizeHint, b: SizeHint): SizeHint {
  return {
    bytes: a.bytes + b.bytes,
    isExact: a.isExact && b.isExact,
  };
}

/** An encoder for some specific type `T`. */
export type Encode<T> = {
  /** Encode given element of type `T`. */
  encode: (encoder: Encoder, elem: T) => void;
  /**
   * A hint about size of that type.
   *
   * Can be used as an optimization for how many bytes should be allocated for that type.
   */
  sizeHint: SizeHint;
};

/**
 * I had to extend ArrayBuffer type to use resizable ArrayBuffer.
 * We will be able to remove it when this is merged: https://github.com/microsoft/TypeScript/pull/58573
 * And then a new version of TypeScript is released.
 */
declare global {
  interface ArrayBufferConstructor {
    new (length: number, options?: { maxByteLength: number }): ArrayBuffer;
  }

  interface ArrayBuffer {
    resize(length: number): void;
  }
}

/**
 * New encoder options.
 *
 * Either provide a destination (needs to be able to fit all the data!)
 * or hint the expected length of the encoding to avoid re-allocations.
 */
export type Options =
  | {
      expectedLength: number;
    }
  | {
      destination: Uint8Array;
    };

const DEFAULT_START_LENGTH = 512; // 512B
const MAX_LENGTH = 10 * 1024 * 1024; // 10MB

/**
 * JAM encoder.
 */
export class Encoder {
  /**
   * Create a new encoder either to fill up given `destination`
   * or with a minimal expected size.
   */
  static create(options?: Options) {
    if (options !== undefined && "destination" in options) {
      return new Encoder(options.destination);
    }

    const startLength = options?.expectedLength ?? DEFAULT_START_LENGTH;
<<<<<<< HEAD
    const buffer = new ArrayBuffer(Math.min(startLength, MAX_LENGTH), { maxByteLength: MAX_LENGTH });
=======
    const buffer = new ArrayBuffer(Math.min(MAX_LENGTH, startLength), { maxByteLength: MAX_LENGTH });
>>>>>>> 44b28b02
    const destination = new Uint8Array(buffer);
    return new Encoder(destination, buffer);
  }

  /**
   * Encode just a single object.
   *
   * NOTE that if you need to encode a tuple glueing together outputs
   * of that function is going to be sub-optimal!
   *
   * This is only for one-shot encodings.
   */
  static encodeObject<T>(encode: Encode<T>, object: T, context?: unknown): BytesBlob {
    const encoder = Encoder.create({
      expectedLength: encode.sizeHint.bytes || DEFAULT_START_LENGTH,
    });
    encoder.attachContext(context);
    encoder.object(encode, object);
    return encoder.viewResult();
  }

  private offset = 0;
  private context?: unknown;

  private readonly dataView: DataView;

  private constructor(
    private readonly destination: Uint8Array,
    private readonly buffer?: ArrayBuffer,
  ) {
    if (buffer !== undefined) {
      this.dataView = new DataView(buffer);
    } else {
      this.dataView = new DataView(destination.buffer, destination.byteOffset, destination.byteLength);
    }
  }

  /**
   * Attach context to the encoder.
   *
   * The context object can be used to pass some "global" parameters
   * down to custom encoders.
   */
  attachContext(context?: unknown) {
    this.context = context;
  }

  /**
   * Get the encoding context object.
   */
  getContext(): unknown {
    return this.context;
  }

  /**
   * View the current encoding result.
   *
   * Note that the resulting array here, might be shorter than the
   * underlying `destination`.
   */
  viewResult() {
    return BytesBlob.blobFrom(this.destination.subarray(0, this.offset));
  }

  /**
   * Encode a 32-bit integer.
   *
   * The encoding will always occupy 4 bytes in little-endian ordering.
   * Negative numbers are represented as a two-complement.
   */
  i32(num: number) {
    this.prepareIntegerN(num, 4);
    this.dataView.setInt32(this.offset, num, true);
    this.offset += 4;
  }

  /**
   * Encode a 64-bit integer.
   *
   * The encoding will always occupy 8 bytes in little-endian ordering.
   * Negative numbers are represented as a two-complement.
   */
  i64(num: bigint) {
    const maxNum = 2n ** 64n;
    // note that despite the actual range of values being within:
    // `[ - maxNum / 2, maxNum / 2)`
    // we still allow positive numbers from `[maxNum / 2, maxNum)`.
    // So it does not matter if the argument is a negative value,
    // OR if someone just gave us two-complement already.
    check(num < maxNum, "Only for numbers up to 2**64 - 1");
    check(-num <= maxNum / 2n, "Only for numbers down to -2**63");
    this.ensureBigEnough(8);

    this.dataView.setBigInt64(this.offset, num, true);
    this.offset += 8;
  }

  /**
   * Encode a 24-bit integer.
   *
   * The encoding will always occupy 3 bytes in little-endian ordering.
   * Negative numbers are represented as a two-complement.
   */
  i24(num: number) {
    this.prepareIntegerN(num, 3);
    this.dataView.setInt8(this.offset, num & 0xff);
    this.dataView.setInt16(this.offset + 1, num >> 8, true);
    this.offset += 3;
  }

  /**
   * Encode a 16-bit integer.
   *
   * The encoding will always occupy 2 bytes in little-endian ordering.
   * Negative numbers are represented as a two-complement.
   */
  i16(num: number) {
    this.prepareIntegerN(num, 2);
    this.dataView.setInt16(this.offset, num, true);
    this.offset += 2;
  }

  /**
   * Encode a 8-bit integer.
   *
   * The encoding will always occupy 1 byte in little-endian ordering.
   * Negative numbers are represented as a two-complement.
   */
  i8(num: number) {
    this.prepareIntegerN(num, 1);
    this.dataView.setInt8(this.offset, num);
    this.offset += 1;
  }

  /**
   * Encode a single boolean discriminator using variable encoding.
   *
   * https://graypaper.fluffylabs.dev/#/579bd12/375300375300
   */
  bool(bool: boolean) {
    this.varU32(tryAsU32(bool ? 1 : 0));
  }

  /**
   * Prepare for encoding of a fixed-bytes number.
   *
   *
   * The encoding will always occupy N bytes in little-endian ordering.
   * Negative numbers are represented as a two-complement.
   *
   * https://graypaper.fluffylabs.dev/#/579bd12/36fc0136fc01
   */
  private prepareIntegerN(num: number, bytesToEncode: 1 | 2 | 3 | 4) {
    const BITS = 8;
    const maxNum = 2 ** (BITS * bytesToEncode);
    // note that despite the actual range of values being within:
    // `[ - maxNum / 2, maxNum / 2)`
    // we still allow positive numbers from `[maxNum / 2, maxNum)`.
    // So it does not matter if the argument is a negative value,
    // OR if someone just gave us two-complement already.
    check(num < maxNum, `Only for numbers up to 2**${BITS * bytesToEncode} - 1`);
    check(-num <= maxNum / 2, `Only for numbers down to -2**${BITS * bytesToEncode - 1}`);

    this.ensureBigEnough(bytesToEncode);
  }

  /**
   * Encode a 32-bit natural number (compact).
   *
   * The encoding can take variable amount of bytes depending on the actual value.
   *
   * https://graypaper.fluffylabs.dev/#/579bd12/365202365202
   */
  varU32(num: U32) {
    check(num >= 0, "Only for natural numbers.");
    check(num < 2 ** 32, "Only for numbers up to 2**32");
    this.varU64(BigInt(num));
  }

  /**
   * Encode a 64-bit natural number (compact).
   *
   * The encoding can take variable amount of bytes depending on the actual value.
   *
   * https://graypaper.fluffylabs.dev/#/579bd12/365202365202
   */
  varU64(value: bigint) {
    const num = BigInt(value); // this should be a no-op, but fixes incorrect usage in JS

    if (num === 0n) {
      this.ensureBigEnough(1);
      this.destination[this.offset] = 0;
      this.offset += 1;
      return;
    }

    // handle the biggest case
    let maxEncoded = 2n ** (7n * 8n);
    if (num >= maxEncoded) {
      this.ensureBigEnough(9);
      this.destination[this.offset] = 0xff;
      this.dataView.setBigUint64(this.offset + 1, num, true);
      this.offset += 9;
      return;
    }

    // let's look for the correct range
    let minEncoded = maxEncoded >> 7n;
    for (let l = 7; l >= 0; l -= 1) {
      if (num >= minEncoded) {
        this.ensureBigEnough(l + 1);

        // encode the first byte
        const maxVal = 2n ** BigInt(8 * l);
        const byte = BigInt(2 ** 8 - 2 ** (8 - l)) + num / maxVal;
        this.destination[this.offset] = Number(byte) & 0xff;
        this.offset += 1;
        // now encode the rest of bytes of len `l`
        let rest = num % maxVal;
        for (let i = this.offset; i < this.offset + l; i += 1) {
          this.destination[i] = Number(rest & 0xffn);
          rest >>= 8n;
        }
        this.offset += l;
        return;
      }
      // move one power down
      maxEncoded = minEncoded;
      minEncoded >>= 7n;
    }

    throw new Error(`Unhandled number encoding: ${num}`);
  }

  /**
   * Encode a variable-length sequence of bytes given as [`BytesBlob`].
   *
   * That's just a convenience wrapper for [`blob`] function.
   */
  bytesBlob(blob: BytesBlob) {
    this.blob(blob.raw);
  }

  /**
   * Encode a variable-length sequence of bytes.
   *
   * The data is placed in the destination, but with an
   * extra length-discriminator (see [`u32`]) encoded in a compact form.
   *
   * https://graypaper.fluffylabs.dev/#/579bd12/372600372600
   */
  blob(blob: Uint8Array) {
    // first encode the length
    this.varU32(tryAsU32(blob.length));

    // now encode the bytes
    this.ensureBigEnough(blob.length);
    this.destination.set(blob, this.offset);
    this.offset += blob.length;
  }

  /**
   * Encode a fixed-length sequence of bytes.
   *
   * The data is simply copied to the destination
   * without any discriminator (i.e. no length prefix).
   *
   * https://graypaper.fluffylabs.dev/#/579bd12/371100371100
   *
   */
  bytes<N extends number>(bytes: Bytes<N>) {
    this.ensureBigEnough(bytes.length);

    this.destination.set(bytes.raw, this.offset);
    this.offset += bytes.length;
  }

  /**
   * Encode a bit vector with known length.
   *
   * The bits are packed into bytes and just placed as-is in the destination.
   * https://graypaper.fluffylabs.dev/#/579bd12/378000378000
   */
  bitVecFixLen(bitvec: BitVec) {
    const bytes = bitvec.raw;
    this.bytes(Bytes.fromBlob(bytes, bytes.length));
  }

  /**
   * Encode a bit vector with variable length.
   *
   * A bit-length discriminator (varU32) is placed before the packed bit content.
   * https://graypaper.fluffylabs.dev/#/579bd12/378200378200
   */
  bitVecVarLen(bitvec: BitVec) {
    const len = bitvec.bitLength;
    this.varU32(tryAsU32(len));
    this.bitVecFixLen(bitvec);
  }

  /**
   * Encode a composite object.
   */
  object<T>(encode: Encode<T>, element: T) {
    this.applySizeHint(encode);
    encode.encode(this, element);
  }

  /**
   * Encode a potentially empty value.
   *
   * A 0 or 1 is placed before the element to indicate it's presence.
   * https://graypaper.fluffylabs.dev/#/579bd12/375f00375f00
   */
  optional<T>(encode: Encode<T>, element?: T | null) {
    const isSet = element !== null && element !== undefined;
    this.bool(isSet);
    if (isSet) {
      this.applySizeHint(encode);
      encode.encode(this, element);
    }
  }

  /**
   * Encode a fixed-length sequence of elements of some type.
   *
   * https://graypaper.fluffylabs.dev/#/579bd12/371100371100
   */
  sequenceFixLen<T>(encode: Encode<T>, elements: T[]) {
    this.applySizeHint(encode, elements.length);
    for (const e of elements) {
      encode.encode(this, e);
    }
  }

  /**
   * Encode a variable-length sequence of elements of some type.
   *
   * A length discriminator is placed before the concatentation of encodings of all the elements.
   *
   * https://graypaper.fluffylabs.dev/#/579bd12/374400374400
   */
  sequenceVarLen<T>(encode: Encode<T>, elements: T[]) {
    check(elements.length <= 2 ** 32, "Wow, that's a nice long sequence you've got here.");
    this.varU32(tryAsU32(elements.length));
    this.sequenceFixLen(encode, elements);
  }

  private applySizeHint<T>(encode: Encode<T>, multiply = 1) {
    const sizeHint = encode.sizeHint.bytes;
    if (sizeHint > 0 && multiply > 0) {
      this.ensureBigEnough(sizeHint * multiply, { silent: true });
    }
  }

  /**
   * Expand the destination to fit given length.
   *
   * The `silent` flag can be set when we are just giving a size hint about
   * a composite type being encoded.
   * In such case we are not sure if we are going to use all of the bytes from the hint,
   * so going over `MAX_LENGTH` or destination is not an error here.
   * When subsequent fields of a composite object will be encode they call this function
   * anyway, so if we really should throw we will.
   */
  private ensureBigEnough(length: number, options: { silent: boolean } = { silent: false }) {
    check(length >= 0, "Negative length given");

    const newLength = this.offset + length;
    if (newLength > MAX_LENGTH) {
      if (options.silent) {
        return;
      }
      throw new Error(`The encoded size would reach the maximum of ${MAX_LENGTH}.`);
    }

    if (newLength > this.destination.length) {
      // we can try to resize the underlying buffer
      if (this.buffer !== undefined) {
        // make sure we at least double the size of the buffer every time.
        const minExtend = Math.max(newLength, this.buffer.byteLength << 1);
        // but we must never exceed the max length.
        this.buffer.resize(Math.min(MAX_LENGTH, minExtend));
      }
      // and then check again
      if (newLength > this.destination.length) {
        if (options.silent) {
          return;
        }
        throw new Error(
          `Not enough space in the destination array. Needs ${newLength}, has ${this.destination.length}.`,
        );
      }
    }
  }
}<|MERGE_RESOLUTION|>--- conflicted
+++ resolved
@@ -81,11 +81,7 @@
     }
 
     const startLength = options?.expectedLength ?? DEFAULT_START_LENGTH;
-<<<<<<< HEAD
-    const buffer = new ArrayBuffer(Math.min(startLength, MAX_LENGTH), { maxByteLength: MAX_LENGTH });
-=======
     const buffer = new ArrayBuffer(Math.min(MAX_LENGTH, startLength), { maxByteLength: MAX_LENGTH });
->>>>>>> 44b28b02
     const destination = new Uint8Array(buffer);
     return new Encoder(destination, buffer);
   }
