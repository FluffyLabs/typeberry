--- conflicted
+++ resolved
@@ -1,10 +1,6 @@
 import assert from "node:assert";
 import { describe, it } from "node:test";
-<<<<<<< HEAD
-import { minU64, sumU32, sumU64, tryAsU32, tryAsU64, u32AsLeBytes } from "./index.js";
-=======
-import { maxU64, minU64, sumU32, sumU64, tryAsU32, tryAsU64, u32AsLeBytes } from "./index";
->>>>>>> e5d791cc
+import { maxU64, minU64, sumU32, sumU64, tryAsU32, tryAsU64, u32AsLeBytes } from "./index.js";
 
 describe("sumU32", () => {
   it("should sum and handle overflow", () => {
