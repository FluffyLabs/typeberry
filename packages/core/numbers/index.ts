import { asOpaqueType, check, ensure } from "@typeberry/utils";

/**
 * TODO [ToDr] This should be `unique symbol`, but for some reason
 * I can't figure out how to build `@typeberry/blocks` package.
 */
declare const __REPRESENTATION_BYTES__: "REPRESENTATION_BYTES";

type WithBytesRepresentation<Bytes extends number> = {
  readonly [__REPRESENTATION_BYTES__]: Bytes;
};
export type FixedSizeNumber<Bytes extends number> = number & WithBytesRepresentation<Bytes>;

/** Unsigned integer that can be represented as one byte. */
export type U8 = FixedSizeNumber<1>;
/** Unsigned integer that can be represented as two bytes. */
export type U16 = FixedSizeNumber<2>;
/** Unsigned integer that can be represented as 4 bytes. */
export type U32 = FixedSizeNumber<4>;
/** Unsigned integer that can be represented as 8 bytes. */
export type U64 = bigint & WithBytesRepresentation<8>;
export const MAX_U64 = 0xffff_ffff_ffff_ffffn;

/** Attempt to cast an input number into U8. */
export const tryAsU8 = (v: number): U8 =>
  ensure<number, U8>(v, isU8(v), `input must have one-byte representation, got ${v}`);
/** Check if given number is a valid U8 number. */
export const isU8 = (v: number): v is U8 => (v & 0xff) === v;

/** Attempt to cast an input number into U16. */
export const tryAsU16 = (v: number): U16 =>
  ensure<number, U16>(v, isU16(v), `input must have two-byte representation, got ${v}`);
/** Check if given number is a valid U16 number. */
export const isU16 = (v: number): v is U16 => (v & 0xff_ff) === v;

/** Attempt to cast an input number into U32. */
export const tryAsU32 = (v: number): U32 =>
  ensure<number, U32>(v, isU32(v), `input must have four-byte representation, got ${v}`);

/** Check if given number is a valid U32 number. */
export const isU32 = (v: number): v is U32 => (v & 0xff_ff_ff_ff) >>> 0 === v;

/** Attempt to cast an input number into U64. */
export const tryAsU64 = (x: number | bigint): U64 => {
  const v = BigInt(x);
  return ensure<bigint, U64>(v, isU64(v), `input must have eight-byte representation, got ${x}`);
};
/** Check if given number is a valid U64 number. */
export const isU64 = (v: bigint): v is U64 => (v & 0xffff_ffff_ffff_ffffn) === v;

/** Collate two U32 parts into one U64. */
export const u64FromParts = ({ lower, upper }: { lower: U32; upper: U32 }): U64 => {
  const val = (BigInt(upper) << 32n) + BigInt(lower);
  return asOpaqueType(val);
};

/** Split U64 into lower & upper parts. */
export const u64IntoParts = (v: U64): { lower: U32; upper: U32 } => {
  const lower = v & (2n ** 32n - 1n);
  const upper = v >> 32n;

  return {
    lower: asOpaqueType(Number(lower)),
    upper: asOpaqueType(Number(upper)),
  };
};

/** A result of modulo arithmetic. */
export type Result<T> = {
  /** Was there an overflow/underflow? */
  overflow: boolean;
  /** What's the value after the operation. */
  value: T;
};

/**
 * Sum all provided U64 values using modulo arithmetic.
 * NOTE that the overflow may happen multiple times here!
 */
export function sumU64(...values: U64[]) {
  let sum = 0n;

  for (const v of values) {
    sum = sum + v;
  }

  const overflow = !isU64(sum);
  sum = sum & 0xffff_ffff_ffff_ffffn;

  return { overflow, value: sum as U64 };
}

/**
 * Sum all provided U32 values using modulo arithmetic.
 * NOTE that the overflow may happen multiple times here!
 */
export function sumU32(...values: U32[]) {
  let sum = 0;
  let overflow = false;

  for (const v of values) {
    const prev = sum;
    sum = (sum + v) >>> 0;
    overflow ||= prev > sum;
  }

  return { overflow, value: sum as U32 };
}

/**
 * Transform provided number to little-endian representation.
 */
<<<<<<< HEAD
export function u32AsLeBytes(value: U32): Uint8Array {
  return new Uint8Array([value & 0xff, (value >> 8) & 0xff, (value >> 16) & 0xff, (value >> 24) & 0xff]);
}

/**
 * Interpret 4-byte `Uint8Array` as U32 written as little endian.
 */
export function leBytesAsU32(uint8Array: Uint8Array): U32 {
  check(uint8Array.length === 4, "Input must be a Uint8Array of length 4");
  return asOpaqueType(uint8Array[0] | (uint8Array[1] << 8) | (uint8Array[2] << 16) | (uint8Array[3] << 24));
}
=======
export function* u32AsLittleEndian(value: U32) {
  yield value & 0xff;
  yield (value >> 8) & 0xff;
  yield (value >> 16) & 0xff;
  yield (value >> 24) & 0xff;
}

/**
 * Get the smallest value between U64 a and values given as input parameters.
 */
export const minU64 = (a: U64, ...values: U64[]): U64 => values.reduce((min, value) => (value > min ? min : value), a);
>>>>>>> bbf02c39
<|MERGE_RESOLUTION|>--- conflicted
+++ resolved
@@ -110,7 +110,6 @@
 /**
  * Transform provided number to little-endian representation.
  */
-<<<<<<< HEAD
 export function u32AsLeBytes(value: U32): Uint8Array {
   return new Uint8Array([value & 0xff, (value >> 8) & 0xff, (value >> 16) & 0xff, (value >> 24) & 0xff]);
 }
@@ -122,16 +121,8 @@
   check(uint8Array.length === 4, "Input must be a Uint8Array of length 4");
   return asOpaqueType(uint8Array[0] | (uint8Array[1] << 8) | (uint8Array[2] << 16) | (uint8Array[3] << 24));
 }
-=======
-export function* u32AsLittleEndian(value: U32) {
-  yield value & 0xff;
-  yield (value >> 8) & 0xff;
-  yield (value >> 16) & 0xff;
-  yield (value >> 24) & 0xff;
-}
 
 /**
  * Get the smallest value between U64 a and values given as input parameters.
  */
-export const minU64 = (a: U64, ...values: U64[]): U64 => values.reduce((min, value) => (value > min ? min : value), a);
->>>>>>> bbf02c39
+export const minU64 = (a: U64, ...values: U64[]): U64 => values.reduce((min, value) => (value > min ? min : value), a);