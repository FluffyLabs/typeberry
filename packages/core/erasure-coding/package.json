--- conflicted
+++ resolved
@@ -11,20 +11,11 @@
   "license": "MPL-2.0",
   "type": "module",
   "dependencies": {
-<<<<<<< HEAD
     "@typeberry/block": "0.0.3",
     "@typeberry/bytes": "0.0.3",
     "@typeberry/collections": "0.0.3",
     "@typeberry/config": "0.0.3",
-    "@typeberry/native": "0.0.1-43eee4f",
+    "@typeberry/native": "^0.0.1-43eee4f",
     "@typeberry/utils": "0.0.3"
-=======
-    "@typeberry/block": "0.0.2",
-    "@typeberry/bytes": "0.0.2",
-    "@typeberry/collections": "0.0.2",
-    "@typeberry/config": "0.0.2",
-    "@typeberry/native": "^0.0.1-43eee4f",
-    "@typeberry/utils": "0.0.2"
->>>>>>> 9f100b10
   }
 }