import assert from "node:assert";
import { type TimeSlot, tryAsServiceId, tryAsTimeSlot } from "@typeberry/block";
import { preimagesExtrinsicFromJson } from "@typeberry/block-json";
import type { PreimageHash, PreimagesExtrinsic } from "@typeberry/block/preimage";
import { Bytes, BytesBlob } from "@typeberry/bytes";
import { HashDictionary } from "@typeberry/collections";
import { HASH_SIZE, type OpaqueHash, blake2b } from "@typeberry/hash";
import { type FromJson, json } from "@typeberry/json-parser";
<<<<<<< HEAD
import type { U32 } from "@typeberry/numbers";
import { LookupHistoryItem, tryAsLookupHistorySlots } from "@typeberry/state";
import { type Account, Preimages, type PreimagesErrorCode } from "@typeberry/transition";
import { Result } from "@typeberry/utils";
=======
import { type U32, tryAsU32, tryAsU64 } from "@typeberry/numbers";
import { tryAsGas } from "@typeberry/pvm-interpreter";
import {
  LookupHistoryItem,
  PreimageItem,
  Service,
  ServiceAccountInfo,
  tryAsLookupHistorySlots,
} from "@typeberry/state";
import { Preimages, type PreimagesErrorCode } from "@typeberry/transition";
import { OK, Result } from "@typeberry/utils";
import { preimagesExtrinsicFromJson } from "./codec/preimages-extrinsic";
>>>>>>> 1f527855
import { commonFromJson } from "./common-types";

class Input {
  static fromJson: FromJson<Input> = {
    preimages: preimagesExtrinsicFromJson,
    slot: "number",
  };

  preimages!: PreimagesExtrinsic;
  slot!: TimeSlot;
}

class TestPreimagesItem {
  static fromJson: FromJson<TestPreimagesItem> = {
    hash: commonFromJson.bytes32(),
    blob: json.fromString(BytesBlob.parseBlob),
  };

  hash!: OpaqueHash;
  blob!: BytesBlob;
}

class TestHistoryItem {
  static fromJson: FromJson<TestHistoryItem> = {
    key: {
      hash: commonFromJson.bytes32(),
      length: "number",
    },
    value: ["array", "number"],
  };
  key!: {
    hash: PreimageHash;
    length: number;
  };
  value!: number[];
}

class TestAccountsMapEntry {
  static fromJson: FromJson<TestAccountsMapEntry> = {
    id: "number",
    data: {
      preimages: json.array(TestPreimagesItem.fromJson),
      lookup_meta: json.array(TestHistoryItem.fromJson),
    },
  };
  id!: number;
  data!: {
    preimages: TestPreimagesItem[];
    lookup_meta: TestHistoryItem[];
  };
}

class TestState {
  static fromJson: FromJson<TestState> = {
    accounts: json.array(TestAccountsMapEntry.fromJson),
  };
  accounts!: TestAccountsMapEntry[];
}

export class Output {
  static fromJson: FromJson<Output> = {
    ok: json.optional(json.fromAny(() => OK)),
    err: json.optional("string"),
  };

  ok?: OK;
  err?: PreimagesErrorCode;
}

export class PreImagesTest {
  static fromJson: FromJson<PreImagesTest> = {
    input: Input.fromJson,
    pre_state: TestState.fromJson,
    output: Output.fromJson,
    post_state: TestState.fromJson,
  };
  input!: Input;
  pre_state!: TestState;
  output!: Output;
  post_state!: TestState;
}

export async function runPreImagesTest(testContent: PreImagesTest) {
  const preState = {
    services: new Map(
      testContent.pre_state.accounts.map((account) => [
        tryAsServiceId(account.id),
        testAccountsMapEntryToAccount(account),
      ]),
    ),
  };
  const postState = {
    services: new Map(
      testContent.post_state.accounts.map((account) => [
        tryAsServiceId(account.id),
        testAccountsMapEntryToAccount(account),
      ]),
    ),
  };
  const preimages = new Preimages(preState);
  const result = preimages.integrate(testContent.input);

  assert.deepEqual(result, testOutputToResult(testContent.output));
  assert.deepEqual(preimages.state, postState);
}

function testAccountsMapEntryToAccount(entry: TestAccountsMapEntry): Service {
  const preimages = HashDictionary.fromEntries(
    entry.data.preimages
      .map((x) => {
        return new PreimageItem(blake2b.hashBytes(x.blob).asOpaque(), x.blob);
      })
      .map((x) => [x.hash, x]),
  );

  const lookupHistory = HashDictionary.new<PreimageHash, LookupHistoryItem[]>();
  for (const item of entry.data.lookup_meta) {
    const slots = tryAsLookupHistorySlots(item.value.map((slot) => tryAsTimeSlot(slot)));

    const arr = lookupHistory.get(item.key.hash) ?? [];
    arr.push(new LookupHistoryItem(item.key.hash, item.key.length as U32, slots));
    lookupHistory.set(item.key.hash, arr);
  }

  return new Service(tryAsServiceId(entry.id), {
    info: ServiceAccountInfo.fromCodec({
      codeHash: Bytes.zero(HASH_SIZE).asOpaque(),
      balance: tryAsU64(0),
      accumulateMinGas: tryAsGas(0),
      onTransferMinGas: tryAsGas(0),
      storageUtilisationBytes: tryAsU64(0),
      storageUtilisationCount: tryAsU32(0),
    }),
    storage: [],
    preimages,
    lookupHistory,
  });
}

function testOutputToResult(testOutput: Output): Result<OK, PreimagesErrorCode> {
  return testOutput.err !== undefined ? Result.error(testOutput.err) : Result.ok(OK);
}<|MERGE_RESOLUTION|>--- conflicted
+++ resolved
@@ -6,12 +6,6 @@
 import { HashDictionary } from "@typeberry/collections";
 import { HASH_SIZE, type OpaqueHash, blake2b } from "@typeberry/hash";
 import { type FromJson, json } from "@typeberry/json-parser";
-<<<<<<< HEAD
-import type { U32 } from "@typeberry/numbers";
-import { LookupHistoryItem, tryAsLookupHistorySlots } from "@typeberry/state";
-import { type Account, Preimages, type PreimagesErrorCode } from "@typeberry/transition";
-import { Result } from "@typeberry/utils";
-=======
 import { type U32, tryAsU32, tryAsU64 } from "@typeberry/numbers";
 import { tryAsGas } from "@typeberry/pvm-interpreter";
 import {
@@ -23,8 +17,6 @@
 } from "@typeberry/state";
 import { Preimages, type PreimagesErrorCode } from "@typeberry/transition";
 import { OK, Result } from "@typeberry/utils";
-import { preimagesExtrinsicFromJson } from "./codec/preimages-extrinsic";
->>>>>>> 1f527855
 import { commonFromJson } from "./common-types";
 
 class Input {
