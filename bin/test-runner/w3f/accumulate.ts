--- conflicted
+++ resolved
@@ -1,5 +1,5 @@
 import type { EntropyHash, TimeSlot } from "@typeberry/block";
-import { workReportFromJson } from "@typeberry/block-json";
+import { fromJson, workReportFromJson } from "@typeberry/block-json";
 import type { WorkPackageHash, WorkReport } from "@typeberry/block/work-report";
 import { type FromJson, json } from "@typeberry/json-parser";
 import type { Service } from "@typeberry/state";
@@ -10,16 +10,14 @@
   type AccumulateRoot,
   type AccumulateState,
 } from "@typeberry/transition/accumulate";
-<<<<<<< HEAD
-import { TestAccountItem, TestWorkReport, commonFromJson, getChainSpec } from "./common-types";
-=======
-import { TestAccountItem, commonFromJson, getChainSpec } from "./common-types";
->>>>>>> 88600a15
+import { deepEqual } from "@typeberry/utils";
+import { logger } from "../common";
+import { TestAccountItem, getChainSpec } from "./common-types";
 
 class Input {
   static fromJson: FromJson<Input> = {
     slot: "number",
-    reports: json.array(TestWorkReport.fromJson),
+    reports: json.array(workReportFromJson),
   };
 
   slot!: TimeSlot;
@@ -28,8 +26,8 @@
 
 class ReadyRecordItem {
   static fromJson: FromJson<ReadyRecordItem> = {
-    report: TestWorkReport.fromJson,
-    dependencies: json.array(commonFromJson.bytes32()),
+    report: workReportFromJson,
+    dependencies: json.array(fromJson.bytes32()),
   };
   report!: WorkReport;
   dependencies!: WorkPackageHash[];
@@ -39,9 +37,9 @@
   static fromJson = json.object<TestState, AccumulateState>(
     {
       slot: "number",
-      entropy: commonFromJson.bytes32(),
+      entropy: fromJson.bytes32(),
       ready_queue: ["array", json.array(ReadyRecordItem.fromJson)],
-      accumulated: ["array", json.array(commonFromJson.bytes32())],
+      accumulated: ["array", json.array(fromJson.bytes32())],
       privileges: {
         bless: "number",
         assign: "number",
@@ -83,7 +81,7 @@
 
 class Output {
   static fromJson: FromJson<Output> = {
-    ok: commonFromJson.bytes32(),
+    ok: fromJson.bytes32(),
   };
 
   ok!: AccumulateRoot;
@@ -109,5 +107,9 @@
   const accumulate = new Accumulate(chainSpec, test.pre_state);
   await accumulate.transition(test.input);
 
-  // deepEqual(test.post_state, authorization.state);
+  if (path.length > 0) {
+    logger.error(`Ignoring accumulate test: ${path}`);
+  } else {
+    deepEqual(test.post_state, accumulate.state);
+  }
 }