import assert from "node:assert";
import { type EntropyHash, type TimeSlot, tryAsPerEpochBlock, tryAsServiceGas, tryAsServiceId } from "@typeberry/block";
import { fromJson, workReportFromJson } from "@typeberry/block-json";
import type { WorkPackageHash, WorkReport } from "@typeberry/block/work-report";
import { FixedSizeArray, HashSet, asKnownSize } from "@typeberry/collections";
import type { ChainSpec } from "@typeberry/config";
import { type FromJson, json } from "@typeberry/json-parser";
import type { InMemoryService } from "@typeberry/state";
import { AutoAccumulate, ENTROPY_ENTRIES, InMemoryState, PrivilegedServices } from "@typeberry/state";
import { JsonService } from "@typeberry/state-json/accounts";
import { NotYetAccumulatedReport } from "@typeberry/state/not-yet-accumulated";
<<<<<<< HEAD
import { Accumulate, type AccumulateRoot } from "@typeberry/transition/accumulate";
=======
import { Accumulate, type AccumulateRoot, type AccumulateState } from "@typeberry/transition/accumulate";
>>>>>>> aaece360
import { Result, deepEqual } from "@typeberry/utils";
import { getChainSpec } from "./spec";

class Input {
  static fromJson: FromJson<Input> = {
    slot: "number",
    reports: json.array(workReportFromJson),
  };

  slot!: TimeSlot;
  reports!: WorkReport[];
}

class TestState {
  static fromJson = json.object<TestState, TestState>(
    {
      slot: "number",
      entropy: fromJson.bytes32(),
      ready_queue: [
        "array",
        json.array({
          report: workReportFromJson,
          dependencies: json.array(fromJson.bytes32()),
        }),
      ],
      accumulated: ["array", json.array(fromJson.bytes32())],
      privileges: {
        bless: "number",
        assign: "number",
        designate: "number",
        always_acc: json.array({
          id: "number",
          gas: "number",
        }),
      },
      accounts: json.array(JsonService.fromJson),
    },
    (x) => x,
  );

  slot!: TimeSlot;
  entropy!: EntropyHash;
  ready_queue!: { report: WorkReport; dependencies: WorkPackageHash[] }[][];
  accumulated!: WorkPackageHash[][];
  privileges!: {
    bless: number;
    assign: number;
    designate: number;
    always_acc: { id: number; gas: number }[];
  };
  accounts!: InMemoryService[];

  static toAccumulateState(
    { accounts, slot, ready_queue, accumulated, privileges }: TestState,
    chainSpec: ChainSpec,
  ): InMemoryState {
    return InMemoryState.partial(chainSpec, {
      timeslot: slot,
<<<<<<< HEAD
      entropy: FixedSizeArray.new([entropy, entropy, entropy, entropy], ENTROPY_ENTRIES),
=======
>>>>>>> aaece360
      accumulationQueue: tryAsPerEpochBlock(
        ready_queue.map((queue) =>
          queue.map((item) =>
            NotYetAccumulatedReport.create({ report: item.report, dependencies: asKnownSize(item.dependencies) }),
          ),
        ),
        chainSpec,
      ),
      recentlyAccumulated: tryAsPerEpochBlock(
        accumulated.map((queue) => HashSet.from(queue)),
        chainSpec,
      ),
      privilegedServices: PrivilegedServices.create({
        manager: tryAsServiceId(privileges.bless),
        authManager: tryAsServiceId(privileges.assign),
        validatorsManager: tryAsServiceId(privileges.designate),
        autoAccumulateServices: privileges.always_acc.map(({ gas, id }) =>
          AutoAccumulate.create({ gasLimit: tryAsServiceGas(gas), service: tryAsServiceId(id) }),
        ),
      }),
      services: new Map(accounts.map((service) => [service.id, service])),
    });
  }
}

class Output {
  static fromJson: FromJson<Output> = {
    ok: fromJson.bytes32(),
  };

  ok!: AccumulateRoot;

  static toAccumulateOutput(output: Output): Result<AccumulateRoot, never> {
    return Result.ok(output.ok);
  }
}

export class AccumulateTest {
  static fromJson: FromJson<AccumulateTest> = {
    input: Input.fromJson,
    pre_state: TestState.fromJson,
    output: Output.fromJson,
    post_state: TestState.fromJson,
  };

  input!: Input;
  pre_state!: TestState;
  output!: Output;
  post_state!: TestState;
}

export async function runAccumulateTest(test: AccumulateTest, path: string) {
  const chainSpec = getChainSpec(path);
<<<<<<< HEAD
  const state = TestState.toAccumulateState(test.pre_state, chainSpec);
  const accumulate = new Accumulate(chainSpec, state);
  const result = await accumulate.transition({
    ...test.input,
    eta0prime: test.pre_state.entropy,
  });

  if (result.isError) {
    assert.fail(`Expected successfull accumulation, got: ${result}`);
  }

  state.applyUpdate(result.ok.stateUpdate);
=======

  /**
   * entropy has to be moved to input because state is incompatibile -
   * in test state we have: `entropy: EntropyHash;`
   * in typeberry state we have: `entropy: FixedSizeArray<EntropyHash, ENTROPY_ENTRIES>;`
   * The accumulation doesn't modify entropy so we can remove it safely from pre/post state
   */
  const entropy = test.pre_state.entropy;

  const accumulate = new Accumulate(chainSpec, TestState.toAccumulateState(test.pre_state, chainSpec));
  const result = await accumulate.transition({ ...test.input, entropy });
>>>>>>> aaece360

  deepEqual(state, TestState.toAccumulateState(test.post_state, chainSpec));
  deepEqual(result.ok.root, test.output.ok);
}<|MERGE_RESOLUTION|>--- conflicted
+++ resolved
@@ -2,18 +2,14 @@
 import { type EntropyHash, type TimeSlot, tryAsPerEpochBlock, tryAsServiceGas, tryAsServiceId } from "@typeberry/block";
 import { fromJson, workReportFromJson } from "@typeberry/block-json";
 import type { WorkPackageHash, WorkReport } from "@typeberry/block/work-report";
-import { FixedSizeArray, HashSet, asKnownSize } from "@typeberry/collections";
+import { HashSet, asKnownSize } from "@typeberry/collections";
 import type { ChainSpec } from "@typeberry/config";
 import { type FromJson, json } from "@typeberry/json-parser";
 import type { InMemoryService } from "@typeberry/state";
-import { AutoAccumulate, ENTROPY_ENTRIES, InMemoryState, PrivilegedServices } from "@typeberry/state";
+import { AutoAccumulate, InMemoryState, PrivilegedServices } from "@typeberry/state";
 import { JsonService } from "@typeberry/state-json/accounts";
 import { NotYetAccumulatedReport } from "@typeberry/state/not-yet-accumulated";
-<<<<<<< HEAD
 import { Accumulate, type AccumulateRoot } from "@typeberry/transition/accumulate";
-=======
-import { Accumulate, type AccumulateRoot, type AccumulateState } from "@typeberry/transition/accumulate";
->>>>>>> aaece360
 import { Result, deepEqual } from "@typeberry/utils";
 import { getChainSpec } from "./spec";
 
@@ -72,10 +68,6 @@
   ): InMemoryState {
     return InMemoryState.partial(chainSpec, {
       timeslot: slot,
-<<<<<<< HEAD
-      entropy: FixedSizeArray.new([entropy, entropy, entropy, entropy], ENTROPY_ENTRIES),
-=======
->>>>>>> aaece360
       accumulationQueue: tryAsPerEpochBlock(
         ready_queue.map((queue) =>
           queue.map((item) =>
@@ -129,20 +121,6 @@
 
 export async function runAccumulateTest(test: AccumulateTest, path: string) {
   const chainSpec = getChainSpec(path);
-<<<<<<< HEAD
-  const state = TestState.toAccumulateState(test.pre_state, chainSpec);
-  const accumulate = new Accumulate(chainSpec, state);
-  const result = await accumulate.transition({
-    ...test.input,
-    eta0prime: test.pre_state.entropy,
-  });
-
-  if (result.isError) {
-    assert.fail(`Expected successfull accumulation, got: ${result}`);
-  }
-
-  state.applyUpdate(result.ok.stateUpdate);
-=======
 
   /**
    * entropy has to be moved to input because state is incompatibile -
@@ -152,9 +130,15 @@
    */
   const entropy = test.pre_state.entropy;
 
-  const accumulate = new Accumulate(chainSpec, TestState.toAccumulateState(test.pre_state, chainSpec));
+  const state = TestState.toAccumulateState(test.pre_state, chainSpec);
+  const accumulate = new Accumulate(chainSpec, state);
   const result = await accumulate.transition({ ...test.input, entropy });
->>>>>>> aaece360
+
+  if (result.isError) {
+    assert.fail(`Expected successfull accumulation, got: ${result}`);
+  }
+
+  state.applyUpdate(result.ok.stateUpdate);
 
   deepEqual(state, TestState.toAccumulateState(test.post_state, chainSpec));
   deepEqual(result.ok.root, test.output.ok);
