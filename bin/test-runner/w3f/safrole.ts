import {
  BANDERSNATCH_KEY_BYTES,
  BANDERSNATCH_PROOF_BYTES,
  BANDERSNATCH_RING_ROOT_BYTES,
  type BandersnatchRingRoot,
  type EntropyHash,
  EpochMarker,
  type TimeSlot,
  type ValidatorKeys,
  type WorkReportHash,
  tryAsPerEpochBlock,
  tryAsPerValidator,
  tryAsTimeSlot,
} from "@typeberry/block";
import { fromJson } from "@typeberry/block-json";
import type { SignedTicket, Ticket, TicketsExtrinsic } from "@typeberry/block/tickets.js";
import { Bytes } from "@typeberry/bytes";
import { FixedSizeArray, SortedSet, asKnownSize } from "@typeberry/collections";
import type { ChainSpec } from "@typeberry/config";
import { ED25519_KEY_BYTES, type Ed25519Key } from "@typeberry/crypto";
import { type FromJson, json } from "@typeberry/json-parser";
import { Safrole } from "@typeberry/safrole";
<<<<<<< HEAD
import { BandernsatchWasm } from "@typeberry/safrole/bandersnatch-wasm/index.js";
import { type Input, type OkResult, SafroleErrorCode, type SafroleState } from "@typeberry/safrole/safrole.js";
import { ENTROPY_ENTRIES, type ValidatorData, hashComparator } from "@typeberry/state";
=======
import { BandernsatchWasm } from "@typeberry/safrole/bandersnatch-wasm";
import { type Input, type OkResult, SafroleErrorCode, type SafroleState } from "@typeberry/safrole/safrole";
import { DisputesRecords, ENTROPY_ENTRIES, type ValidatorData, hashComparator } from "@typeberry/state";
>>>>>>> c4f9ceba
import { TicketsOrKeys, ticketFromJson } from "@typeberry/state-json";
import { validatorDataFromJson } from "@typeberry/state-json";
import { copyAndUpdateState } from "@typeberry/transition/test.utils";
import { Result, deepEqual } from "@typeberry/utils";
import { getChainSpec } from "./spec.js";
namespace safroleFromJson {
  export const ticketEnvelope: FromJson<SignedTicket> = {
    attempt: "number",
    signature: json.fromString((v) => Bytes.parseBytes(v, BANDERSNATCH_PROOF_BYTES).asOpaque()),
  };

  export const validatorKeys: FromJson<ValidatorKeys> = {
    bandersnatch: json.fromString((v) => Bytes.parseBytes(v, BANDERSNATCH_KEY_BYTES).asOpaque()),
    ed25519: json.fromString((v) => Bytes.parseBytes(v, ED25519_KEY_BYTES).asOpaque()),
  };
}

export enum TestErrorCode {
  IncorrectData = "incorrect_data",
  // Timeslot value must be strictly monotonic.
  BadSlot = "bad_slot",
  // Received a ticket while in epoch's tail.
  UnexpectedTicket = "unexpected_ticket",
  // Tickets must be sorted.
  BadTicketOrder = "bad_ticket_order",
  // Invalid ticket ring proof.
  BadTicketProof = "bad_ticket_proof",
  // Invalid ticket attempt value.
  BadTicketAttempt = "bad_ticket_attempt",
  // Found a ticket duplicate.
  DuplicateTicket = "duplicate_ticket",
}

class JsonState {
  static fromJson: FromJson<JsonState> = {
    tau: "number",
    eta: json.array(fromJson.bytes32()),
    lambda: json.array(validatorDataFromJson),
    kappa: json.array(validatorDataFromJson),
    gamma_k: json.array(validatorDataFromJson),
    iota: json.array(validatorDataFromJson),
    gamma_a: json.array(ticketFromJson),
    gamma_s: TicketsOrKeys.fromJson,
    gamma_z: json.fromString((v) => Bytes.parseBytes(v, BANDERSNATCH_RING_ROOT_BYTES).asOpaque()),
    post_offenders: json.array(fromJson.bytes32()),
  };
  // timeslot
  tau!: TimeSlot;
  // entropy
  eta!: [EntropyHash, EntropyHash, EntropyHash, EntropyHash];
  // previous validators
  lambda!: ValidatorData[];
  // current validators
  kappa!: ValidatorData[];
  // next validators
  gamma_k!: ValidatorData[];
  // designatedValidators
  iota!: ValidatorData[];
  // Sealing-key contest ticket accumulator.
  gamma_a!: Ticket[];
  // sealing-key series of current epoch
  gamma_s!: TicketsOrKeys;
  // bandersnatch ring commitment
  gamma_z!: BandersnatchRingRoot;
  // posterior offenders sequence
  post_offenders!: Ed25519Key[];

  static toSafroleState(state: JsonState, chainSpec: ChainSpec): SafroleState {
    return {
      timeslot: state.tau,
      entropy: FixedSizeArray.new(state.eta, ENTROPY_ENTRIES),
      previousValidatorData: tryAsPerValidator(state.lambda, chainSpec),
      currentValidatorData: tryAsPerValidator(state.kappa, chainSpec),
      nextValidatorData: tryAsPerValidator(state.gamma_k, chainSpec),
      designatedValidatorData: tryAsPerValidator(state.iota, chainSpec),
      ticketsAccumulator: asKnownSize(state.gamma_a),
      sealingKeySeries: TicketsOrKeys.toSafroleSealingKeys(state.gamma_s, chainSpec),
      epochRoot: state.gamma_z.asOpaque(),
      disputesRecords: DisputesRecords.create({
        goodSet: SortedSet.fromSortedArray<WorkReportHash>(hashComparator, []),
        badSet: SortedSet.fromSortedArray<WorkReportHash>(hashComparator, []),
        wonkySet: SortedSet.fromSortedArray<WorkReportHash>(hashComparator, []),
        punishSet: SortedSet.fromSortedArray(hashComparator, state.post_offenders),
      }),
    };
  }
}

export class EpochMark {
  static fromJson: FromJson<EpochMark> = {
    entropy: fromJson.bytes32(),
    tickets_entropy: fromJson.bytes32(),
    validators: json.array(safroleFromJson.validatorKeys),
  };

  entropy!: EntropyHash;
  tickets_entropy!: EntropyHash;
  validators!: ValidatorKeys[];
}

export class OkOutput {
  static fromJson: FromJson<OkOutput> = {
    epoch_mark: json.optional(EpochMark.fromJson),
    tickets_mark: json.optional<Ticket[]>(json.array(ticketFromJson)),
  };
  epoch_mark?: EpochMark | null;
  tickets_mark?: Ticket[] | null;
}

export class Output {
  static fromJson: FromJson<Output> = {
    ok: json.optional(OkOutput.fromJson),
    err: json.optional("string"),
  };

  ok?: OkOutput;
  err?: TestErrorCode;

  static toSafroleOutput(output: Output, spec: ChainSpec): Result<Omit<OkResult, "stateUpdate">, SafroleErrorCode> {
    if (output.err !== undefined) {
      return Result.error(Output.toSafroleErrorCode(output.err));
    }

    const epochMark =
      output.ok?.epoch_mark === undefined || output.ok.epoch_mark === null
        ? null
        : EpochMarker.create({
            entropy: output.ok.epoch_mark.entropy,
            ticketsEntropy: output.ok.epoch_mark.tickets_entropy,
            validators: tryAsPerValidator(output.ok.epoch_mark.validators, spec),
          });
    const tickets = output.ok?.tickets_mark ?? null;
    const ticketsMark = tickets === null ? null : tryAsPerEpochBlock(tickets, spec);

    return Result.ok({
      epochMark,
      ticketsMark,
    });
  }

  static toSafroleErrorCode(error: TestErrorCode): SafroleErrorCode {
    switch (error) {
      case TestErrorCode.BadSlot:
        return SafroleErrorCode.BadSlot;
      case TestErrorCode.BadTicketAttempt:
        return SafroleErrorCode.BadTicketAttempt;
      case TestErrorCode.BadTicketOrder:
        return SafroleErrorCode.BadTicketOrder;
      case TestErrorCode.BadTicketProof:
        return SafroleErrorCode.BadTicketProof;
      case TestErrorCode.DuplicateTicket:
        return SafroleErrorCode.DuplicateTicket;
      case TestErrorCode.IncorrectData:
        return SafroleErrorCode.IncorrectData;
      case TestErrorCode.UnexpectedTicket:
        return SafroleErrorCode.UnexpectedTicket;
      default:
        throw new Error(`Invalid error code: ${error}`);
    }
  }
}

class TestInput {
  static fromJson = json.object<TestInput, Input>(
    {
      slot: "number",
      entropy: fromJson.bytes32(),
      extrinsic: json.array(safroleFromJson.ticketEnvelope),
    },
    ({ entropy, extrinsic, slot }) => ({
      entropy,
      extrinsic: asKnownSize(extrinsic),
      slot: tryAsTimeSlot(slot),
    }),
  );

  slot!: TimeSlot;
  entropy!: EntropyHash;
  extrinsic!: TicketsExtrinsic;
}

export class SafroleTest {
  static fromJson: FromJson<SafroleTest> = {
    input: TestInput.fromJson,
    pre_state: JsonState.fromJson,
    output: Output.fromJson,
    post_state: JsonState.fromJson,
  };

  input!: TestInput;
  pre_state!: JsonState;
  output!: Output;
  post_state!: JsonState;
}

export const bwasm = BandernsatchWasm.new({ synchronous: false });

export async function runSafroleTest(testContent: SafroleTest, path: string) {
  const chainSpec = getChainSpec(path);
  const preState = JsonState.toSafroleState(testContent.pre_state, chainSpec);
  const safrole = new Safrole(chainSpec, preState, bwasm);

  const result = await safrole.transition(testContent.input);

  const expectedResult = Output.toSafroleOutput(testContent.output, chainSpec);
  const expectedState = JsonState.toSafroleState(testContent.post_state, chainSpec);

  if (result.isError) {
    deepEqual(result, expectedResult);
    deepEqual(safrole.state, expectedState);
  } else {
    const state = copyAndUpdateState(safrole.state, result.ok.stateUpdate);
    deepEqual(
      Result.ok({
        epochMark: result.ok.epochMark,
        ticketsMark: result.ok.ticketsMark,
      }),
      expectedResult,
    );
    deepEqual(state, expectedState);
  }
}<|MERGE_RESOLUTION|>--- conflicted
+++ resolved
@@ -20,18 +20,12 @@
 import { ED25519_KEY_BYTES, type Ed25519Key } from "@typeberry/crypto";
 import { type FromJson, json } from "@typeberry/json-parser";
 import { Safrole } from "@typeberry/safrole";
-<<<<<<< HEAD
 import { BandernsatchWasm } from "@typeberry/safrole/bandersnatch-wasm/index.js";
 import { type Input, type OkResult, SafroleErrorCode, type SafroleState } from "@typeberry/safrole/safrole.js";
-import { ENTROPY_ENTRIES, type ValidatorData, hashComparator } from "@typeberry/state";
-=======
-import { BandernsatchWasm } from "@typeberry/safrole/bandersnatch-wasm";
-import { type Input, type OkResult, SafroleErrorCode, type SafroleState } from "@typeberry/safrole/safrole";
 import { DisputesRecords, ENTROPY_ENTRIES, type ValidatorData, hashComparator } from "@typeberry/state";
->>>>>>> c4f9ceba
 import { TicketsOrKeys, ticketFromJson } from "@typeberry/state-json";
 import { validatorDataFromJson } from "@typeberry/state-json";
-import { copyAndUpdateState } from "@typeberry/transition/test.utils";
+import { copyAndUpdateState } from "@typeberry/transition/test.utils.js";
 import { Result, deepEqual } from "@typeberry/utils";
 import { getChainSpec } from "./spec.js";
 namespace safroleFromJson {
