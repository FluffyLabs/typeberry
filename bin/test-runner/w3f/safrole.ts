import {
  BANDERSNATCH_KEY_BYTES,
  BANDERSNATCH_PROOF_BYTES,
  BANDERSNATCH_RING_ROOT_BYTES,
  type BandersnatchRingRoot,
  ED25519_KEY_BYTES,
  type Ed25519Key,
  type EntropyHash,
  EpochMarker,
  type TimeSlot,
  type ValidatorKeys,
  tryAsPerEpochBlock,
  tryAsPerValidator,
  tryAsTimeSlot,
} from "@typeberry/block";
import { fromJson } from "@typeberry/block-json";
import type { SignedTicket, Ticket, TicketsExtrinsic } from "@typeberry/block/tickets";
import { Bytes } from "@typeberry/bytes";
import { FixedSizeArray, SortedSet, asKnownSize } from "@typeberry/collections";
import type { ChainSpec } from "@typeberry/config";
import { type FromJson, json } from "@typeberry/json-parser";
import { Safrole } from "@typeberry/safrole";
import { BandernsatchWasm } from "@typeberry/safrole/bandersnatch-wasm";
import { type Input, type OkResult, SafroleErrorCode, type SafroleState } from "@typeberry/safrole/safrole";
import { ENTROPY_ENTRIES, type ValidatorData, hashComparator } from "@typeberry/state";
import { TicketsOrKeys, ticketFromJson } from "@typeberry/state-json";
import { validatorDataFromJson } from "@typeberry/state-json";
import { Result, deepEqual } from "@typeberry/utils";
import { getChainSpec } from "./spec";
namespace safroleFromJson {
  export const ticketEnvelope: FromJson<SignedTicket> = {
    attempt: "number",
    signature: json.fromString((v) => Bytes.parseBytes(v, BANDERSNATCH_PROOF_BYTES).asOpaque()),
  };

  export const validatorKeys: FromJson<ValidatorKeys> = {
    bandersnatch: json.fromString((v) => Bytes.parseBytes(v, BANDERSNATCH_KEY_BYTES).asOpaque()),
    ed25519: json.fromString((v) => Bytes.parseBytes(v, ED25519_KEY_BYTES).asOpaque()),
  };
}

export enum TestErrorCode {
  IncorrectData = "incorrect_data",
  // Timeslot value must be strictly monotonic.
  BadSlot = "bad_slot",
  // Received a ticket while in epoch's tail.
  UnexpectedTicket = "unexpected_ticket",
  // Tickets must be sorted.
  BadTicketOrder = "bad_ticket_order",
  // Invalid ticket ring proof.
  BadTicketProof = "bad_ticket_proof",
  // Invalid ticket attempt value.
  BadTicketAttempt = "bad_ticket_attempt",
  // Found a ticket duplicate.
  DuplicateTicket = "duplicate_ticket",
}

class JsonState {
  static fromJson: FromJson<JsonState> = {
    tau: "number",
    eta: json.array(fromJson.bytes32()),
    lambda: json.array(validatorDataFromJson),
    kappa: json.array(validatorDataFromJson),
    gamma_k: json.array(validatorDataFromJson),
    iota: json.array(validatorDataFromJson),
    gamma_a: json.array(ticketFromJson),
    gamma_s: TicketsOrKeys.fromJson,
    gamma_z: json.fromString((v) => Bytes.parseBytes(v, BANDERSNATCH_RING_ROOT_BYTES).asOpaque()),
    post_offenders: json.array(fromJson.bytes32()),
  };
  // timeslot
  tau!: TimeSlot;
  // entropy
  eta!: [EntropyHash, EntropyHash, EntropyHash, EntropyHash];
  // previous validators
  lambda!: ValidatorData[];
  // current validators
  kappa!: ValidatorData[];
  // next validators
  gamma_k!: ValidatorData[];
  // designatedValidators
  iota!: ValidatorData[];
  // Sealing-key contest ticket accumulator.
  gamma_a!: Ticket[];
  // sealing-key series of current epoch
  gamma_s!: TicketsOrKeys;
  // bandersnatch ring commitment
  gamma_z!: BandersnatchRingRoot;
  // posterior offenders sequence
  post_offenders!: Ed25519Key[];

  static toSafroleState(state: JsonState, chainSpec: ChainSpec): SafroleState {
    return {
      timeslot: state.tau,
      entropy: FixedSizeArray.new(state.eta, ENTROPY_ENTRIES),
      previousValidatorData: tryAsPerValidator(state.lambda, chainSpec),
      currentValidatorData: tryAsPerValidator(state.kappa, chainSpec),
      nextValidatorData: tryAsPerValidator(state.gamma_k, chainSpec),
      designatedValidatorData: tryAsPerValidator(state.iota, chainSpec),
      ticketsAccumulator: asKnownSize(state.gamma_a),
      sealingKeySeries: TicketsOrKeys.toSafroleSealingKeys(state.gamma_s, chainSpec),
      epochRoot: state.gamma_z.asOpaque(),
      disputesRecords: {
        punishSet: SortedSet.fromSortedArray(hashComparator, state.post_offenders),
      },
    };
  }
}

export class EpochMark {
  static fromJson: FromJson<EpochMark> = {
    entropy: fromJson.bytes32(),
    tickets_entropy: fromJson.bytes32(),
    validators: json.array(safroleFromJson.validatorKeys),
  };

  entropy!: EntropyHash;
  tickets_entropy!: EntropyHash;
  validators!: ValidatorKeys[];
}

export class OkOutput {
  static fromJson: FromJson<OkOutput> = {
    epoch_mark: json.optional(EpochMark.fromJson),
    tickets_mark: json.optional<Ticket[]>(json.array(ticketFromJson)),
  };
  epoch_mark?: EpochMark | null;
  tickets_mark?: Ticket[] | null;
}

export class Output {
  static fromJson: FromJson<Output> = {
    ok: json.optional(OkOutput.fromJson),
    err: json.optional("string"),
  };

  ok?: OkOutput;
  err?: TestErrorCode;

  static toSafroleOutput(output: Output, spec: ChainSpec): Result<OkResult, SafroleErrorCode> {
    if (output.err !== undefined) {
      return Result.error(Output.toSafroleErrorCode(output.err));
    }

    const epochMark =
      output.ok?.epoch_mark === undefined || output.ok.epoch_mark === null
        ? null
        : EpochMarker.fromCodec({
            entropy: output.ok.epoch_mark.entropy,
            ticketsEntropy: output.ok.epoch_mark.tickets_entropy,
            validators: tryAsPerValidator(output.ok.epoch_mark.validators, spec),
          });
    const tickets = output.ok?.tickets_mark ?? null;
    const ticketsMark = tickets === null ? null : tryAsPerEpochBlock(tickets, spec);

    return Result.ok({
      epochMark,
      ticketsMark,
    });
  }

  static toSafroleErrorCode(error: TestErrorCode): SafroleErrorCode {
    switch (error) {
      case TestErrorCode.BadSlot:
        return SafroleErrorCode.BadSlot;
      case TestErrorCode.BadTicketAttempt:
        return SafroleErrorCode.BadTicketAttempt;
      case TestErrorCode.BadTicketOrder:
        return SafroleErrorCode.BadTicketOrder;
      case TestErrorCode.BadTicketProof:
        return SafroleErrorCode.BadTicketProof;
      case TestErrorCode.DuplicateTicket:
        return SafroleErrorCode.DuplicateTicket;
      case TestErrorCode.IncorrectData:
        return SafroleErrorCode.IncorrectData;
      case TestErrorCode.UnexpectedTicket:
        return SafroleErrorCode.UnexpectedTicket;
      default:
        throw new Error(`Invalid error code: ${error}`);
    }
  }
}

class TestInput {
  static fromJson = json.object<TestInput, Input>(
    {
      slot: "number",
      entropy: fromJson.bytes32(),
      extrinsic: json.array(safroleFromJson.ticketEnvelope),
    },
    ({ entropy, extrinsic, slot }) => ({
      entropy,
      extrinsic: asKnownSize(extrinsic),
      slot: tryAsTimeSlot(slot),
    }),
  );

  slot!: TimeSlot;
  entropy!: EntropyHash;
  extrinsic!: TicketsExtrinsic;
}

export class SafroleTest {
  static fromJson: FromJson<SafroleTest> = {
    input: TestInput.fromJson,
    pre_state: JsonState.fromJson,
    output: Output.fromJson,
    post_state: JsonState.fromJson,
  };

  input!: TestInput;
  pre_state!: JsonState;
  output!: Output;
  post_state!: JsonState;
}

export const bwasm = BandernsatchWasm.new({ synchronous: false });

export async function runSafroleTest(testContent: SafroleTest, path: string) {
  const chainSpec = getChainSpec(path);
  const preState = JsonState.toSafroleState(testContent.pre_state, chainSpec);
  const safrole = new Safrole(chainSpec, preState, bwasm);

  const result = await safrole.transition(testContent.input);

<<<<<<< HEAD
  if (path.length > 0) {
    // TODO [MaSo] Address safrole tests.
    console.error(`Ignoring: ${path}`);
    return;
  }
=======
>>>>>>> 330dc1fb
  deepEqual(result, Output.toSafroleOutput(testContent.output, chainSpec));
  deepEqual(safrole.state, JsonState.toSafroleState(testContent.post_state, chainSpec));
}<|MERGE_RESOLUTION|>--- conflicted
+++ resolved
@@ -223,14 +223,6 @@
 
   const result = await safrole.transition(testContent.input);
 
-<<<<<<< HEAD
-  if (path.length > 0) {
-    // TODO [MaSo] Address safrole tests.
-    console.error(`Ignoring: ${path}`);
-    return;
-  }
-=======
->>>>>>> 330dc1fb
   deepEqual(result, Output.toSafroleOutput(testContent.output, chainSpec));
   deepEqual(safrole.state, JsonState.toSafroleState(testContent.post_state, chainSpec));
 }