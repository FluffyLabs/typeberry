import assert from "node:assert";
import { type HeaderHash, type TimeSlot, tryAsPerValidator } from "@typeberry/block";
import { getAssurancesExtrinsicFromJson, workReportFromJson } from "@typeberry/block-json";
import { type AssurancesExtrinsic, assurancesExtrinsicCodec } from "@typeberry/block/assurances";
import type { WorkReport } from "@typeberry/block/work-report";
import { Decoder, Encoder } from "@typeberry/codec";
import { type ChainSpec, fullChainSpec, tinyChainSpec } from "@typeberry/config";
import { type FromJson, json } from "@typeberry/json-parser";
import { type AvailabilityAssignment, type ValidatorData, tryAsPerCore } from "@typeberry/state";
import {
  Assurances,
  AssurancesError,
  type AssurancesInput,
  type AssurancesState,
} from "@typeberry/transition/assurances";
import { Result, deepEqual } from "@typeberry/utils";
<<<<<<< HEAD
import { getAssurancesExtrinsicFromJson } from "./codec/assurances-extrinsic";
import { TestAvailabilityAssignment, TestWorkReport, commonFromJson } from "./common-types";
=======
import { TestAvailabilityAssignment, commonFromJson } from "./common-types";
>>>>>>> 88600a15

class Input {
  assurances!: AssurancesExtrinsic;
  slot!: TimeSlot;
  parent!: HeaderHash;

  static toAssurancesInput(input: Input, chainSpec: ChainSpec): AssurancesInput {
    const encoded = Encoder.encodeObject(assurancesExtrinsicCodec, input.assurances, chainSpec);
    const assurances = Decoder.decodeObject(assurancesExtrinsicCodec.View, encoded, chainSpec);

    return {
      assurances,
      slot: input.slot,
      parentHash: input.parent,
    };
  }
}

const inputFromJson = (spec: ChainSpec): FromJson<Input> => ({
  assurances: getAssurancesExtrinsicFromJson(spec),
  slot: "number",
  parent: commonFromJson.bytes32(),
});

class TestState {
  static fromJson: FromJson<TestState> = {
    avail_assignments: json.array(json.nullable(TestAvailabilityAssignment.fromJson)),
    curr_validators: json.array(commonFromJson.validatorData),
  };

  avail_assignments!: Array<AvailabilityAssignment | null>;
  curr_validators!: ValidatorData[];

  static toAssurancesState(test: TestState, spec: ChainSpec): AssurancesState {
    const { avail_assignments, curr_validators } = test;

    return {
      availabilityAssignment: tryAsPerCore(avail_assignments, spec),
      currentValidatorData: tryAsPerValidator(curr_validators, spec),
    };
  }
}

enum AssurancesErrorCode {
  BAD_ATTESTATION_PARENT = "bad_attestation_parent",
  BAD_VALIDATOR_INDEX = "bad_validator_index",
  CORE_NOT_ENGAGED = "core_not_engaged",
  BAD_SIGNATURE = "bad_signature",
  NOT_SORTED_OR_UNIQUE_ASSURERS = "not_sorted_or_unique_assurers",
}

class OutputData {
  static fromJson: FromJson<OutputData> = {
    reported: json.array(TestWorkReport.fromJson),
  };

  reported!: WorkReport[];
}

class Output {
  static fromJson: FromJson<Output> = {
    ok: json.optional(OutputData.fromJson),
    err: json.optional("string"),
  };

  ok?: OutputData;
  err?: AssurancesErrorCode;

  static toAssurancesTransitionResult(out: Output): Result<WorkReport[], AssurancesError> {
    if (out.ok !== undefined) {
      return Result.ok(out.ok.reported);
    }

    if (out.err !== undefined) {
      switch (out.err) {
        case AssurancesErrorCode.BAD_ATTESTATION_PARENT:
          return Result.error(AssurancesError.InvalidAnchor);
        case AssurancesErrorCode.BAD_VALIDATOR_INDEX:
          return Result.error(AssurancesError.InvalidValidatorIndex);
        case AssurancesErrorCode.CORE_NOT_ENGAGED:
          return Result.error(AssurancesError.NoReportPending);
        case AssurancesErrorCode.BAD_SIGNATURE:
          return Result.error(AssurancesError.InvalidSignature);
        case AssurancesErrorCode.NOT_SORTED_OR_UNIQUE_ASSURERS:
          return Result.error(AssurancesError.InvalidOrder);
        default:
          throw new Error(`Unhandled output error: ${out.err}`);
      }
    }

    throw new Error("Invalid output.");
  }
}

export class AssurancesTestTiny {
  static fromJson: FromJson<AssurancesTestTiny> = {
    input: inputFromJson(tinyChainSpec),
    pre_state: TestState.fromJson,
    output: Output.fromJson,
    post_state: TestState.fromJson,
  };
  input!: Input;
  pre_state!: TestState;
  output!: Output;
  post_state!: TestState;
}

export class AssurancesTestFull {
  static fromJson: FromJson<AssurancesTestFull> = {
    input: inputFromJson(fullChainSpec),
    pre_state: TestState.fromJson,
    output: Output.fromJson,
    post_state: TestState.fromJson,
  };
  input!: Input;
  pre_state!: TestState;
  output!: Output;
  post_state!: TestState;
}

export async function runAssurancesTestTiny(testContent: AssurancesTestTiny, path: string) {
  const spec = tinyChainSpec;
  const preState = TestState.toAssurancesState(testContent.pre_state, spec);
  const postState = TestState.toAssurancesState(testContent.post_state, spec);
  const input = Input.toAssurancesInput(testContent.input, spec);
  const expectedResult = Output.toAssurancesTransitionResult(testContent.output);

  await runAssurancesTest(path, spec, preState, postState, input, expectedResult);
}

export async function runAssurancesTestFull(testContent: AssurancesTestFull, path: string) {
  const spec = fullChainSpec;
  const preState = TestState.toAssurancesState(testContent.pre_state, spec);
  const postState = TestState.toAssurancesState(testContent.post_state, spec);
  const input = Input.toAssurancesInput(testContent.input, spec);
  const expectedResult = Output.toAssurancesTransitionResult(testContent.output);

  await runAssurancesTest(path, spec, preState, postState, input, expectedResult);
}

async function runAssurancesTest(
  path: string,
  spec: ChainSpec,
  preState: AssurancesState,
  postState: AssurancesState,
  input: AssurancesInput,
  expectedResult: Result<WorkReport[], AssurancesError>,
) {
  const assurances = new Assurances(spec, preState);
  const res = await assurances.transition(input);

  // validators are in incorrect order as well so it depends which error is checked first
  if (path.includes("assurances_with_bad_validator_index-1")) {
    if (!expectedResult.isError) {
      throw new Error(`Expected success in ${path}?`);
    }
    assert.strictEqual(expectedResult.error, AssurancesError.InvalidValidatorIndex);
    expectedResult.error = AssurancesError.InvalidOrder;
  }

  deepEqual(res, expectedResult, {
    context: "output",
    ignore: ["output.details"],
  });
  deepEqual(assurances.state, postState, { context: "state" });
}<|MERGE_RESOLUTION|>--- conflicted
+++ resolved
@@ -14,12 +14,7 @@
   type AssurancesState,
 } from "@typeberry/transition/assurances";
 import { Result, deepEqual } from "@typeberry/utils";
-<<<<<<< HEAD
-import { getAssurancesExtrinsicFromJson } from "./codec/assurances-extrinsic";
-import { TestAvailabilityAssignment, TestWorkReport, commonFromJson } from "./common-types";
-=======
 import { TestAvailabilityAssignment, commonFromJson } from "./common-types";
->>>>>>> 88600a15
 
 class Input {
   assurances!: AssurancesExtrinsic;
@@ -73,7 +68,7 @@
 
 class OutputData {
   static fromJson: FromJson<OutputData> = {
-    reported: json.array(TestWorkReport.fromJson),
+    reported: json.array(workReportFromJson),
   };
 
   reported!: WorkReport[];
