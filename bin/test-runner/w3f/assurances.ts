--- conflicted
+++ resolved
@@ -13,12 +13,8 @@
   AssurancesError,
   type AssurancesInput,
   type AssurancesState,
-<<<<<<< HEAD
 } from "@typeberry/transition/assurances.js";
-=======
-} from "@typeberry/transition/assurances";
-import { copyAndUpdateState } from "@typeberry/transition/test.utils";
->>>>>>> c4f9ceba
+import { copyAndUpdateState } from "@typeberry/transition/test.utils.js";
 import { Result, deepEqual } from "@typeberry/utils";
 
 class Input {
