import type { Extrinsic, TimeSlot, ValidatorIndex } from "@typeberry/block";
import { fullChainSpec, tinyChainSpec } from "@typeberry/config";
import { type FromJson, json } from "@typeberry/json-parser";
import type { U32 } from "@typeberry/numbers";
import { ActivityRecord, type ValidatorData } from "@typeberry/state";
import { logger } from "../common";
import { getExtrinsicFromJson } from "./codec/extrinsic";
import { commonFromJson } from "./common-types";

class TinyInput {
  static fromJson: FromJson<TinyInput> = {
    slot: "number",
    author_index: "number",
    extrinsic: getExtrinsicFromJson(tinyChainSpec),
  };

  slot!: TimeSlot;
  author_index!: ValidatorIndex;
  extrinsic!: Extrinsic;
}

class FullInput {
  static fromJson: FromJson<FullInput> = {
    slot: "number",
    author_index: "number",
    extrinsic: getExtrinsicFromJson(fullChainSpec),
  };

  slot!: TimeSlot;
  author_index!: ValidatorIndex;
  extrinsic!: Extrinsic;
}

class TestActivityRecord {
  static fromJson = json.object<TestActivityRecord, ActivityRecord>(
    {
      blocks: "number",
      tickets: "number",
      pre_images: "number",
      pre_images_size: "number",
      guarantees: "number",
      assurances: "number",
    },
    ({ blocks, tickets, pre_images, pre_images_size, guarantees, assurances }) => {
      return ActivityRecord.fromCodec({
        blocks,
        tickets,
        preImages: pre_images,
        preImagesSize: pre_images_size,
        guarantees,
        assurances,
      });
    },
  );

  blocks!: U32;
  tickets!: U32;
  pre_images!: U32;
  pre_images_size!: U32;
  guarantees!: U32;
  assurances!: U32;
}

class TestCoreStatistics {
  static fromJson: FromJson<TestCoreStatistics> = {
    da_load: "number",
    popularity: "number",
    imports: "number",
    exports: "number",
    extrinsic_size: "number",
    extrinsic_count: "number",
    bundle_size: "number",
    gas_used: "number",
  };

  da_load!: number;
  popularity!: number;
  imports!: number;
  exports!: number;
  extrinsic_size!: number;
  extrinsic_count!: number;
  bundle_size!: number;
  gas_used!: number;
}

class TestServiceRecord {
  static fromJson: FromJson<TestServiceRecord> = {
    provided_count: "number",
    provided_size: "number",
    refinement_count: "number",
    refinement_gas_used: "number",
    imports: "number",
    exports: "number",
    extrinsic_size: "number",
    extrinsic_count: "number",
    accumulate_count: "number",
    accumulate_gas_used: "number",
    on_transfers_count: "number",
    on_transfers_gas_used: "number",
  };
  provided_count!: number;
  provided_size!: number;
  refinement_count!: number;
  refinement_gas_used!: number;
  imports!: number;
  exports!: number;
  extrinsic_size!: number;
  extrinsic_count!: number;
  accumulate_count!: number;
  accumulate_gas_used!: number;
  on_transfers_count!: number;
  on_transfers_gas_used!: number;
}

class TestServiceStatistics {
  static fromJson: FromJson<TestServiceStatistics> = {
    id: "number",
    record: TestServiceRecord.fromJson,
  };

  id!: number;
  record!: TestServiceRecord;
}

class TestStatisticsState {
  static fromJson: FromJson<TestStatisticsState> = {
    vals_current: json.array(TestActivityRecord.fromJson),
    vals_last: json.array(TestActivityRecord.fromJson),
    cores: json.array(TestCoreStatistics.fromJson),
    services: json.array(TestServiceStatistics.fromJson),
  };

  vals_current!: ActivityRecord[];
  vals_last!: ActivityRecord[];
  cores!: TestCoreStatistics[];
  services!: TestServiceStatistics[];
}

class TestState {
  static fromJson: FromJson<TestState> = {
    statistics: TestStatisticsState.fromJson,
    slot: "number",
    curr_validators: json.array(commonFromJson.validatorData),
  };

<<<<<<< HEAD
  statistics!: TestStatisticsState;
  slot!: TimeSlot;
  curr_validators!: ValidatorData[];
=======
  pi!: {
    current: ActivityRecord[];
    last: ActivityRecord[];
  };
  tau!: TimeSlot;
  kappa_prime!: ValidatorData[];

  static toStatisticsState(state: TestState, spec: ChainSpec): StatisticsState {
    return {
      statisticsPerValidator: {
        current: tryAsPerValidator(state.pi.current, spec),
        previous: tryAsPerValidator(state.pi.last, spec),
      },
      timeslot: state.tau,
      currentValidatorData: tryAsPerValidator(state.kappa_prime, spec),
    };
  }
>>>>>>> 1f527855
}

export class StatisticsTestTiny {
  static fromJson: FromJson<StatisticsTestTiny> = {
    input: TinyInput.fromJson,
    pre_state: TestState.fromJson,
    output: json.fromAny(() => null),
    post_state: TestState.fromJson,
  };
  input!: TinyInput;
  pre_state!: TestState;
  output!: null;
  post_state!: TestState;
}

export class StatisticsTestFull {
  static fromJson: FromJson<StatisticsTestFull> = {
    input: FullInput.fromJson,
    pre_state: TestState.fromJson,
    output: json.fromAny(() => null),
    post_state: TestState.fromJson,
  };
  input!: FullInput;
  pre_state!: TestState;
  output!: null;
  post_state!: TestState;
}

export async function runStatisticsTestTiny({ input, pre_state, post_state }: StatisticsTestTiny) {
<<<<<<< HEAD
  logger.log(`StatisticsTestFull { ${input}, ${pre_state}, ${post_state} }`);
  //const spec = tinyChainSpec;
  //const statistics = new Statistics(TestState.toStatisticsState(pre_state, spec), spec);
  //statistics.transition(input.slot, input.author_index, input.extrinsic);
  // TODO [MaSo] Update to GP 0.6.4
  // assert.deepStrictEqual(statistics.state, TestState.toStatisticsState(post_state, spec));
}

export async function runStatisticsTestFull({ input, pre_state, post_state }: StatisticsTestFull) {
  logger.log(`StatisticsTestFull { ${input}, ${pre_state}, ${post_state} }`);
  // const spec = fullChainSpec;
  //const statistics = new Statistics(TestState.toStatisticsState(pre_state, spec), spec);
  //statistics.transition(input.slot, input.author_index, input.extrinsic);
  // TODO [MaSo] Update to GP 0.6.4
  // assert.deepStrictEqual(statistics.state, TestState.toStatisticsState(post_state, spec));
=======
  const spec = tinyChainSpec;
  const statistics = new Statistics(spec, TestState.toStatisticsState(pre_state, spec));

  statistics.transition(input.slot, input.author_index, input.extrinsic);

  assert.deepStrictEqual(statistics.state, TestState.toStatisticsState(post_state, spec));
}

export async function runStatisticsTestFull({ input, pre_state, post_state }: StatisticsTestFull) {
  const spec = fullChainSpec;
  const statistics = new Statistics(spec, TestState.toStatisticsState(pre_state, spec));

  statistics.transition(input.slot, input.author_index, input.extrinsic);

  assert.deepStrictEqual(statistics.state, TestState.toStatisticsState(post_state, spec));
>>>>>>> 1f527855
}<|MERGE_RESOLUTION|>--- conflicted
+++ resolved
@@ -143,29 +143,9 @@
     curr_validators: json.array(commonFromJson.validatorData),
   };
 
-<<<<<<< HEAD
   statistics!: TestStatisticsState;
   slot!: TimeSlot;
   curr_validators!: ValidatorData[];
-=======
-  pi!: {
-    current: ActivityRecord[];
-    last: ActivityRecord[];
-  };
-  tau!: TimeSlot;
-  kappa_prime!: ValidatorData[];
-
-  static toStatisticsState(state: TestState, spec: ChainSpec): StatisticsState {
-    return {
-      statisticsPerValidator: {
-        current: tryAsPerValidator(state.pi.current, spec),
-        previous: tryAsPerValidator(state.pi.last, spec),
-      },
-      timeslot: state.tau,
-      currentValidatorData: tryAsPerValidator(state.kappa_prime, spec),
-    };
-  }
->>>>>>> 1f527855
 }
 
 export class StatisticsTestTiny {
@@ -195,10 +175,9 @@
 }
 
 export async function runStatisticsTestTiny({ input, pre_state, post_state }: StatisticsTestTiny) {
-<<<<<<< HEAD
   logger.log(`StatisticsTestFull { ${input}, ${pre_state}, ${post_state} }`);
   //const spec = tinyChainSpec;
-  //const statistics = new Statistics(TestState.toStatisticsState(pre_state, spec), spec);
+  //const statistics = new Statistics(spec, TestState.toStatisticsState(pre_state, spec));
   //statistics.transition(input.slot, input.author_index, input.extrinsic);
   // TODO [MaSo] Update to GP 0.6.4
   // assert.deepStrictEqual(statistics.state, TestState.toStatisticsState(post_state, spec));
@@ -207,25 +186,8 @@
 export async function runStatisticsTestFull({ input, pre_state, post_state }: StatisticsTestFull) {
   logger.log(`StatisticsTestFull { ${input}, ${pre_state}, ${post_state} }`);
   // const spec = fullChainSpec;
-  //const statistics = new Statistics(TestState.toStatisticsState(pre_state, spec), spec);
+  //const statistics = new Statistics(spec, TestState.toStatisticsState(pre_state, spec));
   //statistics.transition(input.slot, input.author_index, input.extrinsic);
   // TODO [MaSo] Update to GP 0.6.4
   // assert.deepStrictEqual(statistics.state, TestState.toStatisticsState(post_state, spec));
-=======
-  const spec = tinyChainSpec;
-  const statistics = new Statistics(spec, TestState.toStatisticsState(pre_state, spec));
-
-  statistics.transition(input.slot, input.author_index, input.extrinsic);
-
-  assert.deepStrictEqual(statistics.state, TestState.toStatisticsState(post_state, spec));
-}
-
-export async function runStatisticsTestFull({ input, pre_state, post_state }: StatisticsTestFull) {
-  const spec = fullChainSpec;
-  const statistics = new Statistics(spec, TestState.toStatisticsState(pre_state, spec));
-
-  statistics.transition(input.slot, input.author_index, input.extrinsic);
-
-  assert.deepStrictEqual(statistics.state, TestState.toStatisticsState(post_state, spec));
->>>>>>> 1f527855
 }