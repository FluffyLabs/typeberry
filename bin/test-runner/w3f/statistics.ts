--- conflicted
+++ resolved
@@ -1,5 +1,4 @@
 import assert from "node:assert";
-<<<<<<< HEAD
 import {
   type Extrinsic,
   type ServiceGas,
@@ -9,9 +8,10 @@
   tryAsServiceGas,
   tryAsServiceId,
 } from "@typeberry/block";
+import { getExtrinsicFromJson } from "@typeberry/block-json";
 import { fullChainSpec, tinyChainSpec } from "@typeberry/config";
 import { type FromJson, json } from "@typeberry/json-parser";
-import { type U16, type U32, tryAsU64 } from "@typeberry/numbers";
+import type { U16, U32 } from "@typeberry/numbers";
 import {
   CoreStatistics,
   ServiceStatistics,
@@ -20,19 +20,7 @@
   tryAsPerCore,
 } from "@typeberry/state";
 import { type Input, Statistics, type StatisticsState } from "@typeberry/transition/statistics";
-import { asOpaqueType } from "@typeberry/utils";
 import { logger } from "../common";
-import { getExtrinsicFromJson } from "./codec/extrinsic";
-=======
-
-import { type Extrinsic, type TimeSlot, type ValidatorIndex, tryAsPerValidator } from "@typeberry/block";
-import { getExtrinsicFromJson } from "@typeberry/block-json";
-import { type ChainSpec, fullChainSpec, tinyChainSpec } from "@typeberry/config";
-import { type FromJson, json } from "@typeberry/json-parser";
-import type { U32 } from "@typeberry/numbers";
-import { ActivityRecord, type ValidatorData } from "@typeberry/state";
-import { Statistics, type StatisticsState } from "@typeberry/transition/statistics";
->>>>>>> 88600a15
 import { commonFromJson } from "./common-types";
 
 class TinyInput {
@@ -119,7 +107,7 @@
       extrinsic_size: "number",
       extrinsic_count: "number",
       bundle_size: "number",
-      gas_used: json.fromNumber((x) => asOpaqueType(tryAsU64(x))),
+      gas_used: json.fromNumber(tryAsServiceGas),
     },
     ({ da_load, popularity, imports, exports, extrinsic_size, extrinsic_count, bundle_size, gas_used }) => {
       return CoreStatistics.fromCodec({
@@ -130,7 +118,7 @@
         extrinsicSize: extrinsic_size,
         extrinsicCount: extrinsic_count,
         bundleSize: bundle_size,
-        gasUsed: tryAsServiceGas(gas_used),
+        gasUsed: gas_used,
       });
     },
   );
@@ -151,15 +139,15 @@
       provided_count: "number",
       provided_size: "number",
       refinement_count: "number",
-      refinement_gas_used: json.fromNumber((x) => asOpaqueType(tryAsU64(x))),
+      refinement_gas_used: json.fromNumber(tryAsServiceGas),
       imports: "number",
       exports: "number",
       extrinsic_size: "number",
       extrinsic_count: "number",
       accumulate_count: "number",
-      accumulate_gas_used: json.fromNumber((x) => asOpaqueType(tryAsU64(x))),
+      accumulate_gas_used: json.fromNumber(tryAsServiceGas),
       on_transfers_count: "number",
-      on_transfers_gas_used: json.fromNumber((x) => asOpaqueType(tryAsU64(x))),
+      on_transfers_gas_used: json.fromNumber(tryAsServiceGas),
     },
     ({
       provided_count,
