import { deepEqual } from "node:assert";
import { type Extrinsic, type TimeSlot, type ValidatorIndex, tryAsPerValidator } from "@typeberry/block";
import { getExtrinsicFromJson } from "@typeberry/block-json";
import { type ChainSpec, fullChainSpec, tinyChainSpec } from "@typeberry/config";
import { type FromJson, json } from "@typeberry/json-parser";
import type { ValidatorData } from "@typeberry/state";
import { JsonStatisticsData } from "@typeberry/state-json";
import { validatorDataFromJson } from "@typeberry/state-json/validator-data";
import { type Input, Statistics, type StatisticsState } from "@typeberry/transition/statistics";
<<<<<<< HEAD
=======
import { validatorDataFromJson } from "./common-types";
>>>>>>> 45f379fb

class TinyInput {
  static fromJson = json.object<TinyInput, Input>(
    {
      slot: "number",
      author_index: "number",
      extrinsic: getExtrinsicFromJson(tinyChainSpec),
    },
    ({ slot, author_index, extrinsic }) => {
      return {
        slot,
        authorIndex: author_index,
        extrinsic,
        incomingReports: [],
        availableReports: [],
        accumulationStatistics: new Map(),
        transferStatistics: new Map(),
      };
    },
  );

  slot!: TimeSlot;
  author_index!: ValidatorIndex;
  extrinsic!: Extrinsic;
}

class FullInput {
  static fromJson = json.object<FullInput, Input>(
    {
      slot: "number",
      author_index: "number",
      extrinsic: getExtrinsicFromJson(fullChainSpec),
    },
    ({ slot, author_index, extrinsic }) => {
      return {
        slot,
        authorIndex: author_index,
        extrinsic,
        incomingReports: [],
        availableReports: [],
        accumulationStatistics: new Map(),
        transferStatistics: new Map(),
      };
    },
  );

  slot!: TimeSlot;
  author_index!: ValidatorIndex;
  extrinsic!: Extrinsic;
}

class TestState {
  static fromJson: FromJson<TestState> = {
    statistics: JsonStatisticsData.fromJson,
    slot: "number",
    curr_validators: json.array(validatorDataFromJson),
  };

  statistics!: JsonStatisticsData;
  slot!: TimeSlot;
  curr_validators!: ValidatorData[];

  static toStatisticsState(spec: ChainSpec, state: TestState): StatisticsState {
    return {
      statistics: JsonStatisticsData.toStatisticsData(spec, state.statistics),
      timeslot: state.slot,
      currentValidatorData: tryAsPerValidator(state.curr_validators, spec),
    };
  }
}

export class StatisticsTestTiny {
  static fromJson: FromJson<StatisticsTestTiny> = {
    input: TinyInput.fromJson,
    pre_state: TestState.fromJson,
    output: json.fromAny(() => null),
    post_state: TestState.fromJson,
  };
  input!: Input;
  pre_state!: TestState;
  output!: null;
  post_state!: TestState;
}

export class StatisticsTestFull {
  static fromJson: FromJson<StatisticsTestFull> = {
    input: FullInput.fromJson,
    pre_state: TestState.fromJson,
    output: json.fromAny(() => null),
    post_state: TestState.fromJson,
  };
  input!: Input;
  pre_state!: TestState;
  output!: null;
  post_state!: TestState;
}

<<<<<<< HEAD
export async function runStatisticsTestTiny({ input, pre_state, post_state }: StatisticsTestTiny) {
  const spec = tinyChainSpec;
  const statistics = new Statistics(spec, TestState.toStatisticsState(spec, pre_state));
  deepEqual(statistics.state, TestState.toStatisticsState(spec, pre_state));

  // when
  statistics.transition(input);

  // then
  deepEqual(statistics.state, TestState.toStatisticsState(spec, post_state));
}

export async function runStatisticsTestFull({ input, pre_state, post_state }: StatisticsTestFull) {
  const spec = fullChainSpec;
  const statistics = new Statistics(spec, TestState.toStatisticsState(spec, pre_state));
  deepEqual(statistics.state, TestState.toStatisticsState(spec, pre_state));

  // when
  statistics.transition(input);

  // then
  deepEqual(statistics.state, TestState.toStatisticsState(spec, post_state));
=======
export async function runStatisticsTest(
  { input, pre_state, post_state }: StatisticsTestTiny | StatisticsTestFull,
  spec: ChainSpec,
) {
  input.incomingReports = input.extrinsic.guarantees.map((g) => g.report);

  const preState = TestState.toStatisticsState(spec, pre_state);
  const postState = TestState.toStatisticsState(spec, post_state);
  const statistics = new Statistics(spec, preState);
  assert.deepStrictEqual(statistics.state, preState);
  statistics.transition(input);

  // NOTE [MaSo] This is a workaround for the fact that the test data does not contain any posterior service statistics.
  assert.deepStrictEqual(postState.statistics.services.size, 0);
  if (statistics.state.statistics.services.size > 0) {
    const serviceStatistics = statistics.state.statistics.services.get(tryAsServiceId(0)) ?? ServiceStatistics.empty();
    postState.statistics.services.set(tryAsServiceId(0), serviceStatistics);
  }
  assert.deepStrictEqual(statistics.state, postState);
}

export async function runStatisticsTestTiny(test: StatisticsTestTiny) {
  runStatisticsTest(test, tinyChainSpec);
}

export async function runStatisticsTestFull(test: StatisticsTestFull) {
  runStatisticsTest(test, fullChainSpec);
>>>>>>> 45f379fb
}<|MERGE_RESOLUTION|>--- conflicted
+++ resolved
@@ -7,10 +7,8 @@
 import { JsonStatisticsData } from "@typeberry/state-json";
 import { validatorDataFromJson } from "@typeberry/state-json/validator-data";
 import { type Input, Statistics, type StatisticsState } from "@typeberry/transition/statistics";
-<<<<<<< HEAD
-=======
 import { validatorDataFromJson } from "./common-types";
->>>>>>> 45f379fb
+
 
 class TinyInput {
   static fromJson = json.object<TinyInput, Input>(
@@ -108,30 +106,6 @@
   post_state!: TestState;
 }
 
-<<<<<<< HEAD
-export async function runStatisticsTestTiny({ input, pre_state, post_state }: StatisticsTestTiny) {
-  const spec = tinyChainSpec;
-  const statistics = new Statistics(spec, TestState.toStatisticsState(spec, pre_state));
-  deepEqual(statistics.state, TestState.toStatisticsState(spec, pre_state));
-
-  // when
-  statistics.transition(input);
-
-  // then
-  deepEqual(statistics.state, TestState.toStatisticsState(spec, post_state));
-}
-
-export async function runStatisticsTestFull({ input, pre_state, post_state }: StatisticsTestFull) {
-  const spec = fullChainSpec;
-  const statistics = new Statistics(spec, TestState.toStatisticsState(spec, pre_state));
-  deepEqual(statistics.state, TestState.toStatisticsState(spec, pre_state));
-
-  // when
-  statistics.transition(input);
-
-  // then
-  deepEqual(statistics.state, TestState.toStatisticsState(spec, post_state));
-=======
 export async function runStatisticsTest(
   { input, pre_state, post_state }: StatisticsTestTiny | StatisticsTestFull,
   spec: ChainSpec,
@@ -142,6 +116,8 @@
   const postState = TestState.toStatisticsState(spec, post_state);
   const statistics = new Statistics(spec, preState);
   assert.deepStrictEqual(statistics.state, preState);
+    
+  // when
   statistics.transition(input);
 
   // NOTE [MaSo] This is a workaround for the fact that the test data does not contain any posterior service statistics.
@@ -150,6 +126,8 @@
     const serviceStatistics = statistics.state.statistics.services.get(tryAsServiceId(0)) ?? ServiceStatistics.empty();
     postState.statistics.services.set(tryAsServiceId(0), serviceStatistics);
   }
+   
+  // then
   assert.deepStrictEqual(statistics.state, postState);
 }
 
@@ -159,5 +137,4 @@
 
 export async function runStatisticsTestFull(test: StatisticsTestFull) {
   runStatisticsTest(test, fullChainSpec);
->>>>>>> 45f379fb
 }