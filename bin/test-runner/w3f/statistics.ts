--- conflicted
+++ resolved
@@ -11,12 +11,8 @@
 import { type FromJson, json } from "@typeberry/json-parser";
 import { InMemoryState, ServiceStatistics, type ValidatorData } from "@typeberry/state";
 import { JsonStatisticsData, validatorDataFromJson } from "@typeberry/state-json";
-<<<<<<< HEAD
 import { type Input, Statistics, type StatisticsState } from "@typeberry/transition/statistics.js";
-=======
-import { type Input, Statistics, type StatisticsState } from "@typeberry/transition/statistics";
 import { OK, Result } from "@typeberry/utils";
->>>>>>> c4f9ceba
 
 class TinyInput {
   static fromJson = json.object<TinyInput, Input>(
