--- conflicted
+++ resolved
@@ -30,14 +30,8 @@
   type ReportsState,
 } from "@typeberry/transition/reports";
 import { guaranteesAsView } from "@typeberry/transition/reports/test.utils";
-<<<<<<< HEAD
 import { Result, asOpaqueType, deepEqual, resultToString } from "@typeberry/utils";
 import { logger } from "../common";
-import { fromJson as codecFromJson } from "./codec/common";
-import { guaranteesExtrinsicFromJson } from "./codec/guarantees-extrinsic";
-=======
-import { Result, asOpaqueType, deepEqual } from "@typeberry/utils";
->>>>>>> 88600a15
 import {
   TestAccountItem,
   TestAvailabilityAssignment,
@@ -50,7 +44,7 @@
   static fromJson: FromJson<Input> = {
     guarantees: guaranteesExtrinsicFromJson,
     slot: "number",
-    known_packages: json.array(codecFromJson.bytes32()),
+    known_packages: json.array(fromJson.bytes32()),
   };
 
   guarantees!: GuaranteesExtrinsic;
@@ -134,14 +128,9 @@
     curr_validators: json.array(commonFromJson.validatorData),
     prev_validators: json.array(commonFromJson.validatorData),
     entropy: json.array(commonFromJson.bytes32()),
-<<<<<<< HEAD
-    offenders: json.array(codecFromJson.bytes32<Ed25519Key>()),
-=======
     offenders: json.array(fromJson.bytes32<Ed25519Key>()),
+    recent_blocks: json.array(TestBlockState.fromJson),
     auth_pools: ["array", json.array(fromJson.bytes32())],
->>>>>>> 88600a15
-    recent_blocks: json.array(TestBlockState.fromJson),
-    auth_pools: ["array", json.array(codecFromJson.bytes32())],
     accounts: json.array(TestAccountItem.fromJson),
     cores_statistics: json.array(TestCoreStatistics.fromJson),
     services_statistics: json.array(TestServiceStatistics.fromJson),
