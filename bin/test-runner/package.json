{
  "name": "@typeberry/test-runner",
  "version": "0.0.1",
  "description": "JAM-test-vectors runner.",
  "main": "index.ts",
  "dependencies": {
    "@typeberry/block": "0.0.1",
    "@typeberry/bytes": "0.0.1",
<<<<<<< HEAD
    "@typeberry/codec": "0.0.1",
    "@typeberry/collections": "0.0.1",
    "@typeberry/config": "0.0.1",
=======
    "@typeberry/pvm-interpreter": "0.0.1",
>>>>>>> 1734eb0b
    "@typeberry/erasure-coding": "0.0.1",
    "@typeberry/json-parser": "0.0.1",
    "@typeberry/logger": "0.0.1",
    "@typeberry/safrole": "0.0.1",
    "@typeberry/trie": "0.0.1"
  },
  "scripts": {
    "report": "ts-node ./index.ts",
    "start": "ts-node ./cases.ts",
    "test": "node --test --require ts-node/register $(find . -type f -name '*.test.ts' | tr '\\n' ' ')"
  },
  "author": "Fluffy Labs",
  "license": "MPL-2.0"
}<|MERGE_RESOLUTION|>--- conflicted
+++ resolved
@@ -6,16 +6,13 @@
   "dependencies": {
     "@typeberry/block": "0.0.1",
     "@typeberry/bytes": "0.0.1",
-<<<<<<< HEAD
     "@typeberry/codec": "0.0.1",
     "@typeberry/collections": "0.0.1",
     "@typeberry/config": "0.0.1",
-=======
-    "@typeberry/pvm-interpreter": "0.0.1",
->>>>>>> 1734eb0b
     "@typeberry/erasure-coding": "0.0.1",
     "@typeberry/json-parser": "0.0.1",
     "@typeberry/logger": "0.0.1",
+    "@typeberry/pvm-interpreter": "0.0.1",
     "@typeberry/safrole": "0.0.1",
     "@typeberry/trie": "0.0.1"
   },
