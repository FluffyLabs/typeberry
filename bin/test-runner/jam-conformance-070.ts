import { logger, main } from "./common.js";
import { runners } from "./w3f/runners.js";

main(runners, process.argv.slice(2), "test-vectors/jam-conformance/fuzz-reports/0.7.0/traces", {
  ignored: [
<<<<<<< HEAD
    "traces/1757092821/00000156.json", // note [seko] storage service info difference
    "traces/1757062927/00000091.json", // note [seko] block should be rejected but isn't
    "traces/1757063641/00000180.json", // note [seko] test rejected at block parsing stage, which is considered valid behavior
=======
    "traces/1757063641/00000180.json", // note [seko] test rejected at block parsing stage, which is considered valid behavior
    "traces/1757092821/00000156.json", // note [seko] storage differences, statistics differences (gas used)
    "traces/1757062927/00000091.json", // note [seko] block should be rejected but isn't
    "traces/1756548741/00000059.json", // note [seko] mismatch in storage bytes used and accumulate gas used
    "traces/1757423902/00000148.json", // note [seko] major discrepancy. differences in service info, storage, statistics, recent blocks and accumulation output log
    // note [seko] log message:
    // LOG   [accumulate] Code with hash 0x0000000000000000000000000000000000000000000000000000000000000000 not found for service 3432010466.
    // and there's a difference in statistics: our accumulate gas used: 10000000, should be 0.
    "traces/1757423902/00000152.json",
    "traces/1757423433/00000024.json", // note [seko] The block should be rejected, yet we imported it.
    // note [seko] log message:
    // LOG   [accumulate] Code with hash 0xbaf736ff7927f6f7dfa744a10a67a48b261ae89bbe5c712f7c1f0ee023776661 not found for service 1467575786.
    // difference in storage similar to traces/1757092821/00000156.json
    // difference in statistics
    "traces/1757422206/00000011.json",
    "traces/1757421952/00000011.json", // note [seko] The block should be rejected, yet we imported it.
    "traces/1757421101/00000090.json", // note [seko] different storage values, extra item in accumulation output log, different accumulate gas used
    "traces/1757421101/00000091.json", // note [seko] different storage value, extra items in storage, extra item in accumulation output log, different accumulate gas used
    "traces/1757406558/00000032.json", // note [seko] different storage values, different accumulate gas used
    "traces/1757406516/00000021.json", // note [seko] storage difference, similar to traces/1757092821/00000156.json
    "traces/1757406516/00000022.json", // note [seko] storage difference, similar to traces/1757092821/00000156.json
    "traces/1757406441/00000116.json", // note [seko] storage differences, different accumulate gas used, extra item in accumulation output log
    // note [seko] log message:
    // LOG   [accumulate] Code with hash 0xbaf736ff7927f6f7dfa744a10a67a48b261ae89bbe5c712f7c1f0ee023776661 not found for service 306895876.
    // accumulate gas used should be 0 but isn't
    "traces/1757406356/00000019.json",
    "genesis.json",
>>>>>>> b834975e
  ],
})
  .then((r) => logger.log(r))
  .catch((e) => {
    logger.error(`${e}`);
    process.exit(-1);
  });<|MERGE_RESOLUTION|>--- conflicted
+++ resolved
@@ -3,15 +3,9 @@
 
 main(runners, process.argv.slice(2), "test-vectors/jam-conformance/fuzz-reports/0.7.0/traces", {
   ignored: [
-<<<<<<< HEAD
     "traces/1757092821/00000156.json", // note [seko] storage service info difference
+    "traces/1757063641/00000180.json", // note [seko] test rejected at block parsing stage, which is considered valid behavior
     "traces/1757062927/00000091.json", // note [seko] block should be rejected but isn't
-    "traces/1757063641/00000180.json", // note [seko] test rejected at block parsing stage, which is considered valid behavior
-=======
-    "traces/1757063641/00000180.json", // note [seko] test rejected at block parsing stage, which is considered valid behavior
-    "traces/1757092821/00000156.json", // note [seko] storage differences, statistics differences (gas used)
-    "traces/1757062927/00000091.json", // note [seko] block should be rejected but isn't
-    "traces/1756548741/00000059.json", // note [seko] mismatch in storage bytes used and accumulate gas used
     "traces/1757423902/00000148.json", // note [seko] major discrepancy. differences in service info, storage, statistics, recent blocks and accumulation output log
     // note [seko] log message:
     // LOG   [accumulate] Code with hash 0x0000000000000000000000000000000000000000000000000000000000000000 not found for service 3432010466.
@@ -35,7 +29,6 @@
     // accumulate gas used should be 0 but isn't
     "traces/1757406356/00000019.json",
     "genesis.json",
->>>>>>> b834975e
   ],
 })
   .then((r) => logger.log(r))
