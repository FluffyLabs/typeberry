--- conflicted
+++ resolved
@@ -8,12 +8,7 @@
   },
   ignored: [
     "genesis.json",
-<<<<<<< HEAD
     "fuzzy/00000037", // statistics + afew
-    "fuzzy/00000111", // statistics
-=======
-    "fuzzy/00000037.json", // statistics + afew
->>>>>>> 291a493d
   ],
 })
   .then((r) => logger.log`${r}`)
