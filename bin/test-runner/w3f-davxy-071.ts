import { logger, main } from "./common.js";
import { runners } from "./w3f/runners.js";

main(runners, process.argv.slice(2), "test-vectors/w3f-davxy_071", {
  patterns: [".json"],
  accepted: {
    ".json": ["traces", "codec", "stf"],
  },
  ignored: [
    "genesis.json",
<<<<<<< HEAD
    "genesis.bin",
    "fuzzy/00000014", // statistics + alot
    "fuzzy/00000016", // statistics + alot
    "fuzzy/00000037", // statistics + afew
    "fuzzy/00000111", // statistics
=======
    "fuzzy/00000037.json", // statistics + afew
    "fuzzy/00000111.json", // statistics
>>>>>>> 0e2cdacd
  ],
})
  .then((r) => logger.log`${r}`)
  .catch((e) => {
    logger.error`${e}`;
    process.exit(-1);
  });<|MERGE_RESOLUTION|>--- conflicted
+++ resolved
@@ -8,16 +8,8 @@
   },
   ignored: [
     "genesis.json",
-<<<<<<< HEAD
-    "genesis.bin",
-    "fuzzy/00000014", // statistics + alot
-    "fuzzy/00000016", // statistics + alot
     "fuzzy/00000037", // statistics + afew
     "fuzzy/00000111", // statistics
-=======
-    "fuzzy/00000037.json", // statistics + afew
-    "fuzzy/00000111.json", // statistics
->>>>>>> 0e2cdacd
   ],
 })
   .then((r) => logger.log`${r}`)
