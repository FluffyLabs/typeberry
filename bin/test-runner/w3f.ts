--- conflicted
+++ resolved
@@ -33,21 +33,11 @@
   runTicketsExtrinsicTest,
   runWorkReportTest,
   runWorkResultTest,
-<<<<<<< HEAD
 } from "./w3f/codec/index.js";
 import { runWorkItemTest, workItemFromJson } from "./w3f/codec/work-item.js";
 import { runWorkPackageTest, workPackageFromJson } from "./w3f/codec/work-package.js";
 import { DisputesTest, runDisputesTest } from "./w3f/disputes.js";
-import {
-  EcTest,
-  PageProof,
-  SegmentEcTest,
-  SegmentRoot,
-  runEcTest,
-  runPageProofTest,
-  runSegmentEcTest,
-  runSegmentRootTest,
-} from "./w3f/erasure-coding.js";
+import { EcTest, runEcTest } from "./w3f/erasure-coding.js";
 import { HostCallAccumulateTest, runHostCallAccumulateTest } from "./w3f/host-calls-accumulate.js";
 import { HostCallGeneralTest, runHostCallGeneralTest } from "./w3f/host-calls-general.js";
 import { HostCallRefineTest, runHostCallRefineTest } from "./w3f/host-calls-refine.js";
@@ -65,25 +55,6 @@
   runStatisticsTestTiny,
 } from "./w3f/statistics.js";
 import { runTrieTest, trieTestSuiteFromJson } from "./w3f/trie.js";
-=======
-} from "./w3f/codec";
-import { runWorkItemTest, workItemFromJson } from "./w3f/codec/work-item";
-import { runWorkPackageTest, workPackageFromJson } from "./w3f/codec/work-package";
-import { DisputesTest, runDisputesTest } from "./w3f/disputes";
-import { EcTest, runEcTest } from "./w3f/erasure-coding";
-import { HostCallAccumulateTest, runHostCallAccumulateTest } from "./w3f/host-calls-accumulate";
-import { HostCallGeneralTest, runHostCallGeneralTest } from "./w3f/host-calls-general";
-import { HostCallRefineTest, runHostCallRefineTest } from "./w3f/host-calls-refine";
-import { PreImagesTest, runPreImagesTest } from "./w3f/preimages";
-import { PvmTest, runPvmTest } from "./w3f/pvm";
-import { HistoryTest, runHistoryTest } from "./w3f/recent-history";
-import { ReportsTest, runReportsTestFull, runReportsTestTiny } from "./w3f/reports";
-import { SafroleTest, runSafroleTest } from "./w3f/safrole";
-import { JsonSchema, ignoreSchemaFiles } from "./w3f/schema";
-import { runShufflingTests, shufflingTests } from "./w3f/shuffling";
-import { StatisticsTestFull, StatisticsTestTiny, runStatisticsTestFull, runStatisticsTestTiny } from "./w3f/statistics";
-import { runTrieTest, trieTestSuiteFromJson } from "./w3f/trie";
->>>>>>> e5d791cc
 
 const runners = [
   runner("accumulate", AccumulateTest.fromJson, runAccumulateTest),
