import assert from "node:assert";
import { it } from "node:test";

import { BytesBlob } from "@typeberry/bytes";
<<<<<<< HEAD
import { decodeData, encodeData } from "@typeberry/erasure-coding";
import { Logger } from "@typeberry/logger";
import type { FromJson } from "../json-parser";
=======
import { type FromJson, json } from "@typeberry/json-parser";
import { Logger } from "@typeberry/logger";

namespace fromJson {
  export const bytesBlob = json.fromString(BytesBlob.parseBlobNoPrefix);
}

>>>>>>> e68ae4bb
export class EcTest {
  static fromJson: FromJson<EcTest> = {
    data: fromJson.bytesBlob,
    chunks: json.array(fromJson.bytesBlob),
  };

  data!: BytesBlob;
  chunks!: BytesBlob[];
}

export class PageProof {
  static fromJson: FromJson<PageProof> = {
    data: fromJson.bytesBlob,
    page_proofs: json.array(fromJson.bytesBlob),
    segments_root: fromJson.bytesBlob,
  };

  data!: BytesBlob;
  page_proofs!: BytesBlob[];
  segments_root!: BytesBlob;
}

export class SegmentEc {
  static fromJson: FromJson<SegmentEc> = {
    segment_ec: json.array(fromJson.bytesBlob),
  };

  segment_ec!: BytesBlob[];
}

export class SegmentEcTest {
  static fromJson: FromJson<SegmentEcTest> = {
    data: fromJson.bytesBlob,
    segments: json.array(SegmentEc.fromJson),
    segments_root: fromJson.bytesBlob,
  };

  data!: BytesBlob;
  segments!: SegmentEc[];
  segments_root!: BytesBlob;
}

export class SegmentRoot {
  static fromJson: FromJson<SegmentRoot> = {
    data: fromJson.bytesBlob,
    chunks: json.array(fromJson.bytesBlob),
    chunks_root: fromJson.bytesBlob,
  };

  data!: BytesBlob;
  chunks!: BytesBlob[];
  chunks_root!: BytesBlob;
}

const logger = Logger.new(__filename, "test-runner/erasure-coding");

export async function runEcTest(test: EcTest) {
  if (test.chunks[0].length > 2) {
    logger.info("Incorrect test data. The chunks should have 2 bytes!");
    it.skip(`test was skipped because of incorrect data: chunk length: ${test.chunks[0].length} (it should be 2)`);
    return;
  }

  it("should encode data", () => {
    const encoded = encodeData(test.data.buffer);
    // slice(0, 1023) is needed becuase test data is incorrect (1026 length)
    const expected = test.chunks.slice(0, 1023).map((x) => x.buffer);

    assert.deepStrictEqual(encoded, expected);
  });

  it("should decode data", () => {
    // slice(0, 1023) is needed becuase test data is incorrect (1026 length)
    const chunks = test.chunks.slice(0, 1023).map((chunk, idx) => [idx, chunk.buffer] as [number, Uint8Array]);
    const selectedChunks = getRandomItems(chunks, 342);

    const decoded = decodeData(selectedChunks, test.data.buffer.length);

    assert.deepStrictEqual(decoded, test.data.buffer);
  });
}

export async function runPageProofTest(test: PageProof) {
  logger.trace(JSON.stringify(test, null, 2));
  logger.error("Not implemented yet!");
}

export async function runSegmentEcTest(test: SegmentEcTest) {
  logger.trace(JSON.stringify(test, null, 2));
  logger.error("Not implemented yet!");
}

export async function runSegmentRootTest(test: SegmentRoot) {
  logger.trace(JSON.stringify(test, null, 2));
  logger.error("Not implemented yet!");
}

function getRandomItems(arr: [number, Uint8Array][], n: number): [number, Uint8Array][] {
  if (n > arr.length) {
    throw new Error("Requested more items than available in the array");
  }

  const result: [number, Uint8Array][] = [];
  const copy = [...arr];

  for (let i = 0; i < n; i++) {
    const randomIndex = i + Math.floor(Math.random() * (copy.length - i));
    [copy[i], copy[randomIndex]] = [copy[randomIndex], copy[i]];
    result.push(copy[i]);
  }

  return result;
}<|MERGE_RESOLUTION|>--- conflicted
+++ resolved
@@ -2,11 +2,7 @@
 import { it } from "node:test";
 
 import { BytesBlob } from "@typeberry/bytes";
-<<<<<<< HEAD
 import { decodeData, encodeData } from "@typeberry/erasure-coding";
-import { Logger } from "@typeberry/logger";
-import type { FromJson } from "../json-parser";
-=======
 import { type FromJson, json } from "@typeberry/json-parser";
 import { Logger } from "@typeberry/logger";
 
@@ -14,7 +10,6 @@
   export const bytesBlob = json.fromString(BytesBlob.parseBlobNoPrefix);
 }
 
->>>>>>> e68ae4bb
 export class EcTest {
   static fromJson: FromJson<EcTest> = {
     data: fromJson.bytesBlob,
