import { logger, main, runner } from "./common.js";
import { StateTransitionFuzzed, runStateTransitionFuzzed } from "./jamduna/state-transition-fuzzed.js";
import { StateTransition, runStateTransition } from "./jamduna/state-transition.js";

const runners = [
  runner("state_transitions", StateTransition.fromJson, runStateTransition),
  runner("safrole/state_transitions_fuzzed", StateTransitionFuzzed.fromJson, runStateTransitionFuzzed),
];

main(runners, process.argv.slice(2), "test-vectors/jamduna", {
  accepted: [
    "safrole/state_transitions",
<<<<<<< HEAD
    "disputes/state_transitions",
=======
    "assurances/state_transitions/",
    "orderedaccumulation/state_transitions/",
>>>>>>> d12b49da
    "safrole/state_transitions_fuzzed",
    "fallback/state_transitions",
  ],
  ignored: [
    "disputes/state_transitions/2_005.json",
    "disputes/state_transitions/3_005.json",
    // Ignoring, since they are invalid and we cannot even parse them.
    "BadTicketAttemptNumber.json",
    // we only run independent state-transition tests
    "/chainspecs/",
    "/blocks/",
    "/state_snapshots/",
    "orderedaccumulation/state_transitions/2_007.json",
    "orderedaccumulation/state_transitions/2_009.json",
    "orderedaccumulation/state_transitions/2_011.json",
    "orderedaccumulation/state_transitions/3_000.json",
    "orderedaccumulation/state_transitions/3_001.json",
    "orderedaccumulation/state_transitions/3_003.json",
    "orderedaccumulation/state_transitions/3_005.json",
    "orderedaccumulation/state_transitions/3_007.json",
    "orderedaccumulation/state_transitions/3_009.json",
  ],
})
  .then((r) => logger.log(r))
  .catch((e) => {
    logger.error(`${e}`);
    process.exit(-1);
  });<|MERGE_RESOLUTION|>--- conflicted
+++ resolved
@@ -10,24 +10,21 @@
 main(runners, process.argv.slice(2), "test-vectors/jamduna", {
   accepted: [
     "safrole/state_transitions",
-<<<<<<< HEAD
     "disputes/state_transitions",
-=======
     "assurances/state_transitions/",
     "orderedaccumulation/state_transitions/",
->>>>>>> d12b49da
     "safrole/state_transitions_fuzzed",
     "fallback/state_transitions",
   ],
   ignored: [
-    "disputes/state_transitions/2_005.json",
-    "disputes/state_transitions/3_005.json",
     // Ignoring, since they are invalid and we cannot even parse them.
     "BadTicketAttemptNumber.json",
     // we only run independent state-transition tests
     "/chainspecs/",
     "/blocks/",
     "/state_snapshots/",
+    "disputes/state_transitions/2_005.json",
+    "disputes/state_transitions/3_005.json",
     "orderedaccumulation/state_transitions/2_007.json",
     "orderedaccumulation/state_transitions/2_009.json",
     "orderedaccumulation/state_transitions/2_011.json",
