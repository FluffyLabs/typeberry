import assert from "node:assert";
<<<<<<< HEAD
=======
import { test } from "node:test";
>>>>>>> 4c984555
import { type FromJson, parseFromJson } from "./json-parser";

test("JSON parser", async (t) => {
	await t.test("parse simple class", () => {
		const json = `{"k": 5, "v": true }`;
		class TestClass {
			static fromJson: FromJson<TestClass> = {
				k: "number",
				v: "boolean",
			};

			k = 0;
			v = false;
		}

		const result = parseFromJson<TestClass>(
			JSON.parse(json),
			TestClass.fromJson,
		);
		assert.strictEqual(result.k, 5);
		assert.strictEqual(result.v, true);
	});

	await t.test("parse nested object", () => {
		const json = `{"k": "xyz", "nested": { "k": 5, "v": true }}`;
		class NestedClass {
			static fromJson: FromJson<NestedClass> = {
				k: "number",
				v: "boolean",
			};
			k = 0;
			v = false;
		}

		class TestClass {
			static fromJson: FromJson<TestClass> = {
				k: "string",
				nested: NestedClass.fromJson,
			};

			k = "";
			nested: NestedClass = new NestedClass();
		}

		const result = parseFromJson<TestClass>(
			JSON.parse(json),
			TestClass.fromJson,
		);
		assert.strictEqual(result.k, "xyz");
		assert.deepEqual(result.nested, {
			k: 5,
			v: true,
		});
	});

	await t.test("parse & process", () => {
		const json = `{"k": "0x123", "v": true }`;
		class TestClass {
			static fromJson: FromJson<TestClass> = {
				k: ["string", (v: string) => Number.parseInt(v)],
				v: "boolean",
			};

			k = 0;
			v = false;
		}

		const result = parseFromJson<TestClass>(
			JSON.parse(json),
			TestClass.fromJson,
		);
		assert.strictEqual(result.k, 0x123);
		assert.strictEqual(result.v, true);
	});

	// TODO [ToDr] Negative cases / arrays / check keys / check types
});<|MERGE_RESOLUTION|>--- conflicted
+++ resolved
@@ -1,8 +1,5 @@
 import assert from "node:assert";
-<<<<<<< HEAD
-=======
 import { test } from "node:test";
->>>>>>> 4c984555
 import { type FromJson, parseFromJson } from "./json-parser";
 
 test("JSON parser", async (t) => {
