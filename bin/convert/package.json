{
  "name": "@typeberry/convert",
  "version": "0.0.1",
  "description": "Convert JAM-related types between different formats.",
  "license": "MPL-2.0",
  "author": "Fluffy Labs",
  "type": "module",
  "main": "index.js",
  "bin": "./index.js",
  "scripts": {
    "start": "tsx ./index.ts",
    "test": "tsx --test $(find . -type f -name '*.test.ts' | tr '\\n' ' ')"
  },
  "dependencies": {
    "@typeberry/block": "0.0.1",
    "@typeberry/block-json": "0.0.1",
    "@typeberry/bytes": "0.0.1",
    "@typeberry/codec": "0.0.1",
    "@typeberry/collections": "0.0.1",
    "@typeberry/config": "0.0.1",
<<<<<<< HEAD
=======
    "@typeberry/database": "0.0.1",
    "@typeberry/hash": "0.0.1",
>>>>>>> b6905b98
    "@typeberry/json-parser": "0.0.1",
    "@typeberry/logger": "0.0.1",
    "@typeberry/pvm-spi-decoder": "0.0.1",
    "@typeberry/state": "0.0.1",
    "@typeberry/state-json": "0.0.1",
    "@typeberry/state-merkleization": "0.0.1",
    "@typeberry/utils": "0.0.1",
    "json-bigint-patch": "^0.0.8",
    "minimist": "^1.2.8"
  }
}<|MERGE_RESOLUTION|>--- conflicted
+++ resolved
@@ -18,11 +18,8 @@
     "@typeberry/codec": "0.0.1",
     "@typeberry/collections": "0.0.1",
     "@typeberry/config": "0.0.1",
-<<<<<<< HEAD
-=======
     "@typeberry/database": "0.0.1",
     "@typeberry/hash": "0.0.1",
->>>>>>> b6905b98
     "@typeberry/json-parser": "0.0.1",
     "@typeberry/logger": "0.0.1",
     "@typeberry/pvm-spi-decoder": "0.0.1",
