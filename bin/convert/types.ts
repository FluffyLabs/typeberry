import { Block, Header } from "@typeberry/block";
import { WorkItem } from "@typeberry/block/work-item.js";
import { WorkPackage } from "@typeberry/block/work-package.js";
import { WorkReport } from "@typeberry/block/work-report.js";
import { blockFromJson, headerFromJson, workReportFromJson } from "@typeberry/block-json";
import { codec, type Decode, Decoder, type Encode, Encoder } from "@typeberry/codec";
import type { ChainSpec } from "@typeberry/config";
import { JipChainSpec } from "@typeberry/config-node";
<<<<<<< HEAD
import { v1 } from "@typeberry/fuzz-proto";
import { blake2b } from "@typeberry/hash";
=======
import type { MessageData } from "@typeberry/ext-ipc/fuzz/v1/index.js";
import { Initialize, MessageType, messageCodec } from "@typeberry/ext-ipc/fuzz/v1/types.js";
import { blake2b, HASH_SIZE } from "@typeberry/hash";
>>>>>>> dd9b0e27
import type { FromJson } from "@typeberry/json-parser";
import { decodeStandardProgram } from "@typeberry/pvm-spi-decoder";
import type { InMemoryState } from "@typeberry/state";
import { fullStateDumpFromJson } from "@typeberry/state-json";
import { SerializedState, StateEntries } from "@typeberry/state-merkleization";
import { inMemoryStateCodec } from "@typeberry/state-merkleization/in-memory-state-codec.js";
import type { TestState } from "../test-runner/state-transition/state-loader.js";
import { StateTransition, StateTransitionGenesis } from "../test-runner/state-transition/state-transition.js";
import { workItemFromJson } from "../test-runner/w3f/codec/work-item.js";
import { workPackageFromJson } from "../test-runner/w3f/codec/work-package.js";
import { PvmTest } from "../test-runner/w3f/pvm.js";

export type ProcessOutput<T> = {
  value: T;
  encode?: Encode<T>;
};

function looseType<T>(output: ProcessOutput<T>): ProcessOutput<unknown> {
  return {
    value: output.value,
    encode: output.encode as Encode<unknown>,
  };
}

export type SupportedType = {
  name: string;
  // biome-ignore lint/suspicious/noExplicitAny: We need to handle any possible output
  encode?: Encode<any>;
  // biome-ignore lint/suspicious/noExplicitAny: We need to handle any possible output
  decode?: Decode<any>;
  // biome-ignore lint/suspicious/noExplicitAny: We need to handle any possible output
  json?: (spec: ChainSpec) => FromJson<any>;
  process?: {
    options: readonly string[];
    run: (spec: ChainSpec, data: unknown, option: string) => ProcessOutput<unknown>;
  };
};

export const SUPPORTED_TYPES: readonly SupportedType[] = [
  {
    name: "block",
    encode: Block.Codec,
    decode: Block.Codec,
    json: blockFromJson,
  },
  {
    name: "header",
    encode: Header.Codec,
    decode: Header.Codec,
    json: (_spec: ChainSpec) => headerFromJson,
    process: {
      options: ["as-hash"],
      run(spec, data, option) {
        const header = data as Header;
        if (option === "as-hash") {
          return looseType({
            value: blake2b.hashBytes(Encoder.encodeObject(Header.Codec, header, spec)),
            encode: codec.bytes(HASH_SIZE),
          });
        }

        throw new Error(`Invalid processing option: ${option}`);
      },
    },
  },
  {
    name: "work-report",
    encode: WorkReport.Codec,
    decode: WorkReport.Codec,
    json: (_spec: ChainSpec) => workReportFromJson,
  },
  {
    name: "work-package",
    encode: WorkPackage.Codec,
    decode: WorkPackage.Codec,
    json: (_spec: ChainSpec) => workPackageFromJson,
  },
  {
    name: "work-item",
    encode: WorkItem.Codec,
    decode: WorkItem.Codec,
    json: (_spec: ChainSpec) => workItemFromJson,
  },
  {
    name: "spi",
    decode: {
      decode(x) {
        return decodeStandardProgram(x.remainingBytes().raw, new Uint8Array());
      },
    },
  },
  {
    name: "test-vector-pvm",
    json: (_spec: ChainSpec) => PvmTest.fromJson,
  },
  {
    name: "state-dump",
    encode: inMemoryStateCodec,
    decode: inMemoryStateCodec,
    json: fullStateDumpFromJson,
    process: {
      options: ["as-root-hash", "as-entries"],
      run(spec: ChainSpec, data: unknown, option: string) {
        const state = data as InMemoryState;
        if (option === "as-entries") {
          return looseType({
            value: Object.fromEntries(StateEntries.serializeInMemory(spec, state)),
          });
        }

        if (option === "as-root-hash") {
          return looseType({
            value: StateEntries.serializeInMemory(spec, state).getRootHash(),
            encode: codec.bytes(HASH_SIZE),
          });
        }

        throw new Error(`Invalid processing option: ${option}`);
      },
    },
  },
  {
    name: "stf-genesis",
    encode: StateTransitionGenesis.Codec,
    decode: StateTransitionGenesis.Codec,
    json: () => StateTransitionGenesis.fromJson,
    process: {
      options: ["as-state", "as-jip4", "as-fuzz-message"],
      run(spec: ChainSpec, data: unknown, option: string) {
        const test = data as StateTransitionGenesis;
        if (option === "as-state") {
          return looseType({
            value: stateFromKeyvals(spec, test.state),
          });
        }

        if (option === "as-jip4") {
          const genesisState = new Map(test.state.keyvals.map((x) => [x.key, x.value]));
          return looseType({
            value: JipChainSpec.create({
              genesisHeader: Encoder.encodeObject(Header.Codec, test.header, spec),
              genesisState,
            }),
          });
        }

        if (option === "as-fuzz-message") {
          const init = Initialize.create({
            header: test.header,
            keyvals: test.state.keyvals,
            ancestry: [],
          });
          const msg: MessageData = {
            type: MessageType.Initialize,
            value: init,
          };
          return looseType({
            value: msg,
            encode: messageCodec,
          });
        }

        throw new Error(`Invalid processing option: ${option}`);
      },
    },
  },
  {
    name: "stf-vector",
    encode: StateTransition.Codec,
    decode: StateTransition.Codec,
    json: () => StateTransition.fromJson,
    process: {
      options: ["as-pre-state", "as-post-state", "as-fuzz-message"],
      run(spec: ChainSpec, data: unknown, option: string) {
        const test = data as StateTransition;
        if (option === "as-pre-state") {
          return looseType({
            value: stateFromKeyvals(spec, test.pre_state),
          });
        }

        if (option === "as-post-state") {
          return looseType({
            value: stateFromKeyvals(spec, test.post_state),
          });
        }

        if (option === "as-fuzz-message") {
          const encoded = Encoder.encodeObject(Block.Codec, test.block, spec);
          const blockView = Decoder.decodeObject(Block.Codec.View, encoded, spec);
          const msg: MessageData = {
            type: MessageType.ImportBlock,
            value: blockView,
          };
          return looseType({
            value: msg,
            encode: messageCodec,
          });
        }

        throw new Error(`Invalid processing option: ${option}`);
      },
    },
  },
  {
    name: "fuzz-message",
    encode: v1.messageCodec,
    decode: v1.messageCodec,
  },
];

const stateFromKeyvals = (spec: ChainSpec, state: TestState) => {
  const entries = StateEntries.fromEntriesUnsafe(state.keyvals.map((x) => [x.key, x.value]));
  return SerializedState.fromStateEntries(spec, entries);
};<|MERGE_RESOLUTION|>--- conflicted
+++ resolved
@@ -6,14 +6,8 @@
 import { codec, type Decode, Decoder, type Encode, Encoder } from "@typeberry/codec";
 import type { ChainSpec } from "@typeberry/config";
 import { JipChainSpec } from "@typeberry/config-node";
-<<<<<<< HEAD
 import { v1 } from "@typeberry/fuzz-proto";
-import { blake2b } from "@typeberry/hash";
-=======
-import type { MessageData } from "@typeberry/ext-ipc/fuzz/v1/index.js";
-import { Initialize, MessageType, messageCodec } from "@typeberry/ext-ipc/fuzz/v1/types.js";
 import { blake2b, HASH_SIZE } from "@typeberry/hash";
->>>>>>> dd9b0e27
 import type { FromJson } from "@typeberry/json-parser";
 import { decodeStandardProgram } from "@typeberry/pvm-spi-decoder";
 import type { InMemoryState } from "@typeberry/state";
@@ -166,13 +160,13 @@
             keyvals: test.state.keyvals,
             ancestry: [],
           });
-          const msg: MessageData = {
-            type: MessageType.Initialize,
+          const msg: v1.MessageData = {
+            type: v1.MessageType.Initialize,
             value: init,
           };
           return looseType({
             value: msg,
-            encode: messageCodec,
+            encode: v1.messageCodec,
           });
         }
 
@@ -204,13 +198,13 @@
         if (option === "as-fuzz-message") {
           const encoded = Encoder.encodeObject(Block.Codec, test.block, spec);
           const blockView = Decoder.decodeObject(Block.Codec.View, encoded, spec);
-          const msg: MessageData = {
-            type: MessageType.ImportBlock,
+          const msg: v1.MessageData = {
+            type: v1.MessageType.ImportBlock,
             value: blockView,
           };
           return looseType({
             value: msg,
-            encode: messageCodec,
+            encode: v1.messageCodec,
           });
         }
 
