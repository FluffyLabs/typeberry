<<<<<<< HEAD
import type { Hash, RpcMethod, Slot } from "../types.js";
=======
import { type Hash, NoArgs, type RpcMethod, type Slot } from "../types";
>>>>>>> e5d791cc

export const BestBlockParams = NoArgs;
export type BestBlockParams = NoArgs;

/**
 * https://hackmd.io/@polkadot/jip2#bestBlock
 * Returns the header hash and slot of the head of the "best" chain.
 * @returns [
 *   Hash - The header hash,
 *   Slot - The slot,
 * ]
 */
export const bestBlock: RpcMethod<BestBlockParams, [Hash, Slot]> = async (_params, db) => {
  const [headerHash] = db.blocks.getBestData();

  const header = db.blocks.getHeader(headerHash);

  if (header === null) {
    throw new Error(`Best header not found with hash: ${headerHash.raw}`);
  }

  return [Array.from(headerHash.raw), header.timeSlotIndex.materialize()];
};<|MERGE_RESOLUTION|>--- conflicted
+++ resolved
@@ -1,8 +1,4 @@
-<<<<<<< HEAD
-import type { Hash, RpcMethod, Slot } from "../types.js";
-=======
-import { type Hash, NoArgs, type RpcMethod, type Slot } from "../types";
->>>>>>> e5d791cc
+import { type Hash, NoArgs, type RpcMethod, type Slot } from "../types.js";
 
 export const BestBlockParams = NoArgs;
 export type BestBlockParams = NoArgs;
