--- conflicted
+++ resolved
@@ -1,12 +1,8 @@
 import type { HeaderHash } from "@typeberry/block";
 import { Bytes } from "@typeberry/bytes";
 import { HASH_SIZE } from "@typeberry/hash";
-<<<<<<< HEAD
-import type { Hash, RpcMethod, Slot } from "../types.js";
-=======
 import z from "zod";
-import { Hash, type RpcMethod, type Slot } from "../types";
->>>>>>> e5d791cc
+import { Hash, type RpcMethod, type Slot } from "../types.js";
 
 export const ParentParams = z.tuple([Hash]);
 export type ParentParams = z.infer<typeof ParentParams>;
