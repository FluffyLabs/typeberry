--- conflicted
+++ resolved
@@ -4,28 +4,18 @@
 import { Logger } from "@typeberry/logger";
 import { WebSocketServer } from "ws";
 import type { WebSocket } from "ws";
-<<<<<<< HEAD
-import { loadMethodsInto } from "./method-loader.js";
-=======
 import z from "zod";
-import { SUBSCRIBE_METHOD_MAP, SubscriptionManager, UNSUBSCRIBE_METHOD_WHITELIST } from "./subscription-manager";
->>>>>>> e5d791cc
+import { SUBSCRIBE_METHOD_MAP, SubscriptionManager, UNSUBSCRIBE_METHOD_WHITELIST } from "./subscription-manager.js";
 import type {
   DatabaseContext,
   JsonRpcErrorResponse,
   JsonRpcId,
   JsonRpcRequest,
   JsonRpcResponse,
-<<<<<<< HEAD
-  RpcMethod,
+  JsonRpcResult,
+  RpcMethodRepo,
 } from "./types.js";
 import { JSON_RPC_VERSION, RpcError } from "./types.js";
-=======
-  JsonRpcResult,
-  RpcMethodRepo,
-} from "./types";
-import { JSON_RPC_VERSION, RpcError } from "./types";
->>>>>>> e5d791cc
 
 const PING_INTERVAL_MS = 30000;
 
