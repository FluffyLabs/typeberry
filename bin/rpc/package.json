{
  "name": "@typeberry/rpc",
  "version": "0.0.1",
  "description": "A JSON RPC server for Typeberry. Spec: https://hackmd.io/@polkadot/jip2",
  "license": "MPL-2.0",
  "author": "Fluffy Labs",
  "type": "module",
  "main": "index.ts",
  "bin": {
    "rpc": "index.ts"
  },
  "scripts": {
<<<<<<< HEAD
    "start": "tsx ./index.ts",
    "test": "tsx --test $(find . -type f -name '*.test.ts' | tr '\\n' ' ')",
    "test:client": "tsx ./test/client.ts"
=======
    "start": "ts-node ./index.ts",
    "test": "node --test --require ts-node/register $(find . -type f -name '*.test.ts' | tr '\\n' ' ')",
    "test:e2e": "node --test --require ts-node/register ./test/e2e.ts"
>>>>>>> e5d791cc
  },
  "dependencies": {
    "@typeberry/block": "^0.0.1",
    "@typeberry/bytes": "^0.0.1",
    "@typeberry/codec": "^0.0.1",
    "@typeberry/config": "^0.0.1",
    "@typeberry/database-lmdb": "^0.0.1",
    "@typeberry/hash": "^0.0.1",
    "@typeberry/logger": "^0.0.1",
    "@typeberry/state": "^0.0.1",
    "@types/ws": "^8.18.1",
    "minimist": "^1.2.8",
    "ws": "^8.18.2",
    "zod": "^3.25.30"
  }
}<|MERGE_RESOLUTION|>--- conflicted
+++ resolved
@@ -10,15 +10,9 @@
     "rpc": "index.ts"
   },
   "scripts": {
-<<<<<<< HEAD
     "start": "tsx ./index.ts",
     "test": "tsx --test $(find . -type f -name '*.test.ts' | tr '\\n' ' ')",
-    "test:client": "tsx ./test/client.ts"
-=======
-    "start": "ts-node ./index.ts",
-    "test": "node --test --require ts-node/register $(find . -type f -name '*.test.ts' | tr '\\n' ' ')",
-    "test:e2e": "node --test --require ts-node/register ./test/e2e.ts"
->>>>>>> e5d791cc
+    "test:e2e": "tsx --test ./test/e2e.ts"
   },
   "dependencies": {
     "@typeberry/block": "^0.0.1",
