{
  "name": "@typeberry/rpc",
<<<<<<< HEAD
  "version": "0.4.1",
  "description": "A JSON RPC server for Typeberry.",
=======
  "version": "0.5.0",
  "description": "A JSON RPC server for Typeberry. Spec: https://hackmd.io/@polkadot/jip2",
>>>>>>> 2a69cc59
  "license": "MPL-2.0",
  "author": "Fluffy Labs",
  "type": "module",
  "main": "index.ts",
  "bin": {
    "rpc": "index.ts"
  },
  "scripts": {
    "start": "NODE_ENV=development tsx ./index.ts",
    "test": "tsx --test $(find . -type f -name '*.test.ts' | tr '\\n' ' ')",
    "test:e2e": "npm run test:e2e-setup && npm run test:e2e-run",
    "test:e2e-setup": "NODE_ENV=development GP_VERSION=0.7.0 tsx ./test/e2e-setup.ts",
    "test:e2e-run": "NODE_ENV=development GP_VERSION=0.7.0 tsx --test ./test/e2e.ts"
  },
  "dependencies": {
    "@typeberry/block": "*",
    "@typeberry/bytes": "*",
    "@typeberry/codec": "*",
    "@typeberry/config": "*",
    "@typeberry/config-node": "*",
    "@typeberry/database-lmdb": "*",
    "@typeberry/hash": "*",
    "@typeberry/jam": "*",
    "@typeberry/logger": "*",
    "@typeberry/node": "*",
    "@typeberry/numbers": "*",
    "@typeberry/rpc-validation": "^0.4.1",
    "@typeberry/state": "*",
    "@typeberry/utils": "*",
    "minimist": "1.2.8",
    "ws": "8.18.2",
    "zod": "^4.1.13"
  },
  "devDependencies": {
    "@typeberry/rpc-client": "^0.4.1",
    "@types/ws": "^8.18.1"
  }
}<|MERGE_RESOLUTION|>--- conflicted
+++ resolved
@@ -1,12 +1,7 @@
 {
   "name": "@typeberry/rpc",
-<<<<<<< HEAD
-  "version": "0.4.1",
+  "version": "0.5.0",
   "description": "A JSON RPC server for Typeberry.",
-=======
-  "version": "0.5.0",
-  "description": "A JSON RPC server for Typeberry. Spec: https://hackmd.io/@polkadot/jip2",
->>>>>>> 2a69cc59
   "license": "MPL-2.0",
   "author": "Fluffy Labs",
   "type": "module",
