{
  "name": "@typeberry/rpc",
  "version": "0.0.1",
  "description": "A JSON RPC server for Typeberry. Spec: https://hackmd.io/@polkadot/jip2",
  "license": "MPL-2.0",
  "author": "Fluffy Labs",
  "type": "module",
  "main": "index.ts",
  "bin": {
    "rpc": "index.ts"
  },
  "scripts": {
    "start": "tsx ./index.ts",
    "test": "tsx --test $(find . -type f -name '*.test.ts' | tr '\\n' ' ')",
<<<<<<< HEAD
    "test:e2e-setup": "GP_VERSION=0.6.7 TEST_SUITE=w3f-davxy tsx ./test/e2e-setup.ts",
    "test:e2e": "npm run test:e2e-setup && GP_VERSION=0.6.7 TEST_SUITE=w3f-davxy tsx --test ./test/e2e.ts"
=======
    "test:e2e-setup": "GP_VERSION=0.6.6 tsx ./test/e2e-setup.ts",
    "test:e2e": "npm run test:e2e-setup && GP_VERSION=0.6.6 tsx --test ./test/e2e.ts"
>>>>>>> 5e4911c5
  },
  "dependencies": {
    "@typeberry/block": "0.0.1",
    "@typeberry/bytes": "0.0.1",
    "@typeberry/codec": "0.0.1",
    "@typeberry/config": "0.0.1",
    "@typeberry/config-node": "0.0.1",
    "@typeberry/database-lmdb": "0.0.1",
    "@typeberry/hash": "0.0.1",
    "@typeberry/jam": "0.0.1",
    "@typeberry/logger": "0.0.1",
    "@typeberry/node": "0.0.1",
    "@typeberry/numbers": "0.0.1",
    "@typeberry/state": "0.0.1",
    "@types/ws": "8.18.1",
    "minimist": "1.2.8",
    "ws": "8.18.2",
    "zod": "3.25.30"
  }
}<|MERGE_RESOLUTION|>--- conflicted
+++ resolved
@@ -12,13 +12,8 @@
   "scripts": {
     "start": "tsx ./index.ts",
     "test": "tsx --test $(find . -type f -name '*.test.ts' | tr '\\n' ' ')",
-<<<<<<< HEAD
-    "test:e2e-setup": "GP_VERSION=0.6.7 TEST_SUITE=w3f-davxy tsx ./test/e2e-setup.ts",
-    "test:e2e": "npm run test:e2e-setup && GP_VERSION=0.6.7 TEST_SUITE=w3f-davxy tsx --test ./test/e2e.ts"
-=======
-    "test:e2e-setup": "GP_VERSION=0.6.6 tsx ./test/e2e-setup.ts",
-    "test:e2e": "npm run test:e2e-setup && GP_VERSION=0.6.6 tsx --test ./test/e2e.ts"
->>>>>>> 5e4911c5
+    "test:e2e-setup": "GP_VERSION=0.7.0 tsx ./test/e2e-setup.ts",
+    "test:e2e": "npm run test:e2e-setup && GP_VERSION=0.7.0 tsx --test ./test/e2e.ts"
   },
   "dependencies": {
     "@typeberry/block": "0.0.1",
