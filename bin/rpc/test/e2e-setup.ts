// biome-ignore-all lint/suspicious/noConsole: bin file

import { loadConfig, NODE_DEFAULTS } from "@typeberry/config-node";
import { Level, Logger } from "@typeberry/logger";
import { importBlocks, JamConfig, main as node } from "@typeberry/node";
import { workspacePathFix } from "@typeberry/utils";

Logger.configureAll(process.env.JAM_LOG ?? "", Level.LOG);

const withRelPath = workspacePathFix(`${import.meta.dirname}/../../..`);

async function main() {
<<<<<<< HEAD
  const nodeConfig = loadConfig([`${import.meta.dirname}/e2e.config.json`], withRelPath);
  const jamConfig = JamConfig.new({ nodeName: NODE_DEFAULTS.name, nodeConfig });
=======
  const nodeConfig = loadConfig(`${import.meta.dirname}/e2e.config.json`);
  const jamConfig = JamConfig.new({ nodeName: NODE_DEFAULTS.name, nodeConfig, pvmBackend: NODE_DEFAULTS.pvm });
>>>>>>> 5746fdcc
  try {
    const api = await node(jamConfig, withRelPath);
    await importBlocks(api, blocksToImport);
  } catch (e) {
    console.error(`${e}`);
    process.exit(-1);
  }
}

const blocksToImport = [
  "test-vectors/w3f-davxy_070/traces/storage/00000001.json",
  "test-vectors/w3f-davxy_070/traces/storage/00000002.json",
  "test-vectors/w3f-davxy_070/traces/storage/00000003.json",
  "test-vectors/w3f-davxy_070/traces/storage/00000004.json",
  "test-vectors/w3f-davxy_070/traces/storage/00000005.json",
  "test-vectors/w3f-davxy_070/traces/storage/00000006.json",
  "test-vectors/w3f-davxy_070/traces/storage/00000007.json",
  "test-vectors/w3f-davxy_070/traces/storage/00000008.json",
  "test-vectors/w3f-davxy_070/traces/storage/00000009.json",
  "test-vectors/w3f-davxy_070/traces/storage/00000010.json",
  "test-vectors/w3f-davxy_070/traces/storage/00000011.json",
  "test-vectors/w3f-davxy_070/traces/storage/00000012.json",
  "test-vectors/w3f-davxy_070/traces/storage/00000013.json",
  "test-vectors/w3f-davxy_070/traces/storage/00000014.json",
  "test-vectors/w3f-davxy_070/traces/storage/00000015.json",
  "test-vectors/w3f-davxy_070/traces/storage/00000016.json",
  "test-vectors/w3f-davxy_070/traces/storage/00000017.json",
  "test-vectors/w3f-davxy_070/traces/storage/00000018.json",
  "test-vectors/w3f-davxy_070/traces/storage/00000019.json",
  "test-vectors/w3f-davxy_070/traces/storage/00000020.json",
  "test-vectors/w3f-davxy_070/traces/storage/00000021.json",
  "test-vectors/w3f-davxy_070/traces/storage/00000022.json",
  "test-vectors/w3f-davxy_070/traces/storage/00000023.json",
  "test-vectors/w3f-davxy_070/traces/storage/00000024.json",
  "test-vectors/w3f-davxy_070/traces/storage/00000025.json",
  "test-vectors/w3f-davxy_070/traces/storage/00000026.json",
  "test-vectors/w3f-davxy_070/traces/storage/00000027.json",
  "test-vectors/w3f-davxy_070/traces/storage/00000028.json",
  "test-vectors/w3f-davxy_070/traces/storage/00000029.json",
  "test-vectors/w3f-davxy_070/traces/storage/00000030.json",
  "test-vectors/w3f-davxy_070/traces/storage/00000031.json",
  "test-vectors/w3f-davxy_070/traces/storage/00000032.json",
  "test-vectors/w3f-davxy_070/traces/storage/00000033.json",
  "test-vectors/w3f-davxy_070/traces/storage/00000034.json",
  "test-vectors/w3f-davxy_070/traces/storage/00000035.json",
  "test-vectors/w3f-davxy_070/traces/storage/00000036.json",
  "test-vectors/w3f-davxy_070/traces/storage/00000037.json",
  "test-vectors/w3f-davxy_070/traces/storage/00000038.json",
  "test-vectors/w3f-davxy_070/traces/storage/00000039.json",
  "test-vectors/w3f-davxy_070/traces/storage/00000040.json",
  "test-vectors/w3f-davxy_070/traces/storage/00000041.json",
  "test-vectors/w3f-davxy_070/traces/storage/00000042.json",
  "test-vectors/w3f-davxy_070/traces/storage/00000043.json",
  "test-vectors/w3f-davxy_070/traces/storage/00000044.json",
  "test-vectors/w3f-davxy_070/traces/storage/00000045.json",
  "test-vectors/w3f-davxy_070/traces/storage/00000046.json",
  "test-vectors/w3f-davxy_070/traces/storage/00000047.json",
  "test-vectors/w3f-davxy_070/traces/storage/00000048.json",
  "test-vectors/w3f-davxy_070/traces/storage/00000049.json",
  "test-vectors/w3f-davxy_070/traces/storage/00000050.json",
  "test-vectors/w3f-davxy_070/traces/storage/00000051.json",
  "test-vectors/w3f-davxy_070/traces/storage/00000052.json",
  "test-vectors/w3f-davxy_070/traces/storage/00000053.json",
  "test-vectors/w3f-davxy_070/traces/storage/00000054.json",
  "test-vectors/w3f-davxy_070/traces/storage/00000055.json",
  "test-vectors/w3f-davxy_070/traces/storage/00000056.json",
  "test-vectors/w3f-davxy_070/traces/storage/00000057.json",
  "test-vectors/w3f-davxy_070/traces/storage/00000058.json",
  "test-vectors/w3f-davxy_070/traces/storage/00000059.json",
  "test-vectors/w3f-davxy_070/traces/storage/00000060.json",
  "test-vectors/w3f-davxy_070/traces/storage/00000061.json",
  "test-vectors/w3f-davxy_070/traces/storage/00000062.json",
  "test-vectors/w3f-davxy_070/traces/storage/00000063.json",
  "test-vectors/w3f-davxy_070/traces/storage/00000064.json",
  "test-vectors/w3f-davxy_070/traces/storage/00000065.json",
  "test-vectors/w3f-davxy_070/traces/storage/00000066.json",
  "test-vectors/w3f-davxy_070/traces/storage/00000067.json",
  "test-vectors/w3f-davxy_070/traces/storage/00000068.json",
  "test-vectors/w3f-davxy_070/traces/storage/00000069.json",
  "test-vectors/w3f-davxy_070/traces/storage/00000070.json",
  "test-vectors/w3f-davxy_070/traces/storage/00000071.json",
  "test-vectors/w3f-davxy_070/traces/storage/00000072.json",
  "test-vectors/w3f-davxy_070/traces/storage/00000073.json",
  "test-vectors/w3f-davxy_070/traces/storage/00000074.json",
  "test-vectors/w3f-davxy_070/traces/storage/00000075.json",
  "test-vectors/w3f-davxy_070/traces/storage/00000076.json",
  "test-vectors/w3f-davxy_070/traces/storage/00000077.json",
  "test-vectors/w3f-davxy_070/traces/storage/00000078.json",
  "test-vectors/w3f-davxy_070/traces/storage/00000079.json",
  "test-vectors/w3f-davxy_070/traces/storage/00000080.json",
  "test-vectors/w3f-davxy_070/traces/storage/00000081.json",
  "test-vectors/w3f-davxy_070/traces/storage/00000082.json",
  "test-vectors/w3f-davxy_070/traces/storage/00000083.json",
  "test-vectors/w3f-davxy_070/traces/storage/00000084.json",
  "test-vectors/w3f-davxy_070/traces/storage/00000085.json",
  "test-vectors/w3f-davxy_070/traces/storage/00000086.json",
  "test-vectors/w3f-davxy_070/traces/storage/00000087.json",
  "test-vectors/w3f-davxy_070/traces/storage/00000088.json",
  "test-vectors/w3f-davxy_070/traces/storage/00000089.json",
  "test-vectors/w3f-davxy_070/traces/storage/00000090.json",
  "test-vectors/w3f-davxy_070/traces/storage/00000091.json",
  "test-vectors/w3f-davxy_070/traces/storage/00000092.json",
  "test-vectors/w3f-davxy_070/traces/storage/00000093.json",
  "test-vectors/w3f-davxy_070/traces/storage/00000094.json",
  "test-vectors/w3f-davxy_070/traces/storage/00000095.json",
  "test-vectors/w3f-davxy_070/traces/storage/00000096.json",
  "test-vectors/w3f-davxy_070/traces/storage/00000097.json",
  "test-vectors/w3f-davxy_070/traces/storage/00000098.json",
  "test-vectors/w3f-davxy_070/traces/storage/00000099.json",
  "test-vectors/w3f-davxy_070/traces/storage/00000100.json",
].map(withRelPath);

main();<|MERGE_RESOLUTION|>--- conflicted
+++ resolved
@@ -10,13 +10,8 @@
 const withRelPath = workspacePathFix(`${import.meta.dirname}/../../..`);
 
 async function main() {
-<<<<<<< HEAD
   const nodeConfig = loadConfig([`${import.meta.dirname}/e2e.config.json`], withRelPath);
-  const jamConfig = JamConfig.new({ nodeName: NODE_DEFAULTS.name, nodeConfig });
-=======
-  const nodeConfig = loadConfig(`${import.meta.dirname}/e2e.config.json`);
   const jamConfig = JamConfig.new({ nodeName: NODE_DEFAULTS.name, nodeConfig, pvmBackend: NODE_DEFAULTS.pvm });
->>>>>>> 5746fdcc
   try {
     const api = await node(jamConfig, withRelPath);
     await importBlocks(api, blocksToImport);
