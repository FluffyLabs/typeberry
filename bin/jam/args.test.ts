--- conflicted
+++ resolved
@@ -1,36 +1,15 @@
 import assert from "node:assert";
 import { describe, it } from "node:test";
 
-<<<<<<< HEAD
-import { Bytes } from "@typeberry/bytes";
-import { HASH_SIZE } from "@typeberry/hash";
 import { tryAsU16 } from "@typeberry/numbers";
-=======
->>>>>>> 2b152f4c
 import { deepEqual } from "@typeberry/utils";
 import { Command, DEFAULTS, type SharedOptions, parseArgs } from "./args.js";
 
 describe("CLI", () => {
   const parse = (args: string[]) => parseArgs(args, (v) => `../${v}`);
   const defaultOptions: SharedOptions = {
-<<<<<<< HEAD
-    genesis: null,
-    genesisBlock: null,
-    genesisRoot: Bytes.parseBytes(
-      "0xc07cdbce686c64d0a9b6539c70b0bb821b6a74d9de750a46a5da05b5640c290a",
-      HASH_SIZE,
-    ).asOpaque(),
-    genesisHeaderHash: Bytes.parseBytes(
-      "0x0259fbe900000000000000000000000000000000000000000000000000000000",
-      HASH_SIZE,
-    ).asOpaque(),
-    dbPath: "../database",
-    chainSpec: KnownChainSpec.Tiny,
-    omitSealVerification: false,
-=======
     nodeName: DEFAULTS.name,
     configPath: DEFAULTS.config,
->>>>>>> 2b152f4c
   };
 
   it("should start with default arguments", () => {
@@ -78,22 +57,6 @@
     });
   });
 
-  it("should parse genesisHeaderHash option", () => {
-    const args = parse(["--genesis-header-hash=3fcf9728204359b93032b413eef3af0a0953d494b8b96e01550795b43b56c766"]);
-
-    deepEqual(args, {
-      command: Command.Run,
-      args: {
-        ...defaultOptions,
-        genesisHeaderHash: Bytes.parseBytesNoPrefix(
-          "3fcf9728204359b93032b413eef3af0a0953d494b8b96e01550795b43b56c766",
-          HASH_SIZE,
-        ).asOpaque(),
-      },
-    });
-  });
-
-<<<<<<< HEAD
   it("should parse import command and add rel path to files", () => {
     const args = parse(["import", "./file1.json", "./file2.json"]);
 
@@ -118,36 +81,6 @@
     });
   });
 
-  it("should parse omit-seal-verification without value as true", () => {
-    const args = parse(["--omit-seal-verification"]);
-    const args2 = parse(["--omit-seal-verification", "true"]);
-    const args3 = parse(["--omit-seal-verification=true"]);
-
-    deepEqual(args, {
-      command: Command.Run,
-      args: {
-        ...defaultOptions,
-        omitSealVerification: true,
-      },
-    });
-    deepEqual(args, args2);
-    deepEqual(args, args3);
-  });
-
-  it("should parse omit-seal-verification option with false (sign =)", () => {
-    const args = parse(["--omit-seal-verification=false"]);
-
-    deepEqual(args, {
-      command: Command.Run,
-      args: {
-        ...defaultOptions,
-        omitSealVerification: false,
-      },
-    });
-  });
-
-=======
->>>>>>> 2b152f4c
   it("should throw on unexpected command", () => {
     assert.throws(
       () => {
