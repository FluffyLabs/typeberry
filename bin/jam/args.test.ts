--- conflicted
+++ resolved
@@ -10,12 +10,8 @@
   const parse = (args: string[]) => parseArgs(args, (v) => `../${v}`);
   const defaultOptions: SharedOptions = {
     nodeName: NODE_DEFAULTS.name,
-<<<<<<< HEAD
     config: NODE_DEFAULTS.config,
-=======
-    configPath: NODE_DEFAULTS.config,
     pvm: NODE_DEFAULTS.pvm,
->>>>>>> 5746fdcc
   };
 
   it("should start with default arguments", () => {
