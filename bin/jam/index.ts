import { Level, Logger, parseLoggerOptions } from "@typeberry/logger";
import { main } from "./jam";

<<<<<<< HEAD
const options = parseLoggerOptions(process.env.JAM_LOG ?? "", Level.LOG, process.cwd());
configureLogger(options);
=======
const options = parseLoggerOptions(process.env.JAM_LOG ?? "", Level.LOG);
Logger.configure(options);
>>>>>>> c48d7612

main();<|MERGE_RESOLUTION|>--- conflicted
+++ resolved
@@ -1,12 +1,7 @@
 import { Level, Logger, parseLoggerOptions } from "@typeberry/logger";
 import { main } from "./jam";
 
-<<<<<<< HEAD
-const options = parseLoggerOptions(process.env.JAM_LOG ?? "", Level.LOG, process.cwd());
-configureLogger(options);
-=======
 const options = parseLoggerOptions(process.env.JAM_LOG ?? "", Level.LOG);
 Logger.configure(options);
->>>>>>> c48d7612
 
 main();