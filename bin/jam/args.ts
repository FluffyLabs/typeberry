import { type PvmBackend, PvmBackendNames } from "@typeberry/config";
import { DEFAULT_CONFIG, DEV_CONFIG, NODE_DEFAULTS } from "@typeberry/config-node";
import { isU16, type U16 } from "@typeberry/numbers";
import minimist from "minimist";
import packageJson from "./package.json" with { type: "json" };

export const HELP = `
@typeberry/jam ${packageJson.version} by Fluffy Labs.

Usage:
  jam [options]
  jam [options] dev <dev-validator-index>
  jam [options] import <bin-or-json-blocks>
  jam [options] export <output-directory-or-file>
  jam [options] [--version=1] fuzz-target [socket-path=/tmp/jam_target.sock]

Options:
  --name                Override node name. Affects networking key and db location.
                        [default: ${NODE_DEFAULTS.name}]
  --config              Path to a config file or one of: ['${DEV_CONFIG}', '${DEFAULT_CONFIG}'].
                        [default: ${NODE_DEFAULTS.config}]
  --pvm                 PVM Backend, one of: [${PvmBackendNames.join(", ")}].
                        [default: ${PvmBackendNames[NODE_DEFAULTS.pvm]}]
`;

/** Command to execute. */
export enum Command {
  /** Regular node operation. */
  Run = "run",
  /** Run as a development-mode validator. */
  Dev = "dev",
  /** Import the blocks from CLI and finish. */
  Import = "import",
  /** Export blocks to .bin files. */
  Export = "export",
  /** Run as a Fuzz Target. */
  FuzzTarget = "fuzz-target",
}

export type SharedOptions = {
  nodeName: string;
<<<<<<< HEAD
  config: string[];
=======
  configPath: string;
  pvm: PvmBackend;
>>>>>>> 5746fdcc
};

export type Arguments =
  | CommandArgs<Command.Run, SharedOptions & {}>
  | CommandArgs<
      Command.FuzzTarget,
      SharedOptions & {
        socket: string | null;
        version: 1;
      }
    >
  | CommandArgs<
      Command.Dev,
      SharedOptions & {
        index: U16;
      }
    >
  | CommandArgs<
      Command.Import,
      SharedOptions & {
        files: string[];
      }
    >
  | CommandArgs<
      Command.Export,
      SharedOptions & {
        output: string;
      }
    >;

function parseSharedOptions(args: minimist.ParsedArgs, defaultConfig: string[] = NODE_DEFAULTS.config): SharedOptions {
  const { name } = parseStringOption(args, "name", (v) => v, NODE_DEFAULTS.name);
  const { config } = parseValueOptionAsArray(
    args,
    "config",
    "string",
    (v: string) => (v === "" ? null : v),
    defaultConfig,
  );
<<<<<<< HEAD
  return {
    nodeName: name,
    config,
=======
  const { pvm } = parseStringOption(
    args,
    "pvm",
    (v) => {
      const pvm = PvmBackendNames.indexOf(v);
      if (pvm >= 0) {
        return pvm as PvmBackend;
      }
      throw Error(`Use one of ${PvmBackendNames.join(", ")}`);
    },
    NODE_DEFAULTS.pvm,
  );

  return {
    nodeName: name,
    configPath: config,
    pvm,
>>>>>>> 5746fdcc
  };
}

export function parseArgs(input: string[], withRelPath: (v: string) => string): Arguments | null {
  const args = minimist(input);
  const command = args._.shift() ?? Command.Run;
  const isHelp = args.help !== undefined;
  if (isHelp) {
    return null;
  }

  switch (command) {
    case Command.Run: {
      const data = parseSharedOptions(args);
      assertNoMoreArgs(args);
      return { command: Command.Run, args: data };
    }
    case Command.Dev: {
      const data = parseSharedOptions(args, [DEV_CONFIG]);
      const index = args._.shift();
      if (index === undefined) {
        throw new Error("Missing dev-validator index.");
      }
      const numIndex = Number(index);
      if (!isU16(numIndex)) {
        throw new Error(`Invalid dev-validator index: ${numIndex}, need U16`);
      }
      assertNoMoreArgs(args);
      return { command: Command.Dev, args: { ...data, index: numIndex } };
    }
    case Command.FuzzTarget: {
      const data = parseSharedOptions(args);
      const { version } = parseValueOption(args, "version", "number", parseFuzzVersion, 1);
      const socket = args._.shift() ?? null;
      assertNoMoreArgs(args);
      return {
        command: Command.FuzzTarget,
        args: {
          ...data,
          version,
          socket,
        },
      };
    }
    case Command.Import: {
      const data = parseSharedOptions(args);
      const files = args._.map((f) => withRelPath(f));
      args._ = [];
      assertNoMoreArgs(args);
      return {
        command: Command.Import,
        args: {
          ...data,
          files,
        },
      };
    }
    case Command.Export: {
      const data = parseSharedOptions(args);
      const output = args._.shift();
      if (output === undefined) {
        throw new Error("Missing output directory.");
      }
      assertNoMoreArgs(args);
      return {
        command: Command.Export,
        args: {
          ...data,
          output: withRelPath(output),
        },
      };
    }
    default: {
      args._.unshift(command);
      assertNoMoreArgs(args);
    }
  }

  throw new Error(`Invalid arguments: ${JSON.stringify(args)}`);
}

function parseStringOption<S extends string, T>(
  args: minimist.ParsedArgs,
  option: S,
  parser: (v: string) => T | null,
  defaultValue: T,
): Record<S, T> {
  return parseValueOption(args, option, "string", parser, defaultValue);
}

function parseValueOptionAsArray<X, S extends string, T>(
  args: minimist.ParsedArgs,
  option: S,
  typeOfX: "number" | "string",
  parser: (v: X) => T | null,
  defaultValue: T[],
): Record<S, T[]> {
  if (args[option] === undefined) {
    return {
      [option]: defaultValue,
    } as Record<S, T[]>;
  }

  const vals: unknown[] = Array.isArray(args[option]) ? args[option] : [args[option]];

  delete args[option];

  const parsedVals: T[] = vals.reduce((result: T[], val: unknown) => {
    const valType = typeof val;
    if (valType !== typeOfX) {
      console.log("valType", valType);
      throw new Error(`Option '--${option}' requires an argument of type: ${typeOfX}, got: ${valType}.`);
    }
    const parsed = parser(val as X);
    if (parsed !== null) {
      result.push(parsed);
    }
    return result;
  }, []);

  return {
    [option]: parsedVals.length > 0 ? parsedVals : defaultValue,
  } as Record<S, T[]>;
}

function parseValueOption<X, S extends string, T>(
  args: minimist.ParsedArgs,
  option: S,
  typeOfX: "number" | "string",
  parser: (v: X) => T | null,
  defaultValue: T,
): Record<S, T> {
  const val = args[option];
  if (val === undefined) {
    return {
      [option]: defaultValue,
    } as Record<S, T>;
  }

  if (Array.isArray(val)) {
    throw new Error(`Option '--${option}' has been specified more than once. Only one value was expected.`);
  }

  delete args[option];
  const valType = typeof val;
  if (valType !== typeOfX) {
    throw new Error(`Option '--${option}' requires an argument of type: ${typeOfX}, got: ${valType}.`);
  }
  try {
    const parsed = parser(val);
    return {
      [option]: parsed ?? defaultValue,
    } as Record<S, T>;
  } catch (e) {
    throw new Error(`Invalid value '${val}' for option '${option}': ${e}`);
  }
}

function assertNoMoreArgs(args: minimist.ParsedArgs) {
  const keys = Object.keys(args);
  const keysLeft = keys.filter((x) => x !== "_" && x !== "--");

  if (args._.length > 0) {
    throw new Error(`Unexpected command: '${args._[0]}'`);
  }

  if ((args["--"]?.length ?? 0) > 0) {
    throw new Error(`Unexpected parameters: '${args["--"]?.[0]}'...`);
  }

  if (keysLeft.length > 0) {
    throw new Error(`Unrecognized options: '${keysLeft}'`);
  }
}

type CommandArgs<T extends Command, Args> = {
  command: T;
  args: Args;
};

function parseFuzzVersion(v: string | number): 1 | null {
  if (v === "") {
    return null;
  }

  const parsed = Number(v);
  if (parsed === 1) {
    return parsed;
  }
  throw new Error(`Invalid fuzzer version: ${v}. Must be 1`);
}<|MERGE_RESOLUTION|>--- conflicted
+++ resolved
@@ -39,12 +39,8 @@
 
 export type SharedOptions = {
   nodeName: string;
-<<<<<<< HEAD
   config: string[];
-=======
-  configPath: string;
   pvm: PvmBackend;
->>>>>>> 5746fdcc
 };
 
 export type Arguments =
@@ -84,11 +80,6 @@
     (v: string) => (v === "" ? null : v),
     defaultConfig,
   );
-<<<<<<< HEAD
-  return {
-    nodeName: name,
-    config,
-=======
   const { pvm } = parseStringOption(
     args,
     "pvm",
@@ -104,9 +95,8 @@
 
   return {
     nodeName: name,
-    configPath: config,
+    config,
     pvm,
->>>>>>> 5746fdcc
   };
 }
 
