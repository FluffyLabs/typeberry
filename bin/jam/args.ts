--- conflicted
+++ resolved
@@ -9,16 +9,6 @@
   config: DEV_CONFIG,
 };
 
-<<<<<<< HEAD
-=======
-// NOTE [ToDr] Instead of adding more options here we should probably
-// consider just using JSON config files and only leave the stuff
-// that is actually meant to be easily overriden from CLI.
-// NOTE [MaSo] Temporarily added special flag to enable/disable seal verification.
-// TODO [MaSo] Delete this flag when implemented correct seal generation to block
-// --omit-seal-verification      Enable omit seal verification.
-//                               [default: false]
->>>>>>> 23d97be7
 export const HELP = `
 typeberry ${packageJson.version} by Fluffy Labs.
 
@@ -27,36 +17,10 @@
   typeberry [options] import <bin-or-json-blocks>
 
 Options:
-<<<<<<< HEAD
   --name                Override node name. Affects networking key and db location.
                         [default: ${DEFAULTS.name}]
   --config              Path to a config file or '${DEV_CONFIG}'.
                         [default: ${DEFAULTS.config}]
-=======
-  --chain-spec
-      Chain Spec to use. Either 'tiny' or 'full'.
-      [default: ${DEFAULTS.chainSpec}]
-
-  --db-path
-      Directory where database is going to be stored.
-      [default: ${DEFAULTS.dbPath}]
-
-  --genesis-root
-      Assume a particular genesis root hash to open the DB.
-      [default: ${DEFAULTS.genesisRoot.toString().replace("0x", "")}]
-
-  --genesis
-      Path to a JSON file containing genesis state dump.
-      Takes precedence over --genesis-root.
-
-  --genesis-block
-      Path to a JSON file containing genesis block.
-      Overrides the default empty block if needed.
-
-  --omit-seal-verification
-      Enable omit seal verification.
-      [default: false]
->>>>>>> 23d97be7
 `;
 
 /** Command to execute. */
@@ -68,17 +32,8 @@
 }
 
 export type SharedOptions = {
-<<<<<<< HEAD
   nodeName: string;
   configPath: string;
-=======
-  genesis: string | null;
-  genesisBlock: string | null;
-  genesisRoot: StateRootHash;
-  chainSpec: KnownChainSpec;
-  dbPath: string;
-  omitSealVerification: boolean;
->>>>>>> 23d97be7
 };
 
 export type Arguments =
@@ -90,30 +45,9 @@
       }
     >;
 
-<<<<<<< HEAD
 function parseSharedOptions(args: minimist.ParsedArgs, withRelPath: (v: string) => string): SharedOptions {
-  const { name } = parseOption(args, "name", (v) => v, DEFAULTS.name);
-  const { config } = parseOption(
-=======
-const withRelPath = (relPath: string, p: string) => `${relPath}/${p}`;
-
-function parseSharedOptions(args: minimist.ParsedArgs, relPath: string): SharedOptions {
-  const dbPath = parseValueOption(
-    args,
-    "db-path",
-    (v) => withRelPath(relPath, v),
-    withRelPath(relPath, DEFAULTS.dbPath),
-  );
-  const genesisRootHash = parseValueOption(
-    args,
-    "genesis-root",
-    (v) => Bytes.parseBytesNoPrefix(v, HASH_SIZE).asOpaque(),
-    DEFAULTS.genesisRoot,
-  );
-  const { genesis } = parseValueOption(args, "genesis", (v) => withRelPath(relPath, v), null);
-  const genesisBlock = parseValueOption(args, "genesis-block", (v) => withRelPath(relPath, v), null);
-  const chainSpec = parseValueOption(
->>>>>>> 23d97be7
+  const { name } = parseValueOption(args, "name", (v) => v, DEFAULTS.name);
+  const { config } = parseValueOption(
     args,
     "config",
     (v) => {
@@ -124,20 +58,10 @@
     },
     DEFAULTS.config,
   );
-  const omitSealVerification = parseFlagOption(args, "omit-seal-verification", false);
 
   return {
-<<<<<<< HEAD
     nodeName: name,
     configPath: config,
-=======
-    dbPath: dbPath["db-path"],
-    genesisRoot: genesisRootHash["genesis-root"],
-    genesis: genesis,
-    genesisBlock: genesisBlock["genesis-block"],
-    chainSpec: chainSpec["chain-spec"],
-    omitSealVerification: omitSealVerification["omit-seal-verification"],
->>>>>>> 23d97be7
   };
 }
 
@@ -200,34 +124,6 @@
   }
 }
 
-function parseFlagOption<S extends string>(
-  args: minimist.ParsedArgs,
-  option: S,
-  defaultValue: boolean,
-): Record<S, boolean> {
-  const val = args[option];
-  if (val === undefined) {
-    return {
-      [option]: defaultValue,
-    } as Record<S, boolean>;
-  }
-
-  delete args[option];
-  if (typeof val === "boolean") {
-    return {
-      [option]: val,
-    } as Record<S, boolean>;
-  }
-
-  if (typeof val === "string") {
-    return {
-      [option]: val === "true",
-    } as Record<S, boolean>;
-  }
-
-  throw new Error(`Unexpected value '${val}' for option '${option}'`);
-}
-
 function assertNoMoreArgs(args: minimist.ParsedArgs) {
   const keys = Object.keys(args);
   const keysLeft = keys.filter((x) => x !== "_" && x !== "--");
