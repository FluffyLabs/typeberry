<<<<<<< HEAD
import os from "node:os";
import { type U16, isU16 } from "@typeberry/numbers";
=======
import { DEV_CONFIG, NODE_DEFAULTS } from "@typeberry/config-node";
>>>>>>> 6760228e
import minimist from "minimist";
import packageJson from "./package.json" with { type: "json" };

export const HELP = `
@typeberry/jam ${packageJson.version} by Fluffy Labs.

Usage:
  jam [options]
  jam [options] dev <dev-validator-index>
  jam [options] import <bin-or-json-blocks>

Options:
  --name                Override node name. Affects networking key and db location.
                        [default: ${NODE_DEFAULTS.name}]
  --config              Path to a config file or '${DEV_CONFIG}'.
                        [default: ${NODE_DEFAULTS.config}]
`;

/** Command to execute. */
export enum Command {
  /** Regular node operation. */
  Run = "run",
  /** Run in as a development-mode validator. */
  Dev = "dev",
  /** Import the blocks from CLI and finish. */
  Import = "import",
}

export type SharedOptions = {
  nodeName: string;
  configPath: string;
};

export type Arguments =
  | CommandArgs<Command.Run, SharedOptions & {}>
  | CommandArgs<
      Command.Dev,
      SharedOptions & {
        index: U16;
      }
    >
  | CommandArgs<
      Command.Import,
      SharedOptions & {
        files: string[];
      }
    >;

function parseSharedOptions(args: minimist.ParsedArgs, withRelPath: (v: string) => string): SharedOptions {
  const { name } = parseValueOption(args, "name", (v) => v, NODE_DEFAULTS.name);
  const { config } = parseValueOption(
    args,
    "config",
    (v) => (v === DEV_CONFIG ? DEV_CONFIG : withRelPath(v)),
    NODE_DEFAULTS.config,
  );

  return {
    nodeName: name,
    configPath: config,
  };
}

export function parseArgs(input: string[], withRelPath: (v: string) => string): Arguments {
  const args = minimist(input);
  const command = args._.shift() ?? Command.Run;

  switch (command) {
    case Command.Run: {
      const data = parseSharedOptions(args, withRelPath);
      assertNoMoreArgs(args);
      return { command: Command.Run, args: data };
    }
    case Command.Dev: {
      const data = parseSharedOptions(args, withRelPath);
      const index = args._.shift();
      if (index === undefined) {
        throw new Error("Missing dev-validator index.");
      }
      const numIndex = Number(index);
      if (!isU16(numIndex)) {
        throw new Error(`Invalid dev-validator index: ${numIndex}, need U16`);
      }
      assertNoMoreArgs(args);
      return { command: Command.Dev, args: { ...data, index: numIndex } };
    }
    case Command.Import: {
      const data = parseSharedOptions(args, withRelPath);
      const files = args._.map((f) => withRelPath(f));
      args._ = [];
      assertNoMoreArgs(args);
      return {
        command: Command.Import,
        args: {
          ...data,
          files,
        },
      };
    }
    default: {
      args._.unshift(command);
      assertNoMoreArgs(args);
    }
  }

  throw new Error(`Invalid arguments: ${JSON.stringify(args)}`);
}

function parseValueOption<S extends string, T>(
  args: minimist.ParsedArgs,
  option: S,
  parser: (v: string) => T | null,
  defaultValue: T,
): Record<S, T> {
  const val = args[option];
  if (val === undefined) {
    return {
      [option]: defaultValue,
    } as Record<S, T>;
  }

  delete args[option];
  if (typeof val !== "string") {
    throw new Error(`Option '--${option}' requires an argument.`);
  }
  try {
    const parsed = parser(val);
    return {
      [option]: parsed ?? defaultValue,
    } as Record<S, T>;
  } catch (e) {
    throw new Error(`Invalid value '${val}' for option '${option}': ${e}`);
  }
}

function assertNoMoreArgs(args: minimist.ParsedArgs) {
  const keys = Object.keys(args);
  const keysLeft = keys.filter((x) => x !== "_" && x !== "--");

  if (args._.length > 0) {
    throw new Error(`Unexpected command: '${args._[0]}'`);
  }

  if ((args["--"]?.length ?? 0) > 0) {
    throw new Error(`Unexpected parameters: '${args["--"]?.[0]}'...`);
  }

  if (keysLeft.length > 0) {
    throw new Error(`Unrecognized options: '${keysLeft}'`);
  }
}

type CommandArgs<T extends Command, Args> = {
  command: T;
  args: Args;
};<|MERGE_RESOLUTION|>--- conflicted
+++ resolved
@@ -1,9 +1,5 @@
-<<<<<<< HEAD
-import os from "node:os";
+import { DEV_CONFIG, NODE_DEFAULTS } from "@typeberry/config-node";
 import { type U16, isU16 } from "@typeberry/numbers";
-=======
-import { DEV_CONFIG, NODE_DEFAULTS } from "@typeberry/config-node";
->>>>>>> 6760228e
 import minimist from "minimist";
 import packageJson from "./package.json" with { type: "json" };
 
