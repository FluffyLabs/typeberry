import { type ChildProcess, spawn } from "node:child_process";
import { test } from "node:test";
import { promises, setTimeout } from "node:timers";
import { Logger } from "@typeberry/logger";

const TEST_TIMEOUT = 60_000;
const SHUTDOWN_GRACE_PERIOD = 5_000;
const TARGET_BLOCK = 6;

const logger = Logger.new(import.meta.filename, "jam:e2e");

const bestBlockPattern = /🧊 Best block:.+#(\d+)/;

test("JAM Node dev blocks", { timeout: TEST_TIMEOUT }, async () => {
  let jamProcess: ChildProcess | null = null;
  try {
    jamProcess = await start();

    // wait for specific output on the console
    await listenForBestBlocks("dev", jamProcess, (blockNum) => blockNum > TARGET_BLOCK);
  } finally {
    await terminate(jamProcess);
  }
});

<<<<<<< HEAD
// TODO [ToDr] Skipping the test for now to get #223 merged.
// Will be fixed in a follow up PR.
test.skip("JAM Node network connection", { timeout: TEST_TIMEOUT }, async () => {
=======
test("JAM Node network connection", { timeout: TEST_TIMEOUT }, async () => {
>>>>>>> 41490e3d
  let jamProcess1: ChildProcess | null = null;
  let jamProcess2: ChildProcess | null = null;
  try {
    jamProcess1 = await start({ devIndex: 2 });
    // introducing some timeout, due to networking issues when started at the same time
<<<<<<< HEAD
    await promises.setTimeout(5_000);
=======
    await promises.setTimeout(1_000);
>>>>>>> 41490e3d
    jamProcess2 = await start({ devIndex: null });

    // wait for the dev-mode one to start
    const proc1 = listenForBestBlocks("dev-2", jamProcess1, () => true);

    // wait for specific output on the console of the second node (should sync)
<<<<<<< HEAD
    const proc2 = listenForBestBlocks("dev-3", jamProcess2, (blockNum) => blockNum > TARGET_BLOCK);
=======
    const proc2 = listenForBestBlocks("test", jamProcess2, (blockNum) => blockNum > TARGET_BLOCK);
>>>>>>> 41490e3d

    await proc1;
    await proc2;
  } finally {
    await terminate(jamProcess1);
    await terminate(jamProcess2);
  }
});

async function listenForBestBlocks(prefix: string, proc: ChildProcess, check: (blockNum: number) => boolean) {
  return new Promise((resolve, reject) => {
    proc?.on("error", (err) => {
      reject(`(${prefix}) Failed to start process: ${err.message}`);
    });
    proc?.on("exit", (code, signal) => {
      reject(`(${prefix}) Process exited (code: ${code}, signal: ${signal})`);
    });
    proc?.stderr?.on("data", (data: Buffer) => {
      logger.error`(${prefix}) ${data.toString()}`;
    });

    proc?.stdout?.on("data", (data: Buffer) => {
      const output = data.toString();
      logger.info`(${prefix}) ${output}`;

      const match = bestBlockPattern.exec(output);
      if (match !== null) {
        const blockNum = Number.parseInt(match[1]);
        logger.info`(${prefix}) Got block ${blockNum}`;
        if (check(blockNum)) {
          resolve(`(${prefix}) Finished successfuly.`);
        }
      }
    });
  });
}

async function terminate(jamProcess: ChildProcess | null) {
  if (jamProcess !== null && !jamProcess.killed) {
    logger.error`Terminating process.`;
    const grace = promises.setTimeout(SHUTDOWN_GRACE_PERIOD);
    jamProcess.kill("SIGINT");
    jamProcess.stdin?.end();
    jamProcess.stdout?.destroy();
    jamProcess.stderr?.destroy();
    await grace;
    logger.error`Process shutdown timing out. Killing`;
    jamProcess.kill("SIGKILL");
  }
}

async function start(options: { devIndex: number | null } = { devIndex: 1 }) {
<<<<<<< HEAD
  const args = options.devIndex === null ? ["--", "--config=dev"] : ["dev", `${options.devIndex}`];
=======
  const args = options.devIndex === null ? ["--", "--config=dev", "--name=test"] : ["dev", `${options.devIndex}`];
>>>>>>> 41490e3d
  const spawned = spawn("npm", ["start", ...args], {
    cwd: process.cwd(),
  });
  const timeout = setTimeout(() => {
    logger.error`Test timing out, terminating the process.`;
    terminate(spawned);
  }, TEST_TIMEOUT);
  spawned.on("exit", () => {
    clearTimeout(timeout);
  });
  return spawned;
}<|MERGE_RESOLUTION|>--- conflicted
+++ resolved
@@ -23,34 +23,20 @@
   }
 });
 
-<<<<<<< HEAD
-// TODO [ToDr] Skipping the test for now to get #223 merged.
-// Will be fixed in a follow up PR.
-test.skip("JAM Node network connection", { timeout: TEST_TIMEOUT }, async () => {
-=======
 test("JAM Node network connection", { timeout: TEST_TIMEOUT }, async () => {
->>>>>>> 41490e3d
   let jamProcess1: ChildProcess | null = null;
   let jamProcess2: ChildProcess | null = null;
   try {
     jamProcess1 = await start({ devIndex: 2 });
     // introducing some timeout, due to networking issues when started at the same time
-<<<<<<< HEAD
-    await promises.setTimeout(5_000);
-=======
     await promises.setTimeout(1_000);
->>>>>>> 41490e3d
     jamProcess2 = await start({ devIndex: null });
 
     // wait for the dev-mode one to start
     const proc1 = listenForBestBlocks("dev-2", jamProcess1, () => true);
 
     // wait for specific output on the console of the second node (should sync)
-<<<<<<< HEAD
-    const proc2 = listenForBestBlocks("dev-3", jamProcess2, (blockNum) => blockNum > TARGET_BLOCK);
-=======
     const proc2 = listenForBestBlocks("test", jamProcess2, (blockNum) => blockNum > TARGET_BLOCK);
->>>>>>> 41490e3d
 
     await proc1;
     await proc2;
@@ -103,11 +89,7 @@
 }
 
 async function start(options: { devIndex: number | null } = { devIndex: 1 }) {
-<<<<<<< HEAD
-  const args = options.devIndex === null ? ["--", "--config=dev"] : ["dev", `${options.devIndex}`];
-=======
   const args = options.devIndex === null ? ["--", "--config=dev", "--name=test"] : ["dev", `${options.devIndex}`];
->>>>>>> 41490e3d
   const spawned = spawn("npm", ["start", ...args], {
     cwd: process.cwd(),
   });
