{
  "name": "@typeberry/jam",
  "version": "0.0.1",
  "description": "Typeberry-JAM CLI.",
  "main": "index.ts",
  "bin": "./index.ts",
  "dependencies": {
    "@typeberry/config": "0.0.1",
<<<<<<< HEAD
    "@typeberry/config-node": "0.0.1",
    "@typeberry/configs": "0.0.1",
    "@typeberry/database": "0.0.1",
    "@typeberry/database-lmdb": "0.0.1",
    "@typeberry/ext-ipc": "^0.0.1",
    "@typeberry/hash": "0.0.1",
    "@typeberry/importer": "0.0.1",
    "@typeberry/jam-network": "0.0.1",
    "@typeberry/json-parser": "0.0.1",
    "@typeberry/logger": "0.0.1",
    "@typeberry/numbers": "0.0.1",
    "@typeberry/state-json": "0.0.1",
    "@typeberry/state-merkleization": "0.0.1",
=======
    "@typeberry/config-node": "^0.0.1",
    "@typeberry/logger": "0.0.1",
    "@typeberry/node": "^0.0.1",
>>>>>>> 6760228e
    "@typeberry/utils": "0.0.1",
    "minimist": "^1.2.8"
  },
  "scripts": {
    "start": "tsx ./index.ts",
    "test": "tsx --test $(find . -type f -name '*.test.ts' | tr '\\n' ' ')"
  },
  "author": "Fluffy Labs",
  "license": "MPL-2.0",
  "devDependencies": {
    "@types/minimist": "^1.2.5"
  },
  "type": "module"
}<|MERGE_RESOLUTION|>--- conflicted
+++ resolved
@@ -6,25 +6,9 @@
   "bin": "./index.ts",
   "dependencies": {
     "@typeberry/config": "0.0.1",
-<<<<<<< HEAD
-    "@typeberry/config-node": "0.0.1",
-    "@typeberry/configs": "0.0.1",
-    "@typeberry/database": "0.0.1",
-    "@typeberry/database-lmdb": "0.0.1",
-    "@typeberry/ext-ipc": "^0.0.1",
-    "@typeberry/hash": "0.0.1",
-    "@typeberry/importer": "0.0.1",
-    "@typeberry/jam-network": "0.0.1",
-    "@typeberry/json-parser": "0.0.1",
-    "@typeberry/logger": "0.0.1",
-    "@typeberry/numbers": "0.0.1",
-    "@typeberry/state-json": "0.0.1",
-    "@typeberry/state-merkleization": "0.0.1",
-=======
     "@typeberry/config-node": "^0.0.1",
     "@typeberry/logger": "0.0.1",
     "@typeberry/node": "^0.0.1",
->>>>>>> 6760228e
     "@typeberry/utils": "0.0.1",
     "minimist": "^1.2.8"
   },
