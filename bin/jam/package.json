{
  "name": "@typeberry/jam",
  "version": "0.0.1",
  "description": "The main typeberry binary.",
  "main": "index.ts",
  "dependencies": {
    "@typeberry/block": "0.0.1",
    "@typeberry/block-generator": "0.0.1",
    "@typeberry/block-json": "0.0.1",
    "@typeberry/bytes": "0.0.1",
    "@typeberry/codec": "0.0.1",
    "@typeberry/config": "0.0.1",
<<<<<<< HEAD
    "@typeberry/importer": "0.0.1",
    "@typeberry/json-parser": "0.0.1",
=======
    "@typeberry/ext-ipc": "^0.0.1",
    "@typeberry/importer": "0.0.1",
>>>>>>> 287daa1c
    "@typeberry/logger": "0.0.1"
  },
  "scripts": {
    "start": "ts-node ./index.ts",
    "test": "node --test --require ts-node/register $(find . -type f -name '*.test.ts' | tr '\\n' ' ')"
  },
  "author": "Fluffy Labs",
  "license": "MPL-2.0"
}<|MERGE_RESOLUTION|>--- conflicted
+++ resolved
@@ -10,13 +10,9 @@
     "@typeberry/bytes": "0.0.1",
     "@typeberry/codec": "0.0.1",
     "@typeberry/config": "0.0.1",
-<<<<<<< HEAD
+    "@typeberry/ext-ipc": "^0.0.1",
     "@typeberry/importer": "0.0.1",
     "@typeberry/json-parser": "0.0.1",
-=======
-    "@typeberry/ext-ipc": "^0.0.1",
-    "@typeberry/importer": "0.0.1",
->>>>>>> 287daa1c
     "@typeberry/logger": "0.0.1"
   },
   "scripts": {
