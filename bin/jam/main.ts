import { isMainThread } from "node:worker_threads";
import { Logger } from "@typeberry/logger";

import { Block, type BlockView, Extrinsic, Header, type HeaderHash, type StateRootHash } from "@typeberry/block";
import { Bytes } from "@typeberry/bytes";
import { Decoder, Encoder } from "@typeberry/codec";
import { asKnownSize } from "@typeberry/collections";
import { type ChainSpec, Config, fullChainSpec, tinyChainSpec } from "@typeberry/config";
import { LmdbBlocks, LmdbRoot, LmdbStates } from "@typeberry/database-lmdb";
import type { Finished, MainInit } from "@typeberry/generic-worker";
import { HASH_SIZE, WithHash, blake2b } from "@typeberry/hash";
import * as blockImporter from "@typeberry/importer";
import type { MainReady } from "@typeberry/importer/state-machine.js";
import type { MessageChannelStateMachine } from "@typeberry/state-machine";
<<<<<<< HEAD
import { StateEntries } from "@typeberry/state-merkleization";
import { type Arguments, Command, KnownChainSpec } from "./args";
import { startBlockGenerator } from "./author";
import { initializeExtensions } from "./extensions";
import { loadGenesis, loadGenesisBlock } from "./genesis";
import { startBlocksReader } from "./reader";
=======
import { merkelizeState, serializeState } from "@typeberry/state-merkleization";
import { type Arguments, Command, KnownChainSpec } from "./args.js";
import { startBlockGenerator } from "./author.js";
import { initializeExtensions } from "./extensions.js";
import { loadGenesis, loadGenesisBlock } from "./genesis.js";
import { startBlocksReader } from "./reader.js";
>>>>>>> c087862e

const logger = Logger.new(import.meta.filename, "jam");

/** General options. */
type Options = {
  /** Whether we should be authoring blocks. */
  isAuthoring: boolean;
  /** Paths to JSON or binary blocks to import (ordered). */
  blocksToImport: string[] | null;
  /** Path to JSON with genesis state. */
  genesisPath: string | null;
  /** Path to a JSON with genesis block. */
  genesisBlockPath: string | null;
  /** Genesis root hash. */
  genesisRoot: StateRootHash;
  /** Path to database to open. */
  databasePath: string;
  /** Chain spec (could also be filename?) */
  chainSpec: KnownChainSpec;
};

export async function main(args: Arguments) {
  if (!isMainThread) {
    logger.error("The main binary cannot be running as a Worker!");
    return;
  }

  const options: Options = {
    isAuthoring: false,
    blocksToImport: args.command === Command.Import ? args.args.files : null,
    genesisPath: args.args.genesis,
    genesisBlockPath: args.args.genesisBlock,
    genesisRoot: args.args.genesisRoot,
    databasePath: args.args.dbPath,
    chainSpec: KnownChainSpec.Tiny,
  };

  const chainSpec = getChainSpec(options.chainSpec);
  // Initialize the database with genesis state and block if there isn't one.
  const dbPath = await initializeDatabase(
    chainSpec,
    options.databasePath,
    options.genesisRoot,
    options.genesisPath,
    options.genesisBlockPath,
  );

  // Start extensions
  const importerInit = await blockImporter.spawnWorker();
  const bestHeader = importerInit.getState<MainReady>("ready(main)").onBestBlock;
  const closeExtensions = initializeExtensions({ bestHeader });

  // Start block importer
  const config = new Config(chainSpec, dbPath);
  const importerReady = importerInit.transition((state, port) => {
    return state.sendConfig(port, config);
  });

  // Initialize block reader and wait for it to finish
  const blocksReader = initBlocksReader(importerReady, chainSpec, options.blocksToImport);

  // Authorship initialization.
  // 1. load validator keys (bandersnatch, ed25519, bls)
  // 2. allow the validator to specify metadata.
  // 3. if we have validator keys, we should start the authorship module.
  const closeAuthorship = await initAuthorship(options.isAuthoring, config, importerReady);

  logger.info("[main]⌛ waiting for importer to finish");
  const importerDone = await blocksReader;
  logger.log("[main] ☠️  Closing the extensions");
  closeExtensions();
  logger.log("[main]⌛ waiting for tasks to finish");
  await importerDone.currentState().waitForWorkerToFinish();
  logger.log("[main] ☠️  Closing the authorship module");
  closeAuthorship();
  logger.info("[main] ✅ Done.");
}

type ImporterReady = MessageChannelStateMachine<MainReady, Finished | MainReady | MainInit<MainReady>>;

const initAuthorship = async (isAuthoring: boolean, config: Config, importerReady: ImporterReady) => {
  if (!isAuthoring) {
    return () => Promise.resolve();
  }

  logger.info("✍️  Starting block generator.");
  const { generator, finish } = await startBlockGenerator(config);
  // relay blocks from generator to importer
  importerReady.doUntil<Finished>("finished", async (importer, port) => {
    generator.currentState().onBlock.on((b) => {
      logger.log(`✍️  Produced block: ${b.length}`);
      importer.sendBlock(port, b);
    });
  });

  return finish;
};

const initBlocksReader = async (
  importerReady: ImporterReady,
  chainSpec: ChainSpec,
  blocksToImport: string[] | null,
) => {
  if (blocksToImport === null) {
    return importerReady.waitForState<Finished>("finished");
  }

  logger.info(`📖 Reading ${blocksToImport.length} blocks`);
  return importerReady.transition<Finished>((importer, port) => {
    const reader = startBlocksReader({
      files: blocksToImport,
      chainSpec,
    });
    for (const block of reader) {
      logger.log(`📖 Importing block: #${block.header.view().timeSlotIndex.materialize()}`);
      importer.sendBlock(port, block.encoded().raw);
    }
    // close the importer.
    logger.info("All blocks scheduled to be imported.");
    return importer.finish(port);
  });
};

const getChainSpec = (name: KnownChainSpec) => {
  if (name === KnownChainSpec.Full) {
    return fullChainSpec;
  }

  if (name === KnownChainSpec.Tiny) {
    return tinyChainSpec;
  }

  throw new Error(`Unknown chain spec: ${name}`);
};

/**
 * Initialize the database unless it's already initialized.
 *
 * The function checks the genesis header
 */
async function initializeDatabase(
  spec: ChainSpec,
  databasePath: string,
  genesisRootHash: StateRootHash,
  genesisPath: string | null,
  genesisHeaderPath: string | null,
): Promise<string> {
  const maybeGenesis = loadAndCheckGenesisIfProvided(spec, genesisRootHash, genesisPath);
  const dbPath = `${databasePath}/${genesisRootHash}`;
  logger.log(`🛢️ Opening database at ${dbPath}`);
  const rootDb = new LmdbRoot(dbPath);
  const blocks = new LmdbBlocks(spec, rootDb);
  const states = new LmdbStates(spec, rootDb);

  const header = blocks.getBestHeaderHash();
  const state = blocks.getPostStateRoot(header);
  logger.log(`🛢️ Best header hash: ${header}`);
  logger.log(`🛢️ Best state root: ${state}`);

  // DB seems already initialized, just go with what we have.
  if (state !== null && !state.isEqualTo(Bytes.zero(HASH_SIZE)) && !header.isEqualTo(Bytes.zero(HASH_SIZE))) {
    await rootDb.db.close();
    return dbPath;
  }

  // we need genesis, since the DB is empty. Let's error out if it's not provided.
  if (maybeGenesis === null) {
    throw new Error(
      `Database is not initialized. Provide path to genesis state yielding root hash: ${genesisRootHash}`,
    );
  }

  const { genesisStateSerialized, genesisStateRootHash } = maybeGenesis;

  logger.log("🛢️ Database looks fresh. Initializing.");
  // looks like a fresh db, initialize the state.
  let genesisBlock = loadGenesisBlockIfProvided(spec, genesisHeaderPath);
  if (genesisBlock === null) {
    genesisBlock = emptyBlock();
  }

  const genesisHeader = genesisBlock.header;
  const genesisHeaderHash = blake2b.hashBytes(Encoder.encodeObject(Header.Codec, genesisHeader, spec)).asOpaque();
  const blockView = Decoder.decodeObject(Block.Codec.View, Encoder.encodeObject(Block.Codec, genesisBlock, spec), spec);
  logger.log(`🧬 Writing genesis block ${genesisHeaderHash}`);

  // write to db
  await blocks.insertBlock(new WithHash<HeaderHash, BlockView>(genesisHeaderHash, blockView));
  await states.insertState(genesisHeaderHash, genesisStateSerialized);
  await blocks.setPostStateRoot(genesisHeaderHash, genesisStateRootHash);
  await blocks.setBestHeaderHash(genesisHeaderHash);

  // close the DB
  await rootDb.db.close();

  return dbPath;
}

function loadGenesisBlockIfProvided(spec: ChainSpec, genesisBlockPath: string | null): Block | null {
  if (genesisBlockPath === null) {
    return null;
  }

  logger.log(`🧬 Loading genesis block from ${genesisBlockPath}`);
  return loadGenesisBlock(spec, genesisBlockPath);
}

function loadAndCheckGenesisIfProvided(spec: ChainSpec, expectedRootHash: StateRootHash, genesisPath: string | null) {
  if (genesisPath === null) {
    return null;
  }

  logger.log(`🧬 Loading genesis state from ${genesisPath}`);
  const genesisState = loadGenesis(spec, genesisPath);
  const genesisStateSerialized = StateEntries.serializeInMemory(spec, genesisState);
  const genesisStateRootHash = genesisStateSerialized.getRootHash();
  logger.info(`🧬 Genesis state root: ${genesisStateRootHash}`);

  // mismatch between expected state root and the one loaded.
  if (!genesisStateRootHash.isEqualTo(expectedRootHash)) {
    throw new Error(
      `Incorrect genesis loaded. State root mismatch. Expected: ${expectedRootHash}, got: ${genesisStateRootHash}`,
    );
  }

  return {
    genesisState,
    genesisStateSerialized,
    genesisStateRootHash,
  };
}

function emptyBlock() {
  return Block.create({
    header: Header.empty(),
    extrinsic: Extrinsic.create({
      tickets: asKnownSize([]),
      preimages: [],
      assurances: asKnownSize([]),
      guarantees: asKnownSize([]),
      disputes: {
        verdicts: [],
        culprits: [],
        faults: [],
      },
    }),
  });
}<|MERGE_RESOLUTION|>--- conflicted
+++ resolved
@@ -12,21 +12,12 @@
 import * as blockImporter from "@typeberry/importer";
 import type { MainReady } from "@typeberry/importer/state-machine.js";
 import type { MessageChannelStateMachine } from "@typeberry/state-machine";
-<<<<<<< HEAD
 import { StateEntries } from "@typeberry/state-merkleization";
-import { type Arguments, Command, KnownChainSpec } from "./args";
-import { startBlockGenerator } from "./author";
-import { initializeExtensions } from "./extensions";
-import { loadGenesis, loadGenesisBlock } from "./genesis";
-import { startBlocksReader } from "./reader";
-=======
-import { merkelizeState, serializeState } from "@typeberry/state-merkleization";
 import { type Arguments, Command, KnownChainSpec } from "./args.js";
 import { startBlockGenerator } from "./author.js";
 import { initializeExtensions } from "./extensions.js";
 import { loadGenesis, loadGenesisBlock } from "./genesis.js";
 import { startBlocksReader } from "./reader.js";
->>>>>>> c087862e
 
 const logger = Logger.new(import.meta.filename, "jam");
 
