--- conflicted
+++ resolved
@@ -7,35 +7,24 @@
 import { Decoder, Encoder } from "@typeberry/codec";
 import { asKnownSize } from "@typeberry/collections";
 import { type ChainSpec, Config, fullChainSpec, tinyChainSpec } from "@typeberry/config";
-<<<<<<< HEAD
-import { parseBootnode } from "@typeberry/config/net";
+import { type JipChainSpec, KnownChainSpec, NodeConfiguration } from "@typeberry/config-node";
 import { SEED_SIZE, deriveEd25519SecretKey, trivialSeed } from "@typeberry/crypto/key-derivation.js";
-=======
-import { type JipChainSpec, KnownChainSpec, NodeConfiguration } from "@typeberry/config-node";
 import { TruncatedHashDictionary } from "@typeberry/database";
->>>>>>> 2b152f4c
 import { LmdbBlocks, LmdbRoot, LmdbStates } from "@typeberry/database-lmdb";
 import type { Finished, MainInit } from "@typeberry/generic-worker";
 import { HASH_SIZE, WithHash, blake2b } from "@typeberry/hash";
 import * as blockImporter from "@typeberry/importer";
 import type { MainReady } from "@typeberry/importer/state-machine.js";
-<<<<<<< HEAD
 import { NetworkConfig } from "@typeberry/jam-network/state-machine.js";
 import type { Bootnode } from "@typeberry/jamnp-s";
+import { parseFromJson } from "@typeberry/json-parser";
 import { tryAsU32 } from "@typeberry/numbers";
-=======
-import { parseFromJson } from "@typeberry/json-parser";
->>>>>>> 2b152f4c
 import type { MessageChannelStateMachine } from "@typeberry/state-machine";
 import { SerializedState, StateEntries, type StateKey } from "@typeberry/state-merkleization";
 import { type Arguments, Command, DEV_CONFIG } from "./args.js";
 import { startBlockGenerator } from "./author.js";
 import { initializeExtensions } from "./extensions.js";
-<<<<<<< HEAD
-import { loadGenesis, loadGenesisBlock } from "./genesis.js";
 import { startNetwork } from "./network.js";
-=======
->>>>>>> 2b152f4c
 import { startBlocksReader } from "./reader.js";
 
 import devConfigJson from "@typeberry/configs/typeberry-dev.json" with { type: "json" };
@@ -53,22 +42,10 @@
   isAuthoring: boolean;
   /** Paths to JSON or binary blocks to import (ordered). */
   blocksToImport: string[] | null;
-<<<<<<< HEAD
-  // TODO [ToDr] Remove in favor of JIP-4 config file.
-  /** Path to JSON with genesis state. */
-  genesisPath: string | null;
-  /** Path to a JSON with genesis block. */
-  genesisBlockPath: string | null;
-  /** Genesis root hash. */
-  genesisRoot: StateRootHash;
-  /** Genesis header hash to use for networking. */
-  genesisHeaderHash: HeaderHash;
-  /** Path to database to open. */
-  databasePath: string;
-  /** Chain spec (could also be filename?) */
-  chainSpec: KnownChainSpec;
-  /** Whether to enable omit seal verification */
-  omitSealVerification: boolean;
+  /** Node name. */
+  nodeName: string;
+  /** Node configuration. */
+  config: NodeConfiguration;
   /** Networking options. */
   network: NetworkingOptions;
 };
@@ -78,12 +55,6 @@
   host: string;
   port: number;
   bootnodes: Bootnode[];
-=======
-  /** Node name. */
-  nodeName: string;
-  /** Node configuration. */
-  config: NodeConfiguration;
->>>>>>> 2b152f4c
 };
 
 export async function main(args: Arguments, withRelPath: (v: string) => string) {
@@ -102,32 +73,18 @@
     return key;
   })();
 
+  const nodeConfig = loadConfig(args.args.configPath);
   const options: Options = {
     isAuthoring: args.command === Command.Dev,
     blocksToImport: args.command === Command.Import ? args.args.files : null,
-<<<<<<< HEAD
-    genesisPath: args.args.genesis,
-    genesisBlockPath: args.args.genesisBlock,
-    genesisRoot: args.args.genesisRoot,
-    genesisHeaderHash: args.args.genesisHeaderHash,
-    databasePath: args.args.dbPath,
-    chainSpec: args.args.chainSpec,
-    omitSealVerification: args.args.omitSealVerification,
+    nodeName: args.args.nodeName,
+    config: nodeConfig,
     network: {
       key: networkingKey.toString(),
       host: "127.0.0.1",
       port: 12345 + portShift,
-      bootnodes: [
-        "e3r2oc62zwfj3crnuifuvsxvbtlzetk4o5qyhetkhagsc2fgl2oka@127.0.0.1:40000",
-        "eecgwpgwq3noky4ijm4jmvjtmuzv44qvigciusxakq5epnrfj2utb@127.0.0.1:12345",
-        "en5ejs5b2tybkfh4ym5vpfh7nynby73xhtfzmazumtvcijpcsz6ma@127.0.0.1:12346",
-        "ekwmt37xecoq6a7otkm4ux5gfmm4uwbat4bg5m223shckhaaxdpqa@127.0.0.1:12347",
-      ].map(parseBootnode),
+      bootnodes: nodeConfig.chainSpec.bootnodes ?? [],
     },
-=======
-    nodeName: args.args.nodeName,
-    config: loadConfig(args.args.configPath),
->>>>>>> 2b152f4c
   };
 
   const chainSpec = getChainSpec(options.config.flavor);
@@ -167,7 +124,7 @@
   const closeNetwork = await initNetwork(
     importerReady,
     config,
-    options.genesisHeaderHash,
+    genesisHeaderHash,
     options.network,
     options.blocksToImport === null,
   );
@@ -231,7 +188,6 @@
   });
 };
 
-<<<<<<< HEAD
 const initNetwork = async (
   importerReady: ImporterReady,
   genericConfig: Config,
@@ -266,10 +222,7 @@
   return finish;
 };
 
-const getChainSpec = (name: KnownChainSpec) => {
-=======
 export const getChainSpec = (name: KnownChainSpec) => {
->>>>>>> 2b152f4c
   if (name === KnownChainSpec.Full) {
     return fullChainSpec;
   }
@@ -311,24 +264,10 @@
  */
 async function initializeDatabase(
   spec: ChainSpec,
-<<<<<<< HEAD
-  databasePath: string,
-  genesisRootHash: StateRootHash,
-  genesisPath: string | null,
-  genesisHeaderPath: string | null,
-): Promise<string> {
-  const maybeGenesis = loadAndCheckGenesisIfProvided(spec, genesisRootHash, genesisPath);
-  // TODO [ToDr] Instead of using `genesisRootHash` use first 8 nibbles of
-  // genesis header hash, similarly to the networking.
-  const dbPath = `${databasePath}/${genesisRootHash}`;
-  logger.log(`🛢️ Opening database at ${dbPath}`);
-  const rootDb = new LmdbRoot(dbPath);
-=======
   genesisHeaderHash: HeaderHash,
   rootDb: LmdbRoot,
   config: JipChainSpec,
 ): Promise<void> {
->>>>>>> 2b152f4c
   const blocks = new LmdbBlocks(spec, rootDb);
   const states = new LmdbStates(spec, rootDb);
 
