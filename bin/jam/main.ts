import { isMainThread } from "node:worker_threads";
import { Logger } from "@typeberry/logger";

import { Block, type BlockView, Extrinsic, Header, type HeaderHash, type StateRootHash } from "@typeberry/block";
import { Bytes } from "@typeberry/bytes";
import { Decoder, Encoder } from "@typeberry/codec";
import { asKnownSize } from "@typeberry/collections";
import { type ChainSpec, Config, fullChainSpec, tinyChainSpec } from "@typeberry/config";
import { LmdbBlocks, LmdbRoot, LmdbStates } from "@typeberry/database-lmdb";
import type { Finished, MainInit } from "@typeberry/generic-worker";
import { HASH_SIZE, WithHash, blake2b } from "@typeberry/hash";
import * as blockImporter from "@typeberry/importer";
import type { MainReady } from "@typeberry/importer/state-machine.js";
import type { MessageChannelStateMachine } from "@typeberry/state-machine";
import { merkelizeState, serializeState } from "@typeberry/state-merkleization";
<<<<<<< HEAD
import { type Arguments, Command, KnownChainSpec } from "./args.js";
import { startBlockGenerator } from "./author.js";
import { initializeExtensions } from "./extensions.js";
import { loadGenesis } from "./genesis.js";
import { startBlocksReader } from "./reader.js";
=======
import { type Arguments, Command, KnownChainSpec } from "./args";
import { startBlockGenerator } from "./author";
import { initializeExtensions } from "./extensions";
import { loadGenesis, loadGenesisBlock } from "./genesis";
import { startBlocksReader } from "./reader";
>>>>>>> e5d791cc

const logger = Logger.new(import.meta.filename, "jam");

/** General options. */
type Options = {
  /** Whether we should be authoring blocks. */
  isAuthoring: boolean;
  /** Paths to JSON or binary blocks to import (ordered). */
  blocksToImport: string[] | null;
  /** Path to JSON with genesis state. */
  genesisPath: string | null;
  /** Path to a JSON with genesis block. */
  genesisBlockPath: string | null;
  /** Genesis root hash. */
  genesisRoot: StateRootHash;
  /** Path to database to open. */
  databasePath: string;
  /** Chain spec (could also be filename?) */
  chainSpec: KnownChainSpec;
};

export async function main(args: Arguments) {
  if (!isMainThread) {
    logger.error("The main binary cannot be running as a Worker!");
    return;
  }

  const options: Options = {
    isAuthoring: false,
    blocksToImport: args.command === Command.Import ? args.args.files : null,
    genesisPath: args.args.genesis,
    genesisBlockPath: args.args.genesisBlock,
    genesisRoot: args.args.genesisRoot,
    databasePath: args.args.dbPath,
    chainSpec: KnownChainSpec.Tiny,
  };

  const chainSpec = getChainSpec(options.chainSpec);
  // Initialize the database with genesis state and block if there isn't one.
  const dbPath = await initializeDatabase(
    chainSpec,
    options.databasePath,
    options.genesisRoot,
    options.genesisPath,
    options.genesisBlockPath,
  );

  // Start extensions
  const importerInit = await blockImporter.spawnWorker();
  const bestHeader = importerInit.getState<MainReady>("ready(main)").onBestBlock;
  const closeExtensions = initializeExtensions({ bestHeader });

  // Start block importer
  const config = new Config(chainSpec, dbPath);
  const importerReady = importerInit.transition((state, port) => {
    return state.sendConfig(port, config);
  });

  // Initialize block reader and wait for it to finish
  const blocksReader = initBlocksReader(importerReady, chainSpec, options.blocksToImport);

  // Authorship initialization.
  // 1. load validator keys (bandersnatch, ed25519, bls)
  // 2. allow the validator to specify metadata.
  // 3. if we have validator keys, we should start the authorship module.
  const closeAuthorship = await initAuthorship(options.isAuthoring, config, importerReady);

  logger.info("[main]⌛ waiting for importer to finish");
  const importerDone = await blocksReader;
  logger.log("[main] ☠️  Closing the extensions");
  closeExtensions();
  logger.log("[main]⌛ waiting for tasks to finish");
  await importerDone.currentState().waitForWorkerToFinish();
  logger.log("[main] ☠️  Closing the authorship module");
  closeAuthorship();
  logger.info("[main] ✅ Done.");
}

type ImporterReady = MessageChannelStateMachine<MainReady, Finished | MainReady | MainInit<MainReady>>;

const initAuthorship = async (isAuthoring: boolean, config: Config, importerReady: ImporterReady) => {
  if (!isAuthoring) {
    return () => Promise.resolve();
  }

  logger.info("✍️  Starting block generator.");
  const { generator, finish } = await startBlockGenerator(config);
  // relay blocks from generator to importer
  importerReady.doUntil<Finished>("finished", async (importer, port) => {
    generator.currentState().onBlock.on((b) => {
      logger.log(`✍️  Produced block: ${b.length}`);
      importer.sendBlock(port, b);
    });
  });

  return finish;
};

const initBlocksReader = async (
  importerReady: ImporterReady,
  chainSpec: ChainSpec,
  blocksToImport: string[] | null,
) => {
  if (blocksToImport === null) {
    return importerReady.waitForState<Finished>("finished");
  }

  logger.info(`📖 Reading ${blocksToImport.length} blocks`);
  return importerReady.transition<Finished>((importer, port) => {
    const reader = startBlocksReader({
      files: blocksToImport,
      chainSpec,
    });
    for (const block of reader) {
      logger.log(`📖 Importing block: #${block.header.view().timeSlotIndex.materialize()}`);
      importer.sendBlock(port, block.encoded().raw);
    }
    // close the importer.
    logger.info("All blocks scheduled to be imported.");
    return importer.finish(port);
  });
};

const getChainSpec = (name: KnownChainSpec) => {
  if (name === KnownChainSpec.Full) {
    return fullChainSpec;
  }

  if (name === KnownChainSpec.Tiny) {
    return tinyChainSpec;
  }

  throw new Error(`Unknown chain spec: ${name}`);
};

/**
 * Initialize the database unless it's already initialized.
 *
 * The function checks the genesis header
 */
async function initializeDatabase(
  spec: ChainSpec,
  databasePath: string,
  genesisRootHash: StateRootHash,
  genesisPath: string | null,
  genesisHeaderPath: string | null,
): Promise<string> {
  const maybeGenesis = loadAndCheckGenesisIfProvided(spec, genesisRootHash, genesisPath);
  const dbPath = `${databasePath}/${genesisRootHash}`;
  logger.log(`🛢️ Opening database at ${dbPath}`);
  const rootDb = new LmdbRoot(dbPath);
  const blocks = new LmdbBlocks(spec, rootDb);
  const states = new LmdbStates(spec, rootDb);

  const [header, state] = blocks.getBestData();
  logger.log(`🛢️ Best header hash: ${header}`);
  logger.log(`🛢️ Best state root: ${state}`);

  // DB seems already initialized, just go with what we have.
  if (!state.isEqualTo(Bytes.zero(HASH_SIZE)) && !header.isEqualTo(Bytes.zero(HASH_SIZE))) {
    await rootDb.db.close();
    return dbPath;
  }

  // we need genesis, since the DB is empty. Let's error out if it's not provided.
  if (maybeGenesis === null) {
    throw new Error(
      `Database is not initialized. Provide path to genesis state yielding root hash: ${genesisRootHash}`,
    );
  }

  const { genesisState, genesisStateRootHash } = maybeGenesis;

  logger.log("🛢️ Database looks fresh. Initializing.");
  // looks like a fresh db, initialize the state.
  let genesisBlock = loadGenesisBlockIfProvided(spec, genesisHeaderPath);
  if (genesisBlock === null) {
    genesisBlock = emptyBlock();
  }

  const genesisHeader = genesisBlock.header;
  const genesisHeaderHash = blake2b.hashBytes(Encoder.encodeObject(Header.Codec, genesisHeader, spec)).asOpaque();
  const blockView = Decoder.decodeObject(Block.Codec.View, Encoder.encodeObject(Block.Codec, genesisBlock, spec), spec);
  logger.log(`🧬 Writing genesis block ${genesisHeaderHash}`);

  // write to db
  await blocks.insertBlock(new WithHash<HeaderHash, BlockView>(genesisHeaderHash, blockView));
  await states.insertFullState(genesisStateRootHash, genesisState);
  await blocks.setPostStateRoot(genesisHeaderHash, genesisStateRootHash);
  await blocks.setBestData(genesisHeaderHash, genesisStateRootHash);

  // close the DB
  await rootDb.db.close();

  return dbPath;
}

function loadGenesisBlockIfProvided(spec: ChainSpec, genesisBlockPath: string | null): Block | null {
  if (genesisBlockPath === null) {
    return null;
  }

  logger.log(`🧬 Loading genesis block from ${genesisBlockPath}`);
  return loadGenesisBlock(spec, genesisBlockPath);
}

function loadAndCheckGenesisIfProvided(spec: ChainSpec, expectedRootHash: StateRootHash, genesisPath: string | null) {
  if (genesisPath === null) {
    return null;
  }

  logger.log(`🧬 Loading genesis state from ${genesisPath}`);
  const genesisState = loadGenesis(spec, genesisPath);
  const genesisStateRootHash = merkelizeState(serializeState(genesisState, spec));
  logger.info(`🧬 Genesis state root: ${genesisStateRootHash}`);

  // mismatch between expected state root and the one loaded.
  if (!genesisStateRootHash.isEqualTo(expectedRootHash)) {
    throw new Error(
      `Incorrect genesis loaded. State root mismatch. Expected: ${expectedRootHash}, got: ${genesisStateRootHash}`,
    );
  }

  return {
    genesisState,
    genesisStateRootHash,
  };
}

function emptyBlock() {
  return Block.create({
    header: Header.empty(),
    extrinsic: Extrinsic.create({
      tickets: asKnownSize([]),
      preimages: [],
      assurances: asKnownSize([]),
      guarantees: asKnownSize([]),
      disputes: {
        verdicts: [],
        culprits: [],
        faults: [],
      },
    }),
  });
}<|MERGE_RESOLUTION|>--- conflicted
+++ resolved
@@ -13,19 +13,11 @@
 import type { MainReady } from "@typeberry/importer/state-machine.js";
 import type { MessageChannelStateMachine } from "@typeberry/state-machine";
 import { merkelizeState, serializeState } from "@typeberry/state-merkleization";
-<<<<<<< HEAD
 import { type Arguments, Command, KnownChainSpec } from "./args.js";
 import { startBlockGenerator } from "./author.js";
 import { initializeExtensions } from "./extensions.js";
-import { loadGenesis } from "./genesis.js";
+import { loadGenesis, loadGenesisBlock } from "./genesis.js";
 import { startBlocksReader } from "./reader.js";
-=======
-import { type Arguments, Command, KnownChainSpec } from "./args";
-import { startBlockGenerator } from "./author";
-import { initializeExtensions } from "./extensions";
-import { loadGenesis, loadGenesisBlock } from "./genesis";
-import { startBlocksReader } from "./reader";
->>>>>>> e5d791cc
 
 const logger = Logger.new(import.meta.filename, "jam");
 
