import { fail } from "node:assert";
import * as fs from "node:fs/promises";
import { test } from "node:test";

import type { TestContext } from "node:test";
<<<<<<< HEAD
import { SafroleTest, runSafroleTest } from "./test-runner/safrole";
import { parseFromJson } from "./test-runner/json-parser";
=======
import {
	type SafroleTest,
	isSafroleTest,
	runSafroleTest,
} from "./test-runner/safrole";
>>>>>>> 4c984555

main().then(console.log).catch(console.error);

async function main() {
	const files = process.argv.slice(2);
	for (const file of files) {
		const data = await fs.readFile(file, "utf8");
		test(`Test of ${file}`, async (t) => {
			// TODO [ToDr] We might want to implement a custom JSON parser
			// to avoid-double converting to expected types.
			const testContent = JSON.parse(data);
			await dispatchTest(t, testContent, file);
		});
	}
}

async function dispatchTest(
	t: TestContext,
	testContent: unknown,
	file: string,
) {
	try {
		const safroleTest = parseFromJson<SafroleTest>(
			testContent,
			SafroleTest.fromJson,
		);
		runSafroleTest(t, safroleTest);
	} catch (e) {
		fail(`Not a safrole test: ${e}`);
	}
	fail(`Unrecognized test case in ${file}`);
}<|MERGE_RESOLUTION|>--- conflicted
+++ resolved
@@ -3,16 +3,8 @@
 import { test } from "node:test";
 
 import type { TestContext } from "node:test";
-<<<<<<< HEAD
 import { SafroleTest, runSafroleTest } from "./test-runner/safrole";
 import { parseFromJson } from "./test-runner/json-parser";
-=======
-import {
-	type SafroleTest,
-	isSafroleTest,
-	runSafroleTest,
-} from "./test-runner/safrole";
->>>>>>> 4c984555
 
 main().then(console.log).catch(console.error);
 
