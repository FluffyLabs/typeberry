--- conflicted
+++ resolved
@@ -6,13 +6,9 @@
     branches: [ "main" ]
 
 env:
-<<<<<<< HEAD
-  TEST_VECTORS_REF: a0c8a6a66a7f5e9cc270755498e3b811ae38bf93
-=======
   TEST_VECTORS_REF: ffffffffffffffffffffffffffffffffffffffff # it is loaded in scripts/load-test-ref.sh
->>>>>>> c22c3aa6
   GP_VERSION: 0.6.5
-  TEST_SUITE: jamduna-065
+  TEST_SUITE: jamduna
 
 jobs:
   state_transition:
