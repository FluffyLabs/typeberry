--- conflicted
+++ resolved
@@ -6,11 +6,7 @@
     branches: [ "main" ]
 
 env:
-<<<<<<< HEAD
-  TEST_VECTORS_REF: ffffffffffffffffffffffffffffffffffffffff # it is loaded in scripts/load-test-ref.sh
-=======
-  TEST_VECTORS_REF: 4757505c22ca9428a1d4897ecb7451525019996e
->>>>>>> 76a8ae2e
+  TEST_VECTORS_REF: ffffffffffffffffffffffffffffffffffffffff # loaded in scripts/load-test-ref.sh
   GP_VERSION: 0.6.7
   TEST_SUITE: javajam
 
