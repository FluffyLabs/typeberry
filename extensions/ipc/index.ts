import { EventEmitter } from "node:events";
<<<<<<< HEAD
import type { Header, HeaderHash, TimeSlot } from "@typeberry/block";
import { Bytes } from "@typeberry/bytes";
import { HASH_SIZE, type WithHash } from "@typeberry/hash";
=======
import { HASH_SIZE, type Header, type HeaderHash, type TimeSlot, type WithHash } from "@typeberry/block";
import { Bytes, BytesBlob } from "@typeberry/bytes";
import { hashString } from "@typeberry/hash";
>>>>>>> 870bba78
import type { Listener } from "@typeberry/state-machine";
import { KEY_SIZE, KeyValuePair } from "./protocol/ce-129-state-request";
import { Announcement, Handshake, HashAndSlot } from "./protocol/up-0-block-announcement";
import { startIpcServer } from "./server";

export interface ExtensionApi {
  bestHeader: Listener<WithHash<HeaderHash, Header>>;
}

export function startExtension(api: ExtensionApi) {
  const announcements = new EventEmitter();
  let bestBlock = null as HashAndSlot | null;

  api.bestHeader.on((headerWithHash) => {
    const header = headerWithHash.data;
    const hash = headerWithHash.hash;
    const final = new HashAndSlot(hash, header.timeSlotIndex);
    bestBlock = final;
    announcements.emit("announcement", new Announcement(header, final));
  });

  // TODO [ToDr] `Handshake` should not leak that far.
  const getHandshake = () => {
    const final = bestBlock ?? new HashAndSlot(Bytes.zero(HASH_SIZE) as HeaderHash, 0 as TimeSlot);
    return new Handshake(final, []);
  };

  const getBoundaryNodes = () => {
    return [];
  };

  const getKeyValuePairs = (_hash: HeaderHash, startKey: Bytes<KEY_SIZE>) => {
    let value = BytesBlob.fromNumbers([255, 255, 0, 0]);
    if (
      Bytes.fromBlob(
        hashString("0x83bd3bde264a79a2e67c487696c1d7f0b549da89").raw.subarray(0, KEY_SIZE),
        KEY_SIZE,
      ).isEqualTo(startKey)
    ) {
      value = BytesBlob.fromNumbers([255, 255, 255, 0]);
    }
    return [new KeyValuePair(startKey, value)];
  };

  const ipcServer = startIpcServer(announcements, getHandshake, getBoundaryNodes, getKeyValuePairs);

  return () => {
    // stop accepting new connections
    ipcServer.server.close();
    // abort the server
    ipcServer.close();
  };
}<|MERGE_RESOLUTION|>--- conflicted
+++ resolved
@@ -1,13 +1,7 @@
 import { EventEmitter } from "node:events";
-<<<<<<< HEAD
 import type { Header, HeaderHash, TimeSlot } from "@typeberry/block";
-import { Bytes } from "@typeberry/bytes";
-import { HASH_SIZE, type WithHash } from "@typeberry/hash";
-=======
-import { HASH_SIZE, type Header, type HeaderHash, type TimeSlot, type WithHash } from "@typeberry/block";
 import { Bytes, BytesBlob } from "@typeberry/bytes";
-import { hashString } from "@typeberry/hash";
->>>>>>> 870bba78
+import { HASH_SIZE, type WithHash, hashString } from "@typeberry/hash";
 import type { Listener } from "@typeberry/state-machine";
 import { KEY_SIZE, KeyValuePair } from "./protocol/ce-129-state-request";
 import { Announcement, Handshake, HashAndSlot } from "./protocol/up-0-block-announcement";
