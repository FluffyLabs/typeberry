import { type HeaderHash, type HeaderView, tryAsTimeSlot } from "@typeberry/block";
import { Bytes, BytesBlob } from "@typeberry/bytes";
import type { ChainSpec } from "@typeberry/config";
import { HASH_SIZE, TRUNCATED_HASH_SIZE, type WithHash, blake2b } from "@typeberry/hash";
import { ce129, up0 } from "@typeberry/jamnp-s";
<<<<<<< HEAD
import type { Listener } from "@typeberry/state-machine";
import { ANNOUNCEMENT_EVENT, startJamnpIpcServer } from "./jamnp/server.js";
=======
import { Listener } from "@typeberry/state-machine";
import { startIpcServer } from "./server.js";
>>>>>>> 3af12365

export interface ExtensionApi {
  chainSpec: ChainSpec;
  bestHeader: Listener<WithHash<HeaderHash, HeaderView>>;
}

export function startExtension(api: ExtensionApi) {
<<<<<<< HEAD
  const closeJamnpIpc = startJamnpExtension(api);
  return () => {
    closeJamnpIpc();
  };
}

function startJamnpExtension(api: ExtensionApi) {
  const announcements = new EventEmitter();
=======
  const announcements = new Listener<up0.Announcement>();
>>>>>>> 3af12365
  let bestBlock: up0.HashAndSlot | null = null;

  api.bestHeader.on((headerWithHash) => {
    const header = headerWithHash.data.materialize();
    const hash = headerWithHash.hash;
    const final = up0.HashAndSlot.create({ hash, slot: header.timeSlotIndex });
    bestBlock = final;
<<<<<<< HEAD
    announcements.emit(ANNOUNCEMENT_EVENT, up0.Announcement.create({ header, final }));
=======
    announcements.emit(up0.Announcement.create({ header, final }));
>>>>>>> 3af12365
  });

  const getHandshake = () => {
    const final =
      bestBlock ?? up0.HashAndSlot.create({ hash: Bytes.zero(HASH_SIZE).asOpaque(), slot: tryAsTimeSlot(0) });
    return up0.Handshake.create({ final, leafs: [] });
  };

  const getBoundaryNodes = () => {
    return [];
  };

  const getKeyValuePairs = (_hash: HeaderHash, startKey: ce129.Key) => {
    let value = BytesBlob.blobFromNumbers([255, 255, 0, 0]);
    if (
      Bytes.fromBlob(
        blake2b.hashString("0x83bd3bde264a79a2e67c487696c1d7f0b549da89").raw.subarray(0, TRUNCATED_HASH_SIZE),
        TRUNCATED_HASH_SIZE,
      ).isEqualTo(startKey)
    ) {
      value = BytesBlob.blobFromNumbers([255, 255, 255, 0]);
    }
    return [new ce129.KeyValuePair(startKey, value)];
  };

<<<<<<< HEAD
  return startJamnpIpcServer(announcements, getHandshake, getBoundaryNodes, getKeyValuePairs);
=======
  return startIpcServer(api.chainSpec, announcements, getHandshake, getBoundaryNodes, getKeyValuePairs);
>>>>>>> 3af12365
}<|MERGE_RESOLUTION|>--- conflicted
+++ resolved
@@ -3,13 +3,8 @@
 import type { ChainSpec } from "@typeberry/config";
 import { HASH_SIZE, TRUNCATED_HASH_SIZE, type WithHash, blake2b } from "@typeberry/hash";
 import { ce129, up0 } from "@typeberry/jamnp-s";
-<<<<<<< HEAD
-import type { Listener } from "@typeberry/state-machine";
-import { ANNOUNCEMENT_EVENT, startJamnpIpcServer } from "./jamnp/server.js";
-=======
 import { Listener } from "@typeberry/state-machine";
-import { startIpcServer } from "./server.js";
->>>>>>> 3af12365
+import { startJamnpIpcServer } from "./jamnp/server.js";
 
 export interface ExtensionApi {
   chainSpec: ChainSpec;
@@ -17,7 +12,6 @@
 }
 
 export function startExtension(api: ExtensionApi) {
-<<<<<<< HEAD
   const closeJamnpIpc = startJamnpExtension(api);
   return () => {
     closeJamnpIpc();
@@ -25,10 +19,7 @@
 }
 
 function startJamnpExtension(api: ExtensionApi) {
-  const announcements = new EventEmitter();
-=======
   const announcements = new Listener<up0.Announcement>();
->>>>>>> 3af12365
   let bestBlock: up0.HashAndSlot | null = null;
 
   api.bestHeader.on((headerWithHash) => {
@@ -36,11 +27,7 @@
     const hash = headerWithHash.hash;
     const final = up0.HashAndSlot.create({ hash, slot: header.timeSlotIndex });
     bestBlock = final;
-<<<<<<< HEAD
-    announcements.emit(ANNOUNCEMENT_EVENT, up0.Announcement.create({ header, final }));
-=======
     announcements.emit(up0.Announcement.create({ header, final }));
->>>>>>> 3af12365
   });
 
   const getHandshake = () => {
@@ -66,9 +53,5 @@
     return [new ce129.KeyValuePair(startKey, value)];
   };
 
-<<<<<<< HEAD
-  return startJamnpIpcServer(announcements, getHandshake, getBoundaryNodes, getKeyValuePairs);
-=======
-  return startIpcServer(api.chainSpec, announcements, getHandshake, getBoundaryNodes, getKeyValuePairs);
->>>>>>> 3af12365
+  return startJamnpIpcServer(api.chainSpec, announcements, getHandshake, getBoundaryNodes, getKeyValuePairs);
 }