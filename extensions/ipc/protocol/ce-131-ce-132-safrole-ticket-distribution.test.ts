import assert from "node:assert";
import { describe, it } from "node:test";
import { tryAsEpoch } from "@typeberry/block";
<<<<<<< HEAD
import { SignedTicket, tryAsTicketAttempt } from "@typeberry/block/tickets";
import { Bytes, type BytesBlob } from "@typeberry/bytes";
import { BANDERSNATCH_PROOF_BYTES } from "@typeberry/crypto";
import { MessageHandler, type MessageSender } from "../handler";
=======
import { BANDERSNATCH_PROOF_BYTES } from "@typeberry/block/crypto.js";
import { SignedTicket, tryAsTicketAttempt } from "@typeberry/block/tickets.js";
import { Bytes, type BytesBlob } from "@typeberry/bytes";
import { MessageHandler, type MessageSender } from "../handler.js";
>>>>>>> c087862e
import {
  ClientHandler,
  STREAM_KIND_GENERATOR_TO_PROXY,
  ServerHandler,
} from "./ce-131-ce-132-safrole-ticket-distribution.js";

const TEST_EPOCH = tryAsEpoch(1);
const TEST_TICKET = SignedTicket.create({
  attempt: tryAsTicketAttempt(0),
  signature: Bytes.zero(BANDERSNATCH_PROOF_BYTES).asOpaque(),
});

class FakeMessageSender implements MessageSender {
  constructor(
    public readonly onMessage: (data: BytesBlob) => void,
    public readonly onClose: () => void,
  ) {}

  send(data: BytesBlob): void {
    setImmediate(() => {
      this.onMessage(data);
    });
  }

  close(): void {
    setImmediate(() => {
      this.onClose();
    });
  }
}

describe("CE 131 and CE 132: Safrole Ticket Distribution", () => {
  it("Client sends a ticket distribution request and the server receives it", async () => {
    const handlers = {} as { client: MessageHandler; server: MessageHandler };
    handlers.client = new MessageHandler(
      new FakeMessageSender(
        (data) => {
          handlers.server.onSocketMessage(data.raw);
        },
        () => {
          handlers.server.onClose({});
        },
      ),
    );
    handlers.server = new MessageHandler(
      new FakeMessageSender(
        (data) => {
          handlers.client.onSocketMessage(data.raw);
        },
        () => {
          handlers.client.onClose({});
        },
      ),
    );

    await new Promise((resolve) => {
      handlers.server.registerHandlers(
        new ServerHandler(STREAM_KIND_GENERATOR_TO_PROXY, (epochIndex, ticket) => {
          assert.strictEqual(epochIndex, TEST_EPOCH);
          assert.deepStrictEqual(ticket, TEST_TICKET);
          resolve(undefined);
        }),
      );
      handlers.client.registerHandlers(new ClientHandler(STREAM_KIND_GENERATOR_TO_PROXY));

      handlers.client.withNewStream(
        STREAM_KIND_GENERATOR_TO_PROXY,
        (handler: ClientHandler<typeof STREAM_KIND_GENERATOR_TO_PROXY>, sender) => {
          handler.sendTicket(sender, TEST_EPOCH, TEST_TICKET);
        },
      );
    });
  });
});<|MERGE_RESOLUTION|>--- conflicted
+++ resolved
@@ -1,17 +1,10 @@
 import assert from "node:assert";
 import { describe, it } from "node:test";
 import { tryAsEpoch } from "@typeberry/block";
-<<<<<<< HEAD
 import { SignedTicket, tryAsTicketAttempt } from "@typeberry/block/tickets";
 import { Bytes, type BytesBlob } from "@typeberry/bytes";
 import { BANDERSNATCH_PROOF_BYTES } from "@typeberry/crypto";
 import { MessageHandler, type MessageSender } from "../handler";
-=======
-import { BANDERSNATCH_PROOF_BYTES } from "@typeberry/block/crypto.js";
-import { SignedTicket, tryAsTicketAttempt } from "@typeberry/block/tickets.js";
-import { Bytes, type BytesBlob } from "@typeberry/bytes";
-import { MessageHandler, type MessageSender } from "../handler.js";
->>>>>>> c087862e
 import {
   ClientHandler,
   STREAM_KIND_GENERATOR_TO_PROXY,
