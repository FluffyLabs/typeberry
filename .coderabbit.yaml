language: en-US
tone_instructions: ''
early_access: false
enable_free_tier: true
reviews:
  profile: chill
  request_changes_workflow: false
  high_level_summary: true
  high_level_summary_placeholder: '@coderabbitai summary'
  high_level_summary_in_walkthrough: true
  auto_title_placeholder: '@coderabbitai'
  auto_title_instructions: ''
  review_status: true
  commit_status: true
  fail_commit_status: false
  collapse_walkthrough: true
  changed_files_summary: true
  sequence_diagrams: true
  assess_linked_issues: true
  related_issues: true
  related_prs: true
  suggested_labels: true
  auto_apply_labels: false
  suggested_reviewers: true
  auto_assign_reviewers: true
  poem: true
  labeling_instructions: []
  path_filters: []
  path_instructions:
    - path: 'packages/core/**/*.ts'
      instructions: |
        Core packages must not import any JAM-related packages
        (i.e. packages defined under `packages/jam/**`)
    - path: '**/*.ts'
      instructions: |
        `as` conversions must not be used. Suggest using `tryAs` conversion methods.
    - path: '**/*.ts'
      instructions: |
        Classes with `static Codec` field must have private constructor and static `create` method.
    - path: '**/*.ts'
      instructions: |
        Casting a `bigint` (or `U64`) using `Number(x)` must have an explanation comment why
        it is safe.
<<<<<<< HEAD
    - path: './github/workflows/**'
      instructions: |
         When updating TEST_VECTORS_REF value in all files should be the same.
=======
    - path: '**/*.ts'
      instructions: |
        When making changes to code with comments containing links (in classes, constants, methods, etc.)
        to graypaper.fluffylabs.dev, ensure those links point to the current version for this update.

>>>>>>> b1e84fdd
  abort_on_close: true
  disable_cache: false
  auto_review:
    enabled: true
    auto_incremental_review: false
    ignore_title_keywords: []
    labels: []
    drafts: false
    base_branches: []
  finishing_touches:
    docstrings:
      enabled: true
  tools:
    ast-grep:
      rule_dirs: []
      util_dirs: []
      essential_rules: true
      packages: []
    shellcheck:
      enabled: true
    ruff:
      enabled: true
    markdownlint:
      enabled: true
    github-checks:
      enabled: true
      timeout_ms: 90000
    languagetool:
      enabled: true
      enabled_rules: []
      disabled_rules: []
      enabled_categories: []
      disabled_categories: []
      enabled_only: false
      level: default
    biome:
      enabled: true
    hadolint:
      enabled: true
    swiftlint:
      enabled: true
    phpstan:
      enabled: true
      level: default
    golangci-lint:
      enabled: true
    yamllint:
      enabled: true
    gitleaks:
      enabled: true
    checkov:
      enabled: true
    detekt:
      enabled: true
    eslint:
      enabled: true
    rubocop:
      enabled: true
    buf:
      enabled: true
    regal:
      enabled: true
    actionlint:
      enabled: true
    pmd:
      enabled: true
    cppcheck:
      enabled: true
    semgrep:
      enabled: true
    circleci:
      enabled: true
    sqlfluff:
      enabled: true
    prismaLint:
      enabled: true
    oxc:
      enabled: true
    shopifyThemeCheck:
      enabled: true
chat:
  auto_reply: true
  create_issues: true
  integrations:
    jira:
      usage: auto
    linear:
      usage: auto
knowledge_base:
  opt_out: false
  web_search:
    enabled: true
  learnings:
    scope: auto
  issues:
    scope: auto
  jira:
    usage: auto
    project_keys: []
  linear:
    usage: auto
    team_keys: []
  pull_requests:
    scope: auto
code_generation:
  docstrings:
    language: en-US
    path_instructions: []<|MERGE_RESOLUTION|>--- conflicted
+++ resolved
@@ -41,17 +41,14 @@
       instructions: |
         Casting a `bigint` (or `U64`) using `Number(x)` must have an explanation comment why
         it is safe.
-<<<<<<< HEAD
     - path: './github/workflows/**'
       instructions: |
          When updating TEST_VECTORS_REF value in all files should be the same.
-=======
     - path: '**/*.ts'
       instructions: |
         When making changes to code with comments containing links (in classes, constants, methods, etc.)
         to graypaper.fluffylabs.dev, ensure those links point to the current version for this update.
 
->>>>>>> b1e84fdd
   abort_on_close: true
   disable_cache: false
   auto_review:
