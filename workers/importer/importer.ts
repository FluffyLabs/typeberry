--- conflicted
+++ resolved
@@ -44,12 +44,8 @@
     }
 
     this.verifier = new BlockVerifier(hasher, blocks);
-<<<<<<< HEAD
-    this.stf = new OnChain(spec, state, blocks, hasher);
+    this.stf = new OnChain(spec, state, blocks, hasher, { enableParallelSealVerification: true });
     this.state = state;
-=======
-    this.stf = new OnChain(spec, state, blocks, hasher, { enableParallelSealVerification: true });
->>>>>>> 21d48192
 
     logger.info(`😎 Best time slot: ${state.timeslot} (state root: ${currentStateRootHash})`);
   }
