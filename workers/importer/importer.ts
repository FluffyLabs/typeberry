--- conflicted
+++ resolved
@@ -70,22 +70,16 @@
     if (res.isError) {
       return importerError(ImporterErrorKind.Stf, res);
     }
-<<<<<<< HEAD
+    // modify the state
     const update = res.ok;
-    // modify the state
+    const timerState = measure("import:state");
     this.state.applyUpdate(update);
     const stateRoot = merkelizeState(serializeState(this.state, this.spec));
-    // insert new state and the block to DB.
-    const writeState = this.states.insertFullState(stateRoot, this.state);
-=======
+    logger.log(timerState());
 
-    const timerState = measure("import:state");
-    const stateRoot = merkelizeState(serializeState(this.stf.state, this.spec));
-    logger.log(timerState());
     // insert new state and the block to DB.
     const timerDb = measure("import:db");
-    const writeState = this.states.insertFullState(stateRoot, this.stf.state);
->>>>>>> 7413d2cb
+    const writeState = this.states.insertFullState(stateRoot, this.state);
     const writeBlocks = this.blocks.insertBlock(new WithHash(headerHash, block));
     // insert posterior state root, since we know it now.
     const writePostState = this.blocks.setPostStateRoot(headerHash, stateRoot);
