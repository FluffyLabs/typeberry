--- conflicted
+++ resolved
@@ -9,14 +9,9 @@
 import { SimpleAllocator, keccak } from "@typeberry/hash";
 import { Level, Logger } from "@typeberry/logger";
 import { TransitionHasher } from "@typeberry/transition";
-<<<<<<< HEAD
-import { resultToString } from "@typeberry/utils";
+import { measure, resultToString } from "@typeberry/utils";
+import { ImportQueue } from "./import-queue.js";
 import { Importer } from "./importer.js";
-=======
-import { measure, resultToString } from "@typeberry/utils";
-import { ImportQueue } from "./import-queue";
-import { Importer } from "./importer";
->>>>>>> e5d791cc
 import {
   type ImporterInit,
   type ImporterReady,
