import {
  Block,
  Header,
  type HeaderHash,
  tryAsEpoch,
  tryAsServiceId,
  tryAsTimeSlot,
  tryAsValidatorIndex,
} from "@typeberry/block";
import { Extrinsic } from "@typeberry/block/block.js";
import { DisputesExtrinsic, Judgement, Verdict } from "@typeberry/block/disputes.js";
import { Preimage } from "@typeberry/block/preimage.js";
import { Bytes, BytesBlob } from "@typeberry/bytes";
import { Decoder, Encoder } from "@typeberry/codec";
import { asKnownSize } from "@typeberry/collections";
import type { ChainSpec } from "@typeberry/config";
import type { BlocksDb, StatesDb } from "@typeberry/database";
import { HASH_SIZE, SimpleAllocator } from "@typeberry/hash";
<<<<<<< HEAD
import type { KeccakHasher } from "@typeberry/hash/keccak";
import type { State } from "@typeberry/state";
=======
import type { KeccakHasher } from "@typeberry/hash/keccak.js";
import type { InMemoryState } from "@typeberry/state";
import { merkelizeState, serializeState } from "@typeberry/state-merkleization";
>>>>>>> c087862e
import { TransitionHasher } from "@typeberry/transition";
import { asOpaqueType } from "@typeberry/utils";

export class Generator {
  private readonly hashAllocator = new SimpleAllocator();
  private lastHeaderHash: HeaderHash;
  private lastHeader: Header;
  private lastState: State;

  constructor(
    public readonly chainSpec: ChainSpec,
    public readonly keccakHasher: KeccakHasher,
    private readonly blocks: BlocksDb,
    private readonly states: StatesDb,
  ) {
    const { lastHeaderHash, lastHeader, lastState } = Generator.getLastHeaderAndState(blocks, states);
    this.lastHeaderHash = lastHeaderHash;
    this.lastHeader = lastHeader;
    this.lastState = lastState;
  }

  private refreshLastHeaderAndState() {
    const { lastHeaderHash, lastHeader, lastState } = Generator.getLastHeaderAndState(this.blocks, this.states);
    this.lastHeaderHash = lastHeaderHash;
    this.lastHeader = lastHeader;
    this.lastState = lastState;
  }

  private static getLastHeaderAndState(blocks: BlocksDb, states: StatesDb) {
    const headerHash = blocks.getBestHeaderHash();
    const lastHeader = blocks.getHeader(headerHash)?.materialize() ?? null;
    const lastState = states.getState(headerHash);
    if (lastHeader === null) {
      throw new Error(`Missing best header: ${headerHash}! Make sure DB is initialized.`);
    }
    if (lastState === null) {
      throw new Error(`Missing last state at ${headerHash}! Make sure DB is initialized.`);
    }
    return {
      lastHeaderHash: headerHash,
      lastHeader,
      lastState,
    };
  }

  async nextEncodedBlock() {
    const newBlock = await this.nextBlock();
    const encoded = Encoder.encodeObject(Block.Codec, newBlock, this.chainSpec);
    return encoded;
  }

  // NOTE [ToDr] this whole function is incorrect, it's just a placeholder for proper generator.
  async nextBlock() {
    // fetch latest data from the db.
    this.refreshLastHeaderAndState();

    const lastTimeSlot = this.lastHeader.timeSlotIndex;
    const newTimeSlot = lastTimeSlot + 1;

    const hasher = new TransitionHasher(this.chainSpec, this.keccakHasher, this.hashAllocator);
    const parentHeaderHash = this.lastHeaderHash;
    const stateRoot = this.states.getStateRoot(this.lastState);

    const extrinsic = Extrinsic.create({
      tickets: asOpaqueType([]),
      preimages: [Preimage.create({ requester: tryAsServiceId(1), blob: BytesBlob.parseBlob("0x1234") })],
      guarantees: asOpaqueType([]),
      assurances: asOpaqueType([]),
      disputes: DisputesExtrinsic.create({
        verdicts: [
          Verdict.create({
            workReportHash: Bytes.fill(HASH_SIZE, newTimeSlot % 256).asOpaque(),
            votesEpoch: tryAsEpoch(newTimeSlot / this.chainSpec.epochLength),
            votes: asKnownSize([
              Judgement.create({
                isWorkReportValid: true,
                index: tryAsValidatorIndex(0),
                signature: Bytes.fill(64, 0).asOpaque(),
              }),
              Judgement.create({
                isWorkReportValid: true,
                index: tryAsValidatorIndex(1),
                signature: Bytes.fill(64, 1).asOpaque(),
              }),
              Judgement.create({
                isWorkReportValid: true,
                index: tryAsValidatorIndex(2),
                signature: Bytes.fill(64, 2).asOpaque(),
              }),
              Judgement.create({
                isWorkReportValid: true,
                index: tryAsValidatorIndex(3),
                signature: Bytes.fill(64, 3).asOpaque(),
              }),
              Judgement.create({
                isWorkReportValid: true,
                index: tryAsValidatorIndex(4),
                signature: Bytes.fill(64, 4).asOpaque(),
              }),
            ]),
          }),
        ],
        culprits: [],
        faults: [],
      }),
    });

    const encodedExtrinsic = Encoder.encodeObject(Extrinsic.Codec, extrinsic, this.chainSpec);
    const extrinsicView = Decoder.decodeObject(Extrinsic.Codec.View, encodedExtrinsic, this.chainSpec);
    const extrinsicHash = hasher.extrinsic(extrinsicView).hash;

    const header = Header.create({
      parentHeaderHash,
      priorStateRoot: await stateRoot,
      extrinsicHash,
      timeSlotIndex: tryAsTimeSlot(newTimeSlot),
      epochMarker: null,
      ticketsMarker: null,
      offendersMarker: [],
      bandersnatchBlockAuthorIndex: tryAsValidatorIndex(0),
      entropySource: Bytes.fill(96, (newTimeSlot * 42) % 256).asOpaque(),
      seal: Bytes.fill(96, (newTimeSlot * 69) % 256).asOpaque(),
    });

    const encoded = Encoder.encodeObject(Header.Codec, header, this.chainSpec);
    const headerView = Decoder.decodeObject(Header.Codec.View, encoded, this.chainSpec);
    this.lastHeaderHash = hasher.header(headerView).hash;
    this.lastHeader = header;
    return Block.create({ header, extrinsic });
  }
}<|MERGE_RESOLUTION|>--- conflicted
+++ resolved
@@ -16,14 +16,8 @@
 import type { ChainSpec } from "@typeberry/config";
 import type { BlocksDb, StatesDb } from "@typeberry/database";
 import { HASH_SIZE, SimpleAllocator } from "@typeberry/hash";
-<<<<<<< HEAD
-import type { KeccakHasher } from "@typeberry/hash/keccak";
+import type { KeccakHasher } from "@typeberry/hash/keccak.js";
 import type { State } from "@typeberry/state";
-=======
-import type { KeccakHasher } from "@typeberry/hash/keccak.js";
-import type { InMemoryState } from "@typeberry/state";
-import { merkelizeState, serializeState } from "@typeberry/state-merkleization";
->>>>>>> c087862e
 import { TransitionHasher } from "@typeberry/transition";
 import { asOpaqueType } from "@typeberry/utils";
 
