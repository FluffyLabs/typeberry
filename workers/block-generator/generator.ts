--- conflicted
+++ resolved
@@ -83,43 +83,7 @@
       guarantees: asOpaqueType([]),
       assurances: asOpaqueType([]),
       disputes: DisputesExtrinsic.create({
-<<<<<<< HEAD
-        verdicts: [
-          Verdict.create({
-            workReportHash: Bytes.fill(HASH_SIZE, newTimeSlot % 256).asOpaque(),
-            votesEpoch: tryAsEpoch(Math.floor(newTimeSlot / this.chainSpec.epochLength)),
-            votes: asKnownSize([
-              Judgement.create({
-                isWorkReportValid: true,
-                index: tryAsValidatorIndex(0),
-                signature: Bytes.fill(64, 0).asOpaque(),
-              }),
-              Judgement.create({
-                isWorkReportValid: true,
-                index: tryAsValidatorIndex(1),
-                signature: Bytes.fill(64, 1).asOpaque(),
-              }),
-              Judgement.create({
-                isWorkReportValid: true,
-                index: tryAsValidatorIndex(2),
-                signature: Bytes.fill(64, 2).asOpaque(),
-              }),
-              Judgement.create({
-                isWorkReportValid: true,
-                index: tryAsValidatorIndex(3),
-                signature: Bytes.fill(64, 3).asOpaque(),
-              }),
-              Judgement.create({
-                isWorkReportValid: true,
-                index: tryAsValidatorIndex(4),
-                signature: Bytes.fill(64, 4).asOpaque(),
-              }),
-            ]),
-          }),
-        ],
-=======
         verdicts: [],
->>>>>>> 8c5ccca7
         culprits: [],
         faults: [],
       }),
@@ -130,11 +94,12 @@
     const extrinsicHash = hasher.extrinsic(extrinsicView).hash;
 
     // Create seal
-    const e = Encoder.create();
+    const seal = Bytes.zero(BANDERSNATCH_VRF_SIGNATURE_BYTES);
+    const e = Encoder.create({
+      destination: seal.raw,
+    });
     e.i32(newTimeSlot);
     e.i16(validatorId);
-    e.bytes(Bytes.fill(90, 0));
-    const seal = Bytes.fromBlob(e.viewResult().raw, 96);
 
     // create header
     const header = Header.create({
@@ -145,15 +110,9 @@
       epochMarker: null,
       ticketsMarker: null,
       offendersMarker: [],
-<<<<<<< HEAD
-      bandersnatchBlockAuthorIndex: tryAsValidatorIndex(0),
+      bandersnatchBlockAuthorIndex: validatorId,
       entropySource: Bytes.fill(BANDERSNATCH_VRF_SIGNATURE_BYTES, (newTimeSlot * 42) % 256).asOpaque(),
-      seal: Bytes.fill(BANDERSNATCH_VRF_SIGNATURE_BYTES, (newTimeSlot * 69) % 256).asOpaque(),
-=======
-      bandersnatchBlockAuthorIndex: validatorId,
-      entropySource: Bytes.fill(96, (newTimeSlot * 42) % 256).asOpaque(),
       seal: seal.asOpaque(),
->>>>>>> 8c5ccca7
     });
 
     // TODO [MaSo] IDK if this is ok to update it here.
