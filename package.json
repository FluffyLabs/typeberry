{
  "name": "typeberry",
  "version": "0.0.1",
  "description": "JAM implementation in TypeScript",
  "main": "index.ts",
  "private": true,
  "workspaces": [
    "packages/trie",
    "packages/pvm",
    "packages/safrole",
    "packages/bytes",
    "packages/jam-codec",
    "packages/utils",
    "packages/stubs",
    "bin/test-runner"
  ],
  "engines": {
    "node": ">=20",
    "npm": ">=10"
  },
  "scripts": {
    "qa": "biome ci",
    "qa-fix": "npm run format; npm run lint",
    "format": "biome format --write",
    "lint": "biome lint --write; biome check --write",
    "run": "ts-node ./index.ts",
    "run-pvm": "ts-node ./bin/pvm.ts",
    "run-tests": "ts-node ./bin/test-runner.ts",
    "test": "node --test --require ts-node/register $(find . -type f -name '*.test.ts' | tr '\\n' ' ')",
    "ts-node": "ts-node",
    "blockchain-git-log": "ts-node ./bin/blockchain-git-log.ts"
  },
  "author": "Fluffy Labs",
  "license": "MPL-2.0",
  "devDependencies": {
    "@biomejs/biome": "1.8.3",
<<<<<<< HEAD
    "@types/blake2b": "^2.1.3",
    "@actions/github": "^6.0.0",
    "@octokit/webhooks-types": "^7.5.1",
    "@polkadot/api": "^12.2.1",
    "@polkadot/types": "^12.2.1",
=======
>>>>>>> 355265da
    "ts-node": "^10.9.2"
  }
}<|MERGE_RESOLUTION|>--- conflicted
+++ resolved
@@ -34,14 +34,6 @@
   "license": "MPL-2.0",
   "devDependencies": {
     "@biomejs/biome": "1.8.3",
-<<<<<<< HEAD
-    "@types/blake2b": "^2.1.3",
-    "@actions/github": "^6.0.0",
-    "@octokit/webhooks-types": "^7.5.1",
-    "@polkadot/api": "^12.2.1",
-    "@polkadot/types": "^12.2.1",
-=======
->>>>>>> 355265da
     "ts-node": "^10.9.2"
   }
 }