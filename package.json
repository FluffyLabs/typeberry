{
  "name": "typeberry",
  "version": "0.0.1",
  "description": "JAM implementation in TypeScript",
  "private": true,
  "workspaces": [
    "bin/jam",
    "bin/test-runner",
    "packages/bytes",
    "packages/codec",
<<<<<<< HEAD
    "packages/erasure-coding",
=======
    "packages/collections",
    "packages/json-parser",
>>>>>>> e68ae4bb
    "packages/logger",
    "packages/numbers",
    "packages/pvm",
    "packages/pvm-debugger-adapter",
    "packages/pvm-standard-program-decoder",
    "packages/safrole",
    "packages/state-machine",
    "packages/stubs",
    "packages/trie",
    "packages/utils",
    "tools/benchmark",
    "tools/builder",
    "tools/commit-hash",
    "workers/block-generator",
    "workers/importer"
  ],
  "engines": {
    "node": ">=22",
    "npm": ">=10"
  },
  "scripts": {
    "build": "tsc",
    "qa": "biome ci",
    "qa-fix": "npm run format; npm run lint",
    "format": "biome format --write",
    "lint": "biome lint --write; biome check --write",
    "start": "npm start -w @typeberry/jam",
    "test": "node --test --require ts-node/register $(find . -type d -name node_modules -prune -type f -o -name '*.test.ts' | tr '\\n' ' ')",
    "test-only": "node --test-only --require ts-node/register $(find . -type d -name node_modules -prune -type f -o -name '*.test.ts' | tr '\\n' ' ')"
  },
  "author": "Fluffy Labs",
  "license": "MPL-2.0",
  "devDependencies": {
    "@biomejs/biome": "1.8.3",
    "@tsconfig/node20": "^20.1.4",
    "ts-node": "^10.9.2",
    "typescript": "^5.5.4"
  }
}<|MERGE_RESOLUTION|>--- conflicted
+++ resolved
@@ -8,12 +8,9 @@
     "bin/test-runner",
     "packages/bytes",
     "packages/codec",
-<<<<<<< HEAD
     "packages/erasure-coding",
-=======
     "packages/collections",
     "packages/json-parser",
->>>>>>> e68ae4bb
     "packages/logger",
     "packages/numbers",
     "packages/pvm",
