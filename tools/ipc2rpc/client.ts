import { Socket } from "node:net";

<<<<<<< HEAD
import { JamnpIpcHandler } from "@typeberry/ext-ipc/jamnp/handler.js";
import { IpcSender, handleFragmentation } from "@typeberry/ext-ipc/server.js";
import { ce129, up0 } from "@typeberry/jamnp-s";
=======
import type { ChainSpec } from "@typeberry/config";
import { IpcHandler } from "@typeberry/ext-ipc/handler.js";
import { type StreamId, ce129, up0 } from "@typeberry/jamnp-s";
>>>>>>> 3af12365
import { Logger } from "@typeberry/logger";
import { handleMessageFragmentation } from "@typeberry/networking";

const logger = Logger.new(import.meta.filename, "ipc2rpc/client");

export function startClient(
  spec: ChainSpec,
  socketPath: string,
  getHandshake: () => up0.Handshake,
<<<<<<< HEAD
  onAnnouncement: (ann: up0.Announcement) => void,
): Promise<JamnpIpcHandler> {
  const client = new Socket();

  return new Promise((resolve) => {
    const messageHandler = new JamnpIpcHandler(new IpcSender(client));
    messageHandler.registerStreamHandlers(new up0.Handler(getHandshake, onAnnouncement));
    messageHandler.registerStreamHandlers(new ce129.Handler(false));
=======
  onAnnouncement: (streamId: StreamId, ann: up0.Announcement) => void,
  onHandshake: (streamId: StreamId, handshake: up0.Handshake) => void,
): Promise<IpcHandler> {
  const client = new Socket();

  return new Promise((resolve) => {
    const messageHandler = new IpcHandler(client);
    messageHandler.registerHandlers(new up0.Handler(spec, getHandshake, onAnnouncement, onHandshake));
    messageHandler.registerHandlers(new ce129.Handler(false));
>>>>>>> 3af12365

    client.connect(socketPath, () => {
      logger.log("Connected to IPC server");

      resolve(messageHandler);
    });

    client.setTimeout(10000);

    client.on(
      "data",
      handleMessageFragmentation(
        (data) => {
          try {
            messageHandler.onSocketMessage(data);
          } catch (e) {
            logger.error(`Received invalid data on socket: ${e}. Closing connection.`);
            client.end();
          }
        },
        () => {
          logger.error("Message too big. Closing connection.");
          client.end();
        },
      ),
    );

    client.on("timeout", () => {
      messageHandler.onClose({ error: new Error("socket timeout") });
      client.end();
    });

    client.on("error", (error) => {
      logger.error(`${error}`);
      messageHandler.onClose({ error });
      client.end();
    });

    client.on("close", () => {
      messageHandler.onClose({});
    });

    resolve(messageHandler);
  });
}<|MERGE_RESOLUTION|>--- conflicted
+++ resolved
@@ -1,14 +1,9 @@
 import { Socket } from "node:net";
 
-<<<<<<< HEAD
+import type { ChainSpec } from "@typeberry/config";
 import { JamnpIpcHandler } from "@typeberry/ext-ipc/jamnp/handler.js";
-import { IpcSender, handleFragmentation } from "@typeberry/ext-ipc/server.js";
-import { ce129, up0 } from "@typeberry/jamnp-s";
-=======
-import type { ChainSpec } from "@typeberry/config";
-import { IpcHandler } from "@typeberry/ext-ipc/handler.js";
+import { IpcSender } from "@typeberry/ext-ipc/server.js";
 import { type StreamId, ce129, up0 } from "@typeberry/jamnp-s";
->>>>>>> 3af12365
 import { Logger } from "@typeberry/logger";
 import { handleMessageFragmentation } from "@typeberry/networking";
 
@@ -18,26 +13,15 @@
   spec: ChainSpec,
   socketPath: string,
   getHandshake: () => up0.Handshake,
-<<<<<<< HEAD
-  onAnnouncement: (ann: up0.Announcement) => void,
+  onAnnouncement: (streamId: StreamId, ann: up0.Announcement) => void,
+  onHandshake: (streamId: StreamId, handshake: up0.Handshake) => void,
 ): Promise<JamnpIpcHandler> {
   const client = new Socket();
 
   return new Promise((resolve) => {
     const messageHandler = new JamnpIpcHandler(new IpcSender(client));
-    messageHandler.registerStreamHandlers(new up0.Handler(getHandshake, onAnnouncement));
+    messageHandler.registerStreamHandlers(new up0.Handler(spec, getHandshake, onAnnouncement, onHandshake));
     messageHandler.registerStreamHandlers(new ce129.Handler(false));
-=======
-  onAnnouncement: (streamId: StreamId, ann: up0.Announcement) => void,
-  onHandshake: (streamId: StreamId, handshake: up0.Handshake) => void,
-): Promise<IpcHandler> {
-  const client = new Socket();
-
-  return new Promise((resolve) => {
-    const messageHandler = new IpcHandler(client);
-    messageHandler.registerHandlers(new up0.Handler(spec, getHandshake, onAnnouncement, onHandshake));
-    messageHandler.registerHandlers(new ce129.Handler(false));
->>>>>>> 3af12365
 
     client.connect(socketPath, () => {
       logger.log("Connected to IPC server");
