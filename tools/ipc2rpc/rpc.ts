import fs from "node:fs";
import http from "node:http";
<<<<<<< HEAD

import type { Header } from "@typeberry/block";
import { Bytes, BytesBlob } from "@typeberry/bytes";
import type { JamnpIpcHandler } from "@typeberry/ext-ipc/jamnp/handler.js";
import { blake2b } from "@typeberry/hash";
import { ce129 } from "@typeberry/jamnp-s";
import { TRUNCATED_KEY_BYTES } from "@typeberry/trie/nodes.js";
import { type JSONRPCID, JSONRPCServer, type JSONRPCSuccessResponse } from "json-rpc-2.0";
=======
import type { JSONRPCID, JSONRPCSuccessResponse } from "json-rpc-2.0/dist/models.d.js";

import type { Header } from "@typeberry/block";
import { Bytes, BytesBlob } from "@typeberry/bytes";
import { TRUNCATED_HASH_SIZE, blake2b } from "@typeberry/hash";
import { ce129 } from "@typeberry/jamnp-s";
import { JSONRPCServer } from "json-rpc-2.0";
import type { IpcHandler } from "../../extensions/ipc/handler.js";
>>>>>>> 1bff8436

export interface Database {
  bestHeader: Header | null;
}

export function startRpc(db: Database, client: JamnpIpcHandler) {
  const server = new JSONRPCServer();
  server.addMethod("jam_bestHeader", () => {
    return db.bestHeader;
  });

  server.addMethodAdvanced("jam_getBalance", (request) => {
    return new Promise((resolve) => {
      client.withNewStream<typeof ce129.STREAM_KIND, ce129.Handler>(ce129.STREAM_KIND, (handler, sender) => {
        if (db.bestHeader === null) return;

        const key: string = request.params.accountId;
        const handleResponse = (response: ce129.StateResponse) => {
          const rpcResponse: JSONRPCSuccessResponse = {
            jsonrpc: request.jsonrpc,
            id: request.id as JSONRPCID,
            result: response.keyValuePairs[0].value,
          };
          resolve(rpcResponse);
        };

        handler.getStateByKey(
          sender,
          db.bestHeader.parentHeaderHash,
          Bytes.fromBlob(blake2b.hashString(key).raw.subarray(0, TRUNCATED_HASH_SIZE), TRUNCATED_HASH_SIZE),
          handleResponse,
        );
      });
    });
  });

  const httpServer = http.createServer((req, res) => {
    if (req.method !== "POST") {
      const isOptions = req.method !== "OPTIONS";
      res.writeHead(isOptions ? 204 : 200, {
        "Access-Control-Allow-Methods": "POST",
        "access-control-allow-origin": "*",
      });
      if (isOptions) {
        fs.createReadStream(`${import.meta.dirname}/index.html`).pipe(res);
      } else {
        res.end();
      }
      return;
    }

    let body = "";
    // Collect the data
    req.on("data", (chunk) => {
      body += chunk.toString();
    });

    // When all data has been received
    req.on("end", () => {
      server.receiveJSON(body).then((response) => {
        if (response !== null) {
          res.writeHead(200, {
            "content-type": "application/json",
            "access-control-allow-origin": "*",
          });
          res.write(
            JSON.stringify(response, (_key, val) => {
              if (val instanceof Bytes) {
                return val.toString();
              }
              if (val instanceof BytesBlob) {
                return val.toString();
              }
              return val;
            }),
          );
          res.end();
        } else {
          res.writeHead(204);
          res.end();
        }
      });
    });
  });

  httpServer.listen(
    {
      port: 3000,
    },
    () => {
      console.info("Listening for RPC at :3000");
    },
  );

  return httpServer;
}<|MERGE_RESOLUTION|>--- conflicted
+++ resolved
@@ -1,24 +1,11 @@
 import fs from "node:fs";
 import http from "node:http";
-<<<<<<< HEAD
-
 import type { Header } from "@typeberry/block";
 import { Bytes, BytesBlob } from "@typeberry/bytes";
 import type { JamnpIpcHandler } from "@typeberry/ext-ipc/jamnp/handler.js";
-import { blake2b } from "@typeberry/hash";
-import { ce129 } from "@typeberry/jamnp-s";
-import { TRUNCATED_KEY_BYTES } from "@typeberry/trie/nodes.js";
-import { type JSONRPCID, JSONRPCServer, type JSONRPCSuccessResponse } from "json-rpc-2.0";
-=======
-import type { JSONRPCID, JSONRPCSuccessResponse } from "json-rpc-2.0/dist/models.d.js";
-
-import type { Header } from "@typeberry/block";
-import { Bytes, BytesBlob } from "@typeberry/bytes";
 import { TRUNCATED_HASH_SIZE, blake2b } from "@typeberry/hash";
 import { ce129 } from "@typeberry/jamnp-s";
-import { JSONRPCServer } from "json-rpc-2.0";
-import type { IpcHandler } from "../../extensions/ipc/handler.js";
->>>>>>> 1bff8436
+import { type JSONRPCID, JSONRPCServer, type JSONRPCSuccessResponse } from "json-rpc-2.0";
 
 export interface Database {
   bestHeader: Header | null;
